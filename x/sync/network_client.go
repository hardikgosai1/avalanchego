--- conflicted
+++ resolved
@@ -79,17 +79,6 @@
 }
 
 type networkClient struct {
-<<<<<<< HEAD
-	lock                       sync.Mutex                 // lock for mutating state of this Network struct
-	myNodeID                   ids.NodeID                 // NodeID of this node
-	requestID                  uint32                     // requestID counter used to track outbound requests
-	outstandingRequestHandlers map[uint32]ResponseHandler // requestID => handler for the response/failure
-	activeRequests             *semaphore.Weighted        // controls maximum number of active outbound requests
-	peers                      *peerTracker               // tracking of peers & bandwidth
-	appSender                  common.AppSender           // AppSender for sending messages
-	log                        logging.Logger             // logger for this struct
-	closed                     bool                       // set to true on Shutdown, after which all operations are no-ops.
-=======
 	lock sync.Mutex
 	log  logging.Logger
 	// This node's ID
@@ -104,7 +93,8 @@
 	peers *p2p.PeerTracker
 	// For sending messages to peers
 	appSender common.AppSender
->>>>>>> 1a99a1e8
+	// set to true on Shutdown, after which all operations are no-ops.
+	closed bool
 }
 
 func NewNetworkClient(
@@ -257,15 +247,6 @@
 // If [errAppSendFailed] is returned this should be considered fatal.
 // Blocks until a response is received or the [ctx] is canceled fails.
 // Releases active requests semaphore if there was an error in sending the request.
-<<<<<<< HEAD
-// Returns an error if [appSender] is unable to make the request.
-// Assumes [c.lock] is held and unlocks [c.lock] before returning.
-func (c *networkClient) request(ctx context.Context, nodeID ids.NodeID, request []byte) ([]byte, error) {
-	if c.closed {
-		return nil, nil
-	}
-	c.log.Debug("sending request to peer", zap.Stringer("nodeID", nodeID), zap.Int("requestLen", len(request)))
-=======
 // Assumes [nodeID] is never [c.myNodeID] since we guarantee
 // [c.myNodeID] will not be added to [c.peers].
 // Assumes [c.lock] is not held and unlocks [c.lock] before returning.
@@ -275,11 +256,14 @@
 	request []byte,
 ) ([]byte, error) {
 	c.lock.Lock()
+	if c.closed {
+		c.lock.Unlock()
+		return nil, nil
+	}
 	c.log.Debug("sending request to peer",
 		zap.Stringer("nodeID", nodeID),
 		zap.Int("requestLen", len(request)),
 	)
->>>>>>> 1a99a1e8
 	c.peers.TrackPeer(nodeID)
 
 	requestID := c.requestID
@@ -331,24 +315,18 @@
 	return response, nil
 }
 
-<<<<<<< HEAD
-// Connected adds the given nodeID to the peer list so that it can receive messages.
-// If [nodeID] is [c.myNodeID], this is a no-op.
-func (c *networkClient) Connected(_ context.Context, nodeID ids.NodeID, nodeVersion *version.Application) error {
-	c.lock.Lock()
-	defer c.lock.Unlock()
-
-	if c.closed {
-		return nil
-	}
-
-=======
 func (c *networkClient) Connected(
 	_ context.Context,
 	nodeID ids.NodeID,
 	nodeVersion *version.Application,
 ) error {
->>>>>>> 1a99a1e8
+	c.lock.Lock()
+	defer c.lock.Unlock()
+
+	if c.closed {
+		return nil
+	}
+
 	if nodeID == c.myNodeID {
 		c.log.Debug("skipping registering self as peer")
 		return nil
@@ -360,6 +338,9 @@
 }
 
 func (c *networkClient) Disconnected(_ context.Context, nodeID ids.NodeID) error {
+	c.lock.Lock()
+	defer c.lock.Unlock()
+
 	if nodeID == c.myNodeID {
 		c.log.Debug("skipping deregistering self as peer")
 		return nil
@@ -372,7 +353,6 @@
 	c.log.Debug("disconnecting peer", zap.Stringer("nodeID", nodeID))
 	c.peers.Disconnected(nodeID)
 	return nil
-<<<<<<< HEAD
 }
 
 // Shutdown disconnects all peers
@@ -387,15 +367,5 @@
 	}
 
 	// TODO danlaine: should we call [Disconnected] on each peer?
-	c.peers = newPeerTracker(c.log) // reset peers
-	c.closed = true                 // mark network as closed
-}
-
-func (c *networkClient) TrackBandwidth(nodeID ids.NodeID, bandwidth float64) {
-	c.lock.Lock()
-	defer c.lock.Unlock()
-
-	c.peers.TrackBandwidth(nodeID, bandwidth)
-=======
->>>>>>> 1a99a1e8
+	c.closed = true // mark network as closed
 }