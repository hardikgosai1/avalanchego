// Copyright (C) 2019-2024, Ava Labs, Inc. All rights reserved.
// See the file LICENSE for licensing terms.

package tmpnet

import (
	"context"
	"encoding/json"
	"errors"
	"fmt"
	"io"
	"io/fs"
	"net/http"
	"os"
	"os/exec"
	"path/filepath"
	"strconv"
	"syscall"
	"time"

	"go.uber.org/zap"
	"k8s.io/apimachinery/pkg/util/wait"

	"github.com/ava-labs/avalanchego/utils/logging"
	"github.com/ava-labs/avalanchego/utils/perms"
)

const (
	collectorTickerInterval = 100 * time.Millisecond

	// TODO(marun) Maybe use dynamic HTTP ports to avoid the possibility of them being already bound?

	// Prometheus configuration
	prometheusCmd            = "prometheus"
	defaultPrometheusURL     = "https://prometheus-poc.avax-dev.network"
	prometheusScrapeInterval = 10 * time.Second
	prometheusListenAddress  = "127.0.0.1:9090"
	prometheusReadinessURL   = "http://" + prometheusListenAddress + "/-/ready"

	// Promtail configuration
	promtailCmd          = "promtail"
	defaultLokiURL       = "https://loki-poc.avax-dev.network"
	promtailHTTPPort     = "3101"
	promtailReadinessURL = "http://127.0.0.1:" + promtailHTTPPort + "/ready"

	// Use a delay slightly longer than the scrape interval to ensure a final scrape before shutdown
	NetworkShutdownDelay = prometheusScrapeInterval + 2*time.Second
)

// StartPrometheus ensures prometheus is running to collect metrics from local nodes.
func StartPrometheus(ctx context.Context, log logging.Logger) error {
	if _, ok := ctx.Deadline(); !ok {
		return errors.New("unable to start prometheus with a context without a deadline")
	}
	if err := startPrometheus(ctx, log); err != nil {
		return err
	}
	if err := waitForReadiness(ctx, log, prometheusCmd, prometheusReadinessURL); err != nil {
		return err
	}
	log.Info("To stop: tmpnetctl stop-metrics-collector")
	return nil
}

// StartPromtail ensures promtail is running to collect logs from local nodes.
func StartPromtail(ctx context.Context, log logging.Logger) error {
	if _, ok := ctx.Deadline(); !ok {
		return errors.New("unable to start promtail with a context without a deadline")
	}
	if err := startPromtail(ctx, log); err != nil {
		return err
	}
	log.Info("skipping promtail readiness check until one or more nodes have written their service discovery configuration")
	log.Info("To stop: tmpnetctl stop-logs-collector")
	return nil
}

// WaitForPromtailReadiness waits until prometheus is ready. It can only succeed after
// one or more nodes have written their service discovery configuration.
func WaitForPromtailReadiness(ctx context.Context, log logging.Logger) error {
	return waitForReadiness(ctx, log, promtailCmd, promtailReadinessURL)
}

// StopMetricsCollector ensures prometheus is not running.
func StopMetricsCollector(ctx context.Context, log logging.Logger) error {
	return stopCollector(ctx, log, prometheusCmd)
}

// StopLogsCollector ensures promtail is not running.
func StopLogsCollector(ctx context.Context, log logging.Logger) error {
	return stopCollector(ctx, log, promtailCmd)
}

// stopCollector stops the collector process if it is running.
func stopCollector(ctx context.Context, log logging.Logger, cmdName string) error {
	if _, ok := ctx.Deadline(); !ok {
		return errors.New("unable to start collectors with a context without a deadline")
	}

	// Determine if the process is running
	workingDir, err := getWorkingDir(cmdName)
	if err != nil {
		return err
	}
	pidPath := getPIDPath(workingDir)
	proc, err := processFromPIDFile(workingDir, pidPath)
	if err != nil {
		return err
	}
	if proc == nil {
		log.Info("collector not running",
			zap.String("cmd", cmdName),
		)
		return nil
	}

	log.Info("sending SIGTERM to collector process",
		zap.String("cmd", cmdName),
		zap.Int("pid", proc.Pid),
	)
	if err := proc.Signal(syscall.SIGTERM); err != nil {
		return fmt.Errorf("failed to send SIGTERM to pid %d: %w", proc.Pid, err)
	}

	log.Info("waiting for collector process to stop",
		zap.String("cmd", cmdName),
		zap.Int("pid", proc.Pid),
	)
	err = pollUntilContextCancel(
		ctx,
		func(_ context.Context) (bool, error) {
			p, err := getProcess(proc.Pid)
			if err != nil {
				return false, fmt.Errorf("failed to retrieve process: %w", err)
			}
			if p == nil {
				// Process is no longer running

				// Attempt to clear the PID file. Not critical that it is removed, just good housekeeping.
				if err := clearStalePIDFile(log, cmdName, pidPath); err != nil {
					log.Warn("failed to remove stale PID file",
						zap.String("cmd", cmdName),
						zap.String("pidFile", pidPath),
						zap.Error(err),
					)
				}
			}
			return p == nil, nil
		},
	)
	if err != nil {
		return err
	}
	log.Info("collector stopped",
		zap.String("cmdName", cmdName),
	)

	return nil
}

// startPrometheus ensures an agent-mode prometheus process is running to collect metrics from local nodes.
func startPrometheus(ctx context.Context, log logging.Logger) error {
	cmdName := prometheusCmd

	args := fmt.Sprintf(
		"--config.file=%s.yaml --web.listen-address=%s --enable-feature=agent --storage.agent.path=./data",
		cmdName,
		prometheusListenAddress,
	)

	username, password, err := getCollectorCredentials(cmdName)
	if err != nil {
		return err
	}

	serviceDiscoveryDir, err := getServiceDiscoveryDir(cmdName)
	if err != nil {
		return err
	}
	if err := os.MkdirAll(serviceDiscoveryDir, perms.ReadWriteExecute); err != nil {
		return fmt.Errorf("failed to create service discovery dir: %w", err)
	}

	config := fmt.Sprintf(`
global:
  scrape_interval: %v     # Default is every 1 minute.
  evaluation_interval: 10s # The default is every 1 minute.
  scrape_timeout: 5s       # The default is every 10s

scrape_configs:
  - job_name: "avalanchego"
    metrics_path: "/ext/metrics"
    file_sd_configs:
      - files:
          - '%s/*.json'

remote_write:
  - url: "%s/api/v1/write"
    basic_auth:
      username: "%s"
      password: "%s"
`, prometheusScrapeInterval, serviceDiscoveryDir, getPrometheusURL(), username, password)

	return startCollector(ctx, log, cmdName, args, config)
}

// startPromtail ensures a promtail process is running to collect logs from local nodes.
func startPromtail(ctx context.Context, log logging.Logger) error {
	cmdName := promtailCmd

	args := fmt.Sprintf("-config.file=%s.yaml", cmdName)

	username, password, err := getCollectorCredentials(cmdName)
	if err != nil {
		return err
	}

	workingDir, err := getWorkingDir(cmdName)
	if err != nil {
		return err
	}

	serviceDiscoveryDir, err := getServiceDiscoveryDir(cmdName)
	if err != nil {
		return err
	}
	if err := os.MkdirAll(serviceDiscoveryDir, perms.ReadWriteExecute); err != nil {
		return fmt.Errorf("failed to create service discovery dir: %w", err)
	}

	config := fmt.Sprintf(`
server:
  http_listen_port: %s
  grpc_listen_port: 0

positions:
  filename: %s/positions.yaml

client:
  url: "%s/api/prom/push"
  basic_auth:
    username: "%s"
    password: "%s"

scrape_configs:
  - job_name: "avalanchego"
    file_sd_configs:
      - files:
          - '%s/*.json'
`, promtailHTTPPort, workingDir, getLokiURL(), username, password, serviceDiscoveryDir)

	return startCollector(ctx, log, cmdName, args, config)
}

func getWorkingDir(cmdName string) (string, error) {
	tmpnetDir, err := getTmpnetPath()
	if err != nil {
		return "", err
	}
	return filepath.Join(tmpnetDir, cmdName), nil
}

// GetPrometheusServiceDiscoveryDir returns the path for prometheus file-based
// service discovery configuration.
//
// file_sd_config docs: https://prometheus.io/docs/prometheus/latest/configuration/configuration/#file_sd_config
func GetPrometheusServiceDiscoveryDir() (string, error) {
	return getServiceDiscoveryDir(prometheusCmd)
}

func getServiceDiscoveryDir(cmdName string) (string, error) {
	tmpnetDir, err := getTmpnetPath()
	if err != nil {
		return "", err
	}
	return filepath.Join(tmpnetDir, cmdName, "file_sd_configs"), nil
}

<<<<<<< HEAD
=======
// SDConfig represents a Prometheus service discovery config entry.
//
// file_sd_config docs: https://prometheus.io/docs/prometheus/latest/configuration/configuration/#file_sd_config
>>>>>>> 6af7decc
type SDConfig struct {
	Targets []string          `json:"targets"`
	Labels  map[string]string `json:"labels"`
}

<<<<<<< HEAD
func applyGitHubLabels(sdConfigs []SDConfig) []SDConfig {
	for _, sdConfig := range sdConfigs {
		for label, value := range GetGitHubLabels() {
			sdConfig.Labels[label] = value
		}
	}
	return sdConfigs
}

func WritePrometheusServiceDiscoveryConfigFile(name string, sdConfigs []SDConfig, withGitHubLabels bool) (string, error) {
=======
// WritePrometheusSDConfig writes the SDConfig with the provided name
// to the location expected by the prometheus instance start by tmpnet.
//
// If withGitHubLabels is true, checks env vars for GitHub-specific labels
// and adds them as labels if present before writing the SDConfig.
//
// Returns the path to the written configuration file.
func WritePrometheusSDConfig(name string, sdConfig SDConfig, withGitHubLabels bool) (string, error) {
>>>>>>> 6af7decc
	serviceDiscoveryDir, err := GetPrometheusServiceDiscoveryDir()
	if err != nil {
		return "", fmt.Errorf("failed to get service discovery dir: %w", err)
	}

	if err := os.MkdirAll(serviceDiscoveryDir, perms.ReadWriteExecute); err != nil {
		return "", fmt.Errorf("failed to create service discovery dir: %w", err)
	}

	if withGitHubLabels {
<<<<<<< HEAD
		sdConfigs = applyGitHubLabels(sdConfigs)
	}

	configPath := filepath.Join(serviceDiscoveryDir, name+".json")
	configData, err := json.MarshalIndent(sdConfigs, "", "  ")
=======
		sdConfig = applyGitHubLabels(sdConfig)
	}

	configPath := filepath.Join(serviceDiscoveryDir, name+".json")
	configData, err := DefaultJSONMarshal([]SDConfig{sdConfig})
>>>>>>> 6af7decc
	if err != nil {
		return "", fmt.Errorf("failed to marshal config: %w", err)
	}

<<<<<<< HEAD
	return configPath, os.WriteFile(configPath, configData, perms.ReadWrite)
=======
	if err := os.WriteFile(configPath, configData, perms.ReadWrite); err != nil {
		return "", fmt.Errorf("failed to write config file: %w", err)
	}

	return configPath, nil
}

func applyGitHubLabels(sdConfig SDConfig) SDConfig {
	for label, value := range GetGitHubLabels() {
		sdConfig.Labels[label] = value
	}
	return sdConfig
>>>>>>> 6af7decc
}

func getLogFilename(cmdName string) string {
	return cmdName + ".log"
}

func getLogPath(cmdName string) (string, error) {
	tmpnetDir, err := getTmpnetPath()
	if err != nil {
		return "", err
	}
	return filepath.Join(tmpnetDir, cmdName, getLogFilename(cmdName)), nil
}

func getPIDPath(workingDir string) string {
	return filepath.Join(workingDir, "run.pid")
}

// startCollector starts a collector process if it is not already running.
func startCollector(
	ctx context.Context,
	log logging.Logger,
	cmdName string,
	args string,
	config string,
) error {
	// Determine paths
	workingDir, err := getWorkingDir(cmdName)
	if err != nil {
		return err
	}
	pidPath := getPIDPath(workingDir)

	// Ensure required paths exist
	if err := os.MkdirAll(workingDir, perms.ReadWriteExecute); err != nil {
		return fmt.Errorf("failed to create %s dir: %w", cmdName, err)
	}
	if err := os.MkdirAll(filepath.Join(workingDir, "file_sd_configs"), perms.ReadWriteExecute); err != nil {
		return fmt.Errorf("failed to create %s file_sd_configs dir: %w", cmdName, err)
	}

	// Check if the process is already running
	if process, err := processFromPIDFile(cmdName, pidPath); err != nil {
		return err
	} else if process != nil {
		log.Info("collector already running",
			zap.String("cmd", cmdName),
		)
		return nil
	}

	// Clear any stale pid file
	if err := clearStalePIDFile(log, cmdName, pidPath); err != nil {
		return err
	}

	// Check if the specified command is available in the path
	if _, err := exec.LookPath(cmdName); err != nil {
		return fmt.Errorf("%s command not found. Maybe run 'nix develop'?", cmdName)
	}

	// Write the collector config file
	confFilename := cmdName + ".yaml"
	confPath := filepath.Join(workingDir, confFilename)
	log.Info("writing collector config",
		zap.String("cmd", cmdName),
		zap.String("path", confPath),
	)
	if err := os.WriteFile(confPath, []byte(config), perms.ReadWrite); err != nil {
		return err
	}

	// Start the process
	return startCollectorProcess(ctx, log, cmdName, args, workingDir, pidPath)
}

// processFromPIDFile attempts to retrieve a running process from the specified PID file.
func processFromPIDFile(cmdName string, pidPath string) (*os.Process, error) {
	pid, err := getPID(cmdName, pidPath)
	if err != nil {
		return nil, err
	}
	if pid == 0 {
		return nil, nil
	}
	return getProcess(pid)
}

// getPID attempts to read the PID of the collector from a PID file.
func getPID(cmdName string, pidPath string) (int, error) {
	pidData, err := os.ReadFile(pidPath)
	if err != nil && !errors.Is(err, os.ErrNotExist) {
		return 0, fmt.Errorf("failed to read %s PID file %s: %w", cmdName, pidPath, err)
	}
	if len(pidData) == 0 {
		return 0, nil
	}
	pid, err := strconv.Atoi(string(pidData))
	if err != nil {
		return 0, fmt.Errorf("failed to parse %s PID: %w", cmdName, err)
	}
	return pid, nil
}

// clearStalePIDFile remove an existing pid file to avoid conflicting with a new process.
func clearStalePIDFile(log logging.Logger, cmdName string, pidPath string) error {
	if err := os.Remove(pidPath); err != nil {
		if !errors.Is(err, fs.ErrNotExist) {
			return fmt.Errorf("failed to remove stale pid file: %w", err)
		}
	} else {
		log.Info("deleted stale collector pid file",
			zap.String("cmd", cmdName),
			zap.String("path", pidPath),
		)
	}
	return nil
}

func getPrometheusURL() string {
	return GetEnvWithDefault("PROMETHEUS_URL", defaultPrometheusURL)
}

func getLokiURL() string {
	return GetEnvWithDefault("LOKI_URL", defaultLokiURL)
}

// getCollectorCredentials retrieves the username and password for the command.
func getCollectorCredentials(cmdName string) (string, string, error) {
	var baseEnvName string
	switch cmdName {
	case prometheusCmd:
		baseEnvName = "PROMETHEUS"
	case promtailCmd:
		baseEnvName = "LOKI"
	default:
		return "", "", fmt.Errorf("unsupported cmd: %s", cmdName)
	}

	usernameEnvVar := baseEnvName + "_USERNAME"
	username := GetEnvWithDefault(usernameEnvVar, "")
	if len(username) == 0 {
		return "", "", fmt.Errorf("%s env var not set", usernameEnvVar)
	}
	passwordEnvVar := baseEnvName + "_PASSWORD"
	password := GetEnvWithDefault(passwordEnvVar, "")
	if len(password) == 0 {
		return "", "", fmt.Errorf("%s var not set", passwordEnvVar)
	}
	return username, password, nil
}

// Start a collector process. Use bash to execute the command in the background and enable
// stderr and stdout redirection to a log file.
//
// Ideally this would be possible without bash, but it does not seem possible to
// have this process open a log file, set cmd.Stdout cmd.Stderr to that file, and
// then have the child process be able to write to that file once the parent
// process exits. Attempting to do so resulted in an empty log file.
func startCollectorProcess(
	ctx context.Context,
	log logging.Logger,
	cmdName string,
	args string,
	workingDir string,
	pidPath string,
) error {
	logFilename := getLogFilename(cmdName)
	fullCmd := "nohup " + cmdName + " " + args + " > " + logFilename + " 2>&1 & echo -n \"$!\" > " + pidPath
	log.Info("starting collector",
		zap.String("cmd", cmdName),
		zap.String("workingDir", workingDir),
		zap.String("fullCmd", fullCmd),
		zap.String("logPath", filepath.Join(workingDir, logFilename)),
	)

	cmd := exec.Command("bash", "-c", fullCmd)
	configureDetachedProcess(cmd) // Ensure the child process will outlive its parent
	cmd.Dir = workingDir
	if err := cmd.Start(); err != nil {
		return fmt.Errorf("failed to start %s: %w", cmdName, err)
	}

	// Wait for PID file
	var pid int
	err := pollUntilContextCancel(
		ctx,
		func(_ context.Context) (bool, error) {
			var err error
			pid, err = getPID(cmdName, pidPath)
			if err != nil {
				log.Warn("failed to read PID file",
					zap.String("cmd", cmdName),
					zap.String("pidPath", pidPath),
					zap.Error(err),
				)
			}
			return pid != 0, nil
		},
	)
	if err != nil {
		return err
	}
	log.Info("started collector",
		zap.String("cmd", cmdName),
		zap.Int("pid", pid),
	)

	// Wait for non-empty log file. An empty log file should only occur if the command
	// invocation is not correctly redirecting stderr and stdout to the expected file.
	logPath := filepath.Join(workingDir, logFilename)
	err = pollUntilContextCancel(
		ctx,
		func(_ context.Context) (bool, error) {
			logData, err := os.ReadFile(logPath)
			if err != nil && !errors.Is(err, fs.ErrNotExist) {
				return false, fmt.Errorf("failed to read log file %s for %s: %w", logPath, cmdName, err)
			}
			return len(logData) != 0, nil
		},
	)
	if err != nil {
		return fmt.Errorf("empty log file %s for %s indicates misconfiguration: %w", logPath, cmdName, err)
	}

	return nil
}

// checkReadiness retrieves the provided URL and indicates whether it returned 200
func checkReadiness(ctx context.Context, url string) (bool, string, error) {
	req, err := http.NewRequestWithContext(ctx, http.MethodGet, url, nil)
	if err != nil {
		return false, "", err
	}

	resp, err := http.DefaultClient.Do(req)
	if err != nil {
		return false, "", fmt.Errorf("request failed: %w", err)
	}
	defer resp.Body.Close()

	body, err := io.ReadAll(resp.Body)
	if err != nil {
		return false, "", fmt.Errorf("failed to read response: %w", err)
	}

	return resp.StatusCode == http.StatusOK, string(body), nil
}

// waitForReadiness waits until the given readiness URL returns 200
func waitForReadiness(ctx context.Context, log logging.Logger, cmdName string, readinessURL string) error {
	logPath, err := getLogPath(cmdName)
	if err != nil {
		return err
	}
	log.Info("waiting for collector readiness",
		zap.String("cmd", cmdName),
		zap.String("url", readinessURL),
		zap.String("logPath", logPath),
	)
	err = pollUntilContextCancel(
		ctx,
		func(_ context.Context) (bool, error) {
			ready, body, err := checkReadiness(ctx, readinessURL)
			if err == nil {
				return ready, nil
			}
			log.Warn("failed to check readiness",
				zap.String("cmd", cmdName),
				zap.String("url", readinessURL),
				zap.String("body", body),
				zap.Error(err),
			)
			return false, nil
		},
	)
	if err != nil {
		return err
	}
	log.Info("collector ready",
		zap.String("cmd", cmdName),
	)
	return nil
}

func pollUntilContextCancel(ctx context.Context, condition wait.ConditionWithContextFunc) error {
	return wait.PollUntilContextCancel(ctx, collectorTickerInterval, true /* immediate */, condition)
}<|MERGE_RESOLUTION|>--- conflicted
+++ resolved
@@ -5,7 +5,6 @@
 
 import (
 	"context"
-	"encoding/json"
 	"errors"
 	"fmt"
 	"io"
@@ -276,29 +275,14 @@
 	return filepath.Join(tmpnetDir, cmdName, "file_sd_configs"), nil
 }
 
-<<<<<<< HEAD
-=======
 // SDConfig represents a Prometheus service discovery config entry.
 //
 // file_sd_config docs: https://prometheus.io/docs/prometheus/latest/configuration/configuration/#file_sd_config
->>>>>>> 6af7decc
 type SDConfig struct {
 	Targets []string          `json:"targets"`
 	Labels  map[string]string `json:"labels"`
 }
 
-<<<<<<< HEAD
-func applyGitHubLabels(sdConfigs []SDConfig) []SDConfig {
-	for _, sdConfig := range sdConfigs {
-		for label, value := range GetGitHubLabels() {
-			sdConfig.Labels[label] = value
-		}
-	}
-	return sdConfigs
-}
-
-func WritePrometheusServiceDiscoveryConfigFile(name string, sdConfigs []SDConfig, withGitHubLabels bool) (string, error) {
-=======
 // WritePrometheusSDConfig writes the SDConfig with the provided name
 // to the location expected by the prometheus instance start by tmpnet.
 //
@@ -307,7 +291,6 @@
 //
 // Returns the path to the written configuration file.
 func WritePrometheusSDConfig(name string, sdConfig SDConfig, withGitHubLabels bool) (string, error) {
->>>>>>> 6af7decc
 	serviceDiscoveryDir, err := GetPrometheusServiceDiscoveryDir()
 	if err != nil {
 		return "", fmt.Errorf("failed to get service discovery dir: %w", err)
@@ -318,26 +301,15 @@
 	}
 
 	if withGitHubLabels {
-<<<<<<< HEAD
-		sdConfigs = applyGitHubLabels(sdConfigs)
-	}
-
-	configPath := filepath.Join(serviceDiscoveryDir, name+".json")
-	configData, err := json.MarshalIndent(sdConfigs, "", "  ")
-=======
 		sdConfig = applyGitHubLabels(sdConfig)
 	}
 
 	configPath := filepath.Join(serviceDiscoveryDir, name+".json")
 	configData, err := DefaultJSONMarshal([]SDConfig{sdConfig})
->>>>>>> 6af7decc
 	if err != nil {
 		return "", fmt.Errorf("failed to marshal config: %w", err)
 	}
 
-<<<<<<< HEAD
-	return configPath, os.WriteFile(configPath, configData, perms.ReadWrite)
-=======
 	if err := os.WriteFile(configPath, configData, perms.ReadWrite); err != nil {
 		return "", fmt.Errorf("failed to write config file: %w", err)
 	}
@@ -350,7 +322,6 @@
 		sdConfig.Labels[label] = value
 	}
 	return sdConfig
->>>>>>> 6af7decc
 }
 
 func getLogFilename(cmdName string) string {
