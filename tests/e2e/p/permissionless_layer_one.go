--- conflicted
+++ resolved
@@ -446,45 +446,8 @@
 			})
 		})
 
-<<<<<<< HEAD
-		tc.By("issuing an IncreaseBalanceTx", func() {
-			_, err := pWallet.IssueIncreaseBalanceTx(
-				registerValidationID,
-				units.NanoAvax,
-			)
-			require.NoError(err)
-		})
-
-		tc.By("verifying the validator was activated", func() {
-			height, err := pClient.GetHeight(tc.DefaultContext())
-			require.NoError(err)
-
-			subnetValidators, err := pClient.GetValidatorsAt(tc.DefaultContext(), subnetID, height)
-			require.NoError(err)
-			require.Equal(
-				map[ids.NodeID]*snowvalidators.GetValidatorOutput{
-					subnetGenesisNode.NodeID: {
-						NodeID:    subnetGenesisNode.NodeID,
-						PublicKey: genesisNodePK,
-						Weight:    genesisWeight,
-					},
-					subnetRegisterNode.NodeID: {
-						NodeID:    subnetRegisterNode.NodeID,
-						PublicKey: registerNodePK,
-						Weight:    registerWeight,
-					},
-				},
-				subnetValidators,
-			)
-		})
-
-		tc.By("advancing the proposervm P-chain height", advanceProposerVMPChainHeight)
-
-		tc.By("removing the registered validator", func() {
-=======
 		var nextNonce uint64
 		setWeight := func(validationID ids.ID, weight uint64) {
->>>>>>> 8950c34a
 			tc.By("creating the unsigned warp message")
 			unsignedSubnetValidatorWeight := must[*warp.UnsignedMessage](tc)(warp.NewUnsignedMessage(
 				networkID,
@@ -602,6 +565,29 @@
 			})
 		})
 
+		tc.By("issuing an IncreaseBalanceTx", func() {
+			_, err := pWallet.IssueIncreaseBalanceTx(
+				registerValidationID,
+				units.NanoAvax,
+			)
+			require.NoError(err)
+		})
+
+		tc.By("verifying the validator was activated", func() {
+			verifyValidatorSet(map[ids.NodeID]*snowvalidators.GetValidatorOutput{
+				subnetGenesisNode.NodeID: {
+					NodeID:    subnetGenesisNode.NodeID,
+					PublicKey: genesisNodePK,
+					Weight:    genesisWeight,
+				},
+				subnetRegisterNode.NodeID: {
+					NodeID:    subnetRegisterNode.NodeID,
+					PublicKey: registerNodePK,
+					Weight:    updatedWeight,
+				},
+			})
+		})
+
 		tc.By("advancing the proposervm P-chain height", advanceProposerVMPChainHeight)
 
 		tc.By("removing the registered validator", func() {
