--- conflicted
+++ resolved
@@ -351,11 +351,7 @@
 	}
 
 	// feesMan cumulates complexity. Let's init it with utx filled so far
-<<<<<<< HEAD
-	if _, err := feeCalc.ComputeFee(utx); err != nil {
-=======
 	if _, err := feeCalc.ComputeFee(utx, nil); err != nil {
->>>>>>> 65f00e90
 		return nil, err
 	}
 
@@ -400,11 +396,7 @@
 	toBurn := map[ids.ID]uint64{} // fees are calculated in financeTx
 
 	// feesMan cumulates complexity. Let's init it with utx filled so far
-<<<<<<< HEAD
-	if _, err := feeCalc.ComputeFee(utx); err != nil {
-=======
 	if _, err := feeCalc.ComputeFee(utx, nil); err != nil {
->>>>>>> 65f00e90
 		return nil, err
 	}
 
@@ -446,27 +438,16 @@
 	toStake := map[ids.ID]uint64{}
 	toBurn := map[ids.ID]uint64{} // fees are calculated in financeTx
 
-<<<<<<< HEAD
-=======
 	// feesMan cumulates complexity. Let's init it with utx filled so far
 	if _, err := feeCalc.ComputeFee(utx, nil); err != nil {
 		return nil, err
 	}
 
->>>>>>> 65f00e90
 	// update fees to account for the auth credentials to be added upon tx signing
 	if _, err = fee.FinanceCredential(feeCalc, len(subnetAuth.SigIndices)); err != nil {
 		return nil, fmt.Errorf("account for credential fees: %w", err)
 	}
 
-<<<<<<< HEAD
-	// feesMan cumulates complexity. Let's init it with utx filled so far
-	if _, err := feeCalc.ComputeFee(utx); err != nil {
-		return nil, err
-	}
-
-=======
->>>>>>> 65f00e90
 	inputs, outputs, _, err := b.financeTx(toBurn, toStake, feeCalc, ops)
 	if err != nil {
 		return nil, err
@@ -505,27 +486,16 @@
 	toStake := map[ids.ID]uint64{}
 	toBurn := map[ids.ID]uint64{} // fees are calculated in financeTx
 
-<<<<<<< HEAD
-=======
 	// feesMan cumulates complexity. Let's init it with utx filled so far
 	if _, err := feeCalc.ComputeFee(utx, nil); err != nil {
 		return nil, err
 	}
 
->>>>>>> 65f00e90
 	// update fees to account for the auth credentials to be added upon tx signing
 	if _, err = fee.FinanceCredential(feeCalc, len(subnetAuth.SigIndices)); err != nil {
 		return nil, fmt.Errorf("account for credential fees: %w", err)
 	}
 
-<<<<<<< HEAD
-	// feesMan cumulates complexity. Let's init it with utx filled so far
-	if _, err := feeCalc.ComputeFee(utx); err != nil {
-		return nil, err
-	}
-
-=======
->>>>>>> 65f00e90
 	inputs, outputs, _, err := b.financeTx(toBurn, toStake, feeCalc, ops)
 	if err != nil {
 		return nil, err
@@ -563,11 +533,7 @@
 	toBurn := map[ids.ID]uint64{} // fees are calculated in financeTx
 
 	// feesMan cumulates complexity. Let's init it with utx filled so far
-<<<<<<< HEAD
-	if _, err := feeCalc.ComputeFee(utx); err != nil {
-=======
 	if _, err := feeCalc.ComputeFee(utx, nil); err != nil {
->>>>>>> 65f00e90
 		return nil, err
 	}
 
@@ -619,27 +585,16 @@
 	toStake := map[ids.ID]uint64{}
 	toBurn := map[ids.ID]uint64{} // fees are calculated in financeTx
 
-<<<<<<< HEAD
-=======
 	// feesMan cumulates complexity. Let's init it with utx filled so far
 	if _, err := feeCalc.ComputeFee(utx, nil); err != nil {
 		return nil, err
 	}
 
->>>>>>> 65f00e90
 	// update fees to account for the auth credentials to be added upon tx signing
 	if _, err = fee.FinanceCredential(feeCalc, len(subnetAuth.SigIndices)); err != nil {
 		return nil, fmt.Errorf("account for credential fees: %w", err)
 	}
 
-<<<<<<< HEAD
-	// feesMan cumulates complexity. Let's init it with utx filled so far
-	if _, err := feeCalc.ComputeFee(utx); err != nil {
-		return nil, err
-	}
-
-=======
->>>>>>> 65f00e90
 	inputs, outputs, _, err := b.financeTx(toBurn, toStake, feeCalc, ops)
 	if err != nil {
 		return nil, err
@@ -674,11 +629,7 @@
 	toBurn := map[ids.ID]uint64{} // fees are calculated in financeTx
 
 	// feesMan cumulates complexity. Let's init it with utx filled so far
-<<<<<<< HEAD
-	if _, err := feeCalc.ComputeFee(utx); err != nil {
-=======
 	if _, err := feeCalc.ComputeFee(utx, nil); err != nil {
->>>>>>> 65f00e90
 		return nil, err
 	}
 
@@ -722,27 +673,16 @@
 	toStake := map[ids.ID]uint64{}
 	toBurn := map[ids.ID]uint64{} // fees are calculated in financeTx
 
-<<<<<<< HEAD
-=======
 	// feesMan cumulates complexity. Let's init it with utx filled so far
 	if _, err := feeCalc.ComputeFee(utx, nil); err != nil {
 		return nil, err
 	}
 
->>>>>>> 65f00e90
 	// update fees to account for the auth credentials to be added upon tx signing
 	if _, err = fee.FinanceCredential(feeCalc, len(subnetAuth.SigIndices)); err != nil {
 		return nil, fmt.Errorf("account for credential fees: %w", err)
 	}
 
-<<<<<<< HEAD
-	// feesMan cumulates complexity. Let's init it with utx filled so far
-	if _, err := feeCalc.ComputeFee(utx); err != nil {
-		return nil, err
-	}
-
-=======
->>>>>>> 65f00e90
 	inputs, outputs, _, err := b.financeTx(toBurn, toStake, feeCalc, ops)
 	if err != nil {
 		return nil, err
@@ -848,11 +788,7 @@
 	// 3. Finance fees as much as possible with imported, Avax-denominated UTXOs
 
 	// feesMan cumulates complexity. Let's init it with utx filled so far
-<<<<<<< HEAD
-	if _, err := feeCalc.ComputeFee(utx); err != nil {
-=======
 	if _, err := feeCalc.ComputeFee(utx, nil); err != nil {
->>>>>>> 65f00e90
 		return nil, err
 	}
 
@@ -955,11 +891,7 @@
 	}
 
 	// feesMan cumulates complexity. Let's init it with utx filled so far
-<<<<<<< HEAD
-	if _, err := feeCalc.ComputeFee(utx); err != nil {
-=======
 	if _, err := feeCalc.ComputeFee(utx, nil); err != nil {
->>>>>>> 65f00e90
 		return nil, err
 	}
 
@@ -1029,27 +961,16 @@
 		assetID: maxSupply - initialSupply,
 	} // fees are calculated in financeTx
 
-<<<<<<< HEAD
-=======
 	// feesMan cumulates complexity. Let's init it with utx filled so far
 	if _, err := feeCalc.ComputeFee(utx, nil); err != nil {
 		return nil, err
 	}
 
->>>>>>> 65f00e90
 	// update fees to account for the auth credentials to be added upon tx signing
 	if _, err = fee.FinanceCredential(feeCalc, len(subnetAuth.SigIndices)); err != nil {
 		return nil, fmt.Errorf("account for credential fees: %w", err)
 	}
 
-<<<<<<< HEAD
-	// feesMan cumulates complexity. Let's init it with utx filled so far
-	if _, err := feeCalc.ComputeFee(utx); err != nil {
-		return nil, err
-	}
-
-=======
->>>>>>> 65f00e90
 	inputs, outputs, _, err := b.financeTx(toBurn, toStake, feeCalc, ops)
 	if err != nil {
 		return nil, err
@@ -1096,11 +1017,7 @@
 	toBurn := map[ids.ID]uint64{} // fees are calculated in financeTx
 
 	// feesMan cumulates complexity. Let's init it with utx filled so far
-<<<<<<< HEAD
-	if _, err := feeCalc.ComputeFee(utx); err != nil {
-=======
 	if _, err := feeCalc.ComputeFee(utx, nil); err != nil {
->>>>>>> 65f00e90
 		return nil, err
 	}
 
@@ -1144,11 +1061,7 @@
 	toBurn := map[ids.ID]uint64{} // fees are calculated in financeTx
 
 	// feesMan cumulates complexity. Let's init it with utx filled so far
-<<<<<<< HEAD
-	if _, err := feeCalc.ComputeFee(utx); err != nil {
-=======
 	if _, err := feeCalc.ComputeFee(utx, nil); err != nil {
->>>>>>> 65f00e90
 		return nil, err
 	}
 
