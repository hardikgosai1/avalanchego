// Copyright (C) 2019-2024, Ava Labs, Inc. All rights reserved.
// See the file LICENSE for licensing terms.

package wallet

import (
	"context"
	"errors"

	"github.com/ava-labs/avalanchego/ids"
	"github.com/ava-labs/avalanchego/utils/constants"
	"github.com/ava-labs/avalanchego/vms/components/avax"
	"github.com/ava-labs/avalanchego/vms/platformvm/txs"
)

var (
	_ txs.Visitor = (*backendVisitor)(nil)

	ErrUnsupportedTxType = errors.New("unsupported tx type")
)

// backendVisitor handles accepting of transactions for the backend
type backendVisitor struct {
	b    *backend
	ctx  context.Context
	txID ids.ID
}

func (*backendVisitor) AdvanceTimeTx(*txs.AdvanceTimeTx) error {
	return ErrUnsupportedTxType
}

func (*backendVisitor) RewardValidatorTx(*txs.RewardValidatorTx) error {
	return ErrUnsupportedTxType
}

func (b *backendVisitor) AddValidatorTx(tx *txs.AddValidatorTx) error {
	return b.baseTx(&tx.BaseTx)
}

func (b *backendVisitor) AddSubnetValidatorTx(tx *txs.AddSubnetValidatorTx) error {
	return b.baseTx(&tx.BaseTx)
}

func (b *backendVisitor) AddDelegatorTx(tx *txs.AddDelegatorTx) error {
	return b.baseTx(&tx.BaseTx)
}

func (b *backendVisitor) CreateChainTx(tx *txs.CreateChainTx) error {
	return b.baseTx(&tx.BaseTx)
}

func (b *backendVisitor) CreateSubnetTx(tx *txs.CreateSubnetTx) error {
	b.b.setSubnetOwner(
		b.txID,
		tx.Owner,
	)
	return b.baseTx(&tx.BaseTx)
}

<<<<<<< HEAD
func (b *backendVisitor) RemoveSubnetValidatorTx(tx *txs.RemoveSubnetValidatorTx) error {
	return b.baseTx(&tx.BaseTx)
}

func (b *backendVisitor) TransferSubnetOwnershipTx(tx *txs.TransferSubnetOwnershipTx) error {
	b.b.setSubnetOwner(
		tx.Subnet,
		tx.Owner,
	)
	return b.baseTx(&tx.BaseTx)
}

func (b *backendVisitor) ConvertSubnetTx(tx *txs.ConvertSubnetTx) error {
	return b.baseTx(&tx.BaseTx)
}

func (b *backendVisitor) RegisterSubnetValidatorTx(tx *txs.RegisterSubnetValidatorTx) error {
	return b.baseTx(&tx.BaseTx)
}

func (b *backendVisitor) SetSubnetValidatorWeightTx(tx *txs.SetSubnetValidatorWeightTx) error {
	return b.baseTx(&tx.BaseTx)
}

func (b *backendVisitor) IncreaseBalanceTx(tx *txs.IncreaseBalanceTx) error {
	return b.baseTx(&tx.BaseTx)
}

func (b *backendVisitor) BaseTx(tx *txs.BaseTx) error {
	return b.baseTx(tx)
}

=======
>>>>>>> 28e028d9
func (b *backendVisitor) ImportTx(tx *txs.ImportTx) error {
	err := b.b.removeUTXOs(
		b.ctx,
		tx.SourceChain,
		tx.InputUTXOs(),
	)
	if err != nil {
		return err
	}
	return b.baseTx(&tx.BaseTx)
}

func (b *backendVisitor) ExportTx(tx *txs.ExportTx) error {
	for i, out := range tx.ExportedOutputs {
		err := b.b.AddUTXO(
			b.ctx,
			tx.DestinationChain,
			&avax.UTXO{
				UTXOID: avax.UTXOID{
					TxID:        b.txID,
					OutputIndex: uint32(len(tx.Outs) + i),
				},
				Asset: avax.Asset{ID: out.AssetID()},
				Out:   out.Out,
			},
		)
		if err != nil {
			return err
		}
	}
	return b.baseTx(&tx.BaseTx)
}

func (b *backendVisitor) RemoveSubnetValidatorTx(tx *txs.RemoveSubnetValidatorTx) error {
	return b.baseTx(&tx.BaseTx)
}

func (b *backendVisitor) TransformSubnetTx(tx *txs.TransformSubnetTx) error {
	return b.baseTx(&tx.BaseTx)
}

func (b *backendVisitor) AddPermissionlessValidatorTx(tx *txs.AddPermissionlessValidatorTx) error {
	return b.baseTx(&tx.BaseTx)
}

func (b *backendVisitor) AddPermissionlessDelegatorTx(tx *txs.AddPermissionlessDelegatorTx) error {
	return b.baseTx(&tx.BaseTx)
}

func (b *backendVisitor) TransferSubnetOwnershipTx(tx *txs.TransferSubnetOwnershipTx) error {
	b.b.setSubnetOwner(
		tx.Subnet,
		tx.Owner,
	)
	return b.baseTx(&tx.BaseTx)
}

func (b *backendVisitor) BaseTx(tx *txs.BaseTx) error {
	return b.baseTx(tx)
}

func (b *backendVisitor) ConvertSubnetTx(tx *txs.ConvertSubnetTx) error {
	return b.baseTx(&tx.BaseTx)
}

func (b *backendVisitor) RegisterSubnetValidatorTx(tx *txs.RegisterSubnetValidatorTx) error {
	return b.baseTx(&tx.BaseTx)
}

func (b *backendVisitor) SetSubnetValidatorWeightTx(tx *txs.SetSubnetValidatorWeightTx) error {
	return b.baseTx(&tx.BaseTx)
}

func (b *backendVisitor) baseTx(tx *txs.BaseTx) error {
	return b.b.removeUTXOs(
		b.ctx,
		constants.PlatformChainID,
		tx.InputIDs(),
	)
}<|MERGE_RESOLUTION|>--- conflicted
+++ resolved
@@ -58,41 +58,6 @@
 	return b.baseTx(&tx.BaseTx)
 }
 
-<<<<<<< HEAD
-func (b *backendVisitor) RemoveSubnetValidatorTx(tx *txs.RemoveSubnetValidatorTx) error {
-	return b.baseTx(&tx.BaseTx)
-}
-
-func (b *backendVisitor) TransferSubnetOwnershipTx(tx *txs.TransferSubnetOwnershipTx) error {
-	b.b.setSubnetOwner(
-		tx.Subnet,
-		tx.Owner,
-	)
-	return b.baseTx(&tx.BaseTx)
-}
-
-func (b *backendVisitor) ConvertSubnetTx(tx *txs.ConvertSubnetTx) error {
-	return b.baseTx(&tx.BaseTx)
-}
-
-func (b *backendVisitor) RegisterSubnetValidatorTx(tx *txs.RegisterSubnetValidatorTx) error {
-	return b.baseTx(&tx.BaseTx)
-}
-
-func (b *backendVisitor) SetSubnetValidatorWeightTx(tx *txs.SetSubnetValidatorWeightTx) error {
-	return b.baseTx(&tx.BaseTx)
-}
-
-func (b *backendVisitor) IncreaseBalanceTx(tx *txs.IncreaseBalanceTx) error {
-	return b.baseTx(&tx.BaseTx)
-}
-
-func (b *backendVisitor) BaseTx(tx *txs.BaseTx) error {
-	return b.baseTx(tx)
-}
-
-=======
->>>>>>> 28e028d9
 func (b *backendVisitor) ImportTx(tx *txs.ImportTx) error {
 	err := b.b.removeUTXOs(
 		b.ctx,
@@ -166,6 +131,10 @@
 	return b.baseTx(&tx.BaseTx)
 }
 
+func (b *backendVisitor) IncreaseBalanceTx(tx *txs.IncreaseBalanceTx) error {
+	return b.baseTx(&tx.BaseTx)
+}
+
 func (b *backendVisitor) baseTx(tx *txs.BaseTx) error {
 	return b.b.removeUTXOs(
 		b.ctx,
