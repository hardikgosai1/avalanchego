--- conflicted
+++ resolved
@@ -53,10 +53,7 @@
 	_ block.ChainVM              = &VMClient{}
 	_ block.BatchedChainVM       = &VMClient{}
 	_ block.HeightIndexedChainVM = &VMClient{}
-<<<<<<< HEAD
 	_ block.StateSyncableVM      = &VMClient{}
-=======
->>>>>>> 639a3452
 )
 
 const (
@@ -561,8 +558,7 @@
 	if errCode := resp.Err; errCode != 0 {
 		return ids.Empty, errCodeToError[errCode]
 	}
-<<<<<<< HEAD
-	return ids.ToID(resp.BlkID)
+	return ids.ToID(resp.BlkId)
 }
 
 func (vm *VMClient) RegisterStateSyncer(stateSyncer []ids.ShortID) error {
@@ -574,7 +570,7 @@
 	_, err := vm.client.RegisterStateSyncer(
 		context.Background(),
 		&vmproto.RegisterStateSyncerRequest{
-			NodeIDs: nodesID,
+			NodeIdS: nodesID,
 		},
 	)
 
@@ -653,9 +649,6 @@
 		})
 
 	return err
-=======
-	return ids.ToID(resp.BlkId)
->>>>>>> 639a3452
 }
 
 func (vm *VMClient) GetAncestors(
