// Copyright (C) 2019-2024, Ava Labs, Inc. All rights reserved.
// See the file LICENSE for licensing terms.

package fees

import (
	"fmt"
	"testing"
	"time"

	"github.com/stretchr/testify/require"

	"github.com/ava-labs/avalanchego/utils/units"
)

type blkTimeAndComplexity struct {
	blkTime    int64
	complexity Dimensions
}

func TestUpdateFeeRates(t *testing.T) {
	require := require.New(t)

	var (
		feesCfg = DynamicFeesConfig{
			MinFeeRate:                Dimensions{1, 1, 1, 1},
			UpdateCoefficient:         Dimensions{10, 20, 50, 100},
			BlockMaxComplexity:        Dimensions{100, 100, 100, 100},
			BlockTargetComplexityRate: Dimensions{25, 25, 25, 25},
		}
		parentFeeRate    = Dimensions{10, 20, 100, 200}
		parentComplexity = Dimensions{100, 25, 20, 10}

		elapsedTime   = time.Second
		parentBlkTime = time.Now().Truncate(time.Second)
		childBlkTime  = parentBlkTime.Add(elapsedTime)
	)

	m := &Manager{
		feeRates: parentFeeRate,
	}

	require.NoError(m.UpdateFeeRates(
		feesCfg,
		parentComplexity,
		parentBlkTime.Unix(),
		childBlkTime.Unix(),
	))

	// Bandwidth complexity are above target, fee rate is pushed up
	require.Equal(uint64(10), m.feeRates[Bandwidth])

	// UTXORead complexity is at target, fee rate does not change
	require.Equal(parentFeeRate[UTXORead], m.feeRates[UTXORead])

	// UTXOWrite complexity is below target, fee rate is pushed down
	require.Equal(uint64(99), m.feeRates[UTXOWrite])

	// Compute complexoty is below target, fee rate is pushed down to the minimum
	require.Equal(uint64(199), m.feeRates[Compute])
}

func TestUpdateFeeRatesStability(t *testing.T) {
	// The advantage of using an exponential fee update scheme
	// (vs e.g. the EIP-1559 scheme we use in the C-chain) is that
	// it is more stable against dithering.
	// We prove here that if complexity oscillates around the target
	// fee rates are unchanged (discounting for some numerical errors)

	require := require.New(t)

	var (
		feesCfg = DynamicFeesConfig{
			MinFeeRate:                Dimensions{0, 0, 0, 0},
			UpdateCoefficient:         Dimensions{2, 4, 5, 10},
			BlockMaxComplexity:        Dimensions{100_000, 100_000, 100_000, 100_000},
			BlockTargetComplexityRate: Dimensions{200, 60, 80, 600},
		}
		initialFeeRate = Dimensions{
			60 * units.NanoAvax,
			8 * units.NanoAvax,
			10 * units.NanoAvax,
			35 * units.NanoAvax,
		}

		elapsedTime      = time.Second
		parentComplexity = Dimensions{50, 45, 70, 500}  // less than target complexity rate * elapsedTime
		childComplexity  = Dimensions{350, 75, 90, 700} // more than target complexity rate * elapsedTime

		parentBlkTime    = time.Now().Truncate(time.Second)
		childBlkTime     = parentBlkTime.Add(elapsedTime)
		granChildBlkTime = childBlkTime.Add(elapsedTime)
	)

	// step1: parent complexity is below target. Fee rates will decrease
	m1 := &Manager{feeRates: initialFeeRate}
	require.NoError(m1.UpdateFeeRates(
		feesCfg,
		parentComplexity,
		parentBlkTime.Unix(),
		childBlkTime.Unix(),
	))

	require.Less(m1.feeRates[Bandwidth], initialFeeRate[Bandwidth])
	require.Less(m1.feeRates[UTXORead], initialFeeRate[UTXORead])
	require.Less(m1.feeRates[UTXOWrite], initialFeeRate[UTXOWrite])
	require.Less(m1.feeRates[Compute], initialFeeRate[Compute])

	// step2: child complexity goes above target, so that average complexity is at target.
	// Fee rates go back to the original value
	m2 := &Manager{feeRates: m1.feeRates}
	require.NoError(m2.UpdateFeeRates(
		feesCfg,
		childComplexity,
		childBlkTime.Unix(),
		granChildBlkTime.Unix(),
	))

	require.LessOrEqual(initialFeeRate[Bandwidth]-m2.feeRates[Bandwidth], uint64(1))
	require.LessOrEqual(initialFeeRate[UTXORead]-m2.feeRates[UTXORead], uint64(1))
	require.LessOrEqual(initialFeeRate[UTXOWrite]-m2.feeRates[UTXOWrite], uint64(1))
	require.LessOrEqual(initialFeeRate[Compute]-m2.feeRates[Compute], uint64(1))
}

func TestPChainFeeRateIncreaseDueToPeak(t *testing.T) {
	// Complexity values comes from the mainnet historical peak as measured
	// pre E upgrade activation

	require := require.New(t)

	var (
		feesCfg = DynamicFeesConfig{
			MinFeeRate: Dimensions{
				60 * units.NanoAvax,
				8 * units.NanoAvax,
				10 * units.NanoAvax,
				35 * units.NanoAvax,
			},
			UpdateCoefficient: Dimensions{ // over CoeffDenom
				5,
				2,
				2,
				4,
			},
			BlockTargetComplexityRate: Dimensions{
				250,
				60,
				120,
				650,
			},
			BlockMaxComplexity: Dimensions{
				100_000,
				60_000,
				60_000,
				600_000,
			},
		}

		// See mainnet P-chain block 2LJVD1rfEfaJtTwRggFXaUXhME4t5WYGhYP9Aj7eTYqGsfknuC its descendants
		blockComplexities = []blkTimeAndComplexity{
			{1615237936, Dimensions{28234, 10812, 10812, 106000}},
			{1615237936, Dimensions{17634, 6732, 6732, 66000}},
			{1615237936, Dimensions{12334, 4692, 4692, 46000}},
			{1615237936, Dimensions{5709, 2142, 2142, 21000}},
			{1615237936, Dimensions{15514, 5916, 5916, 58000}},
			{1615237936, Dimensions{12069, 4590, 4590, 45000}},
			{1615237936, Dimensions{8359, 3162, 3162, 31000}},
			{1615237936, Dimensions{5444, 2040, 2040, 20000}},
			{1615237936, Dimensions{1734, 612, 612, 6000}},
			{1615237936, Dimensions{5974, 2244, 2244, 22000}},
			{1615237936, Dimensions{3059, 1122, 1122, 11000}},
			{1615237936, Dimensions{7034, 2652, 2652, 26000}},
			{1615237936, Dimensions{7564, 2856, 2856, 28000}},
			{1615237936, Dimensions{34064, 13056, 13056, 128000}},
			{1615237936, Dimensions{34064, 13056, 13056, 128000}},
			{1615237936, Dimensions{34064, 13056, 13056, 128000}},
			{1615237936, Dimensions{34064, 13056, 13056, 128000}},
			{1615237936, Dimensions{34064, 13056, 13056, 128000}},
			{1615237936, Dimensions{34064, 13056, 13056, 128000}},
			{1615237936, Dimensions{34064, 13056, 13056, 128000}},
			{1615237936, Dimensions{34064, 13056, 13056, 128000}},
			{1615237936, Dimensions{820, 360, 442, 4000}},
			{1615237936, Dimensions{34064, 13056, 13056, 128000}},
			{1615237936, Dimensions{34064, 13056, 13056, 128000}},
			{1615237936, Dimensions{34064, 13056, 13056, 128000}},
			{1615237936, Dimensions{34064, 13056, 13056, 128000}},
			{1615237936, Dimensions{34064, 13056, 13056, 128000}},
			{1615237936, Dimensions{34064, 13056, 13056, 128000}},
			{1615237936, Dimensions{34064, 13056, 13056, 128000}},
			{1615237936, Dimensions{34064, 13056, 13056, 128000}},
			{1615237936, Dimensions{3589, 1326, 1326, 13000}},
			{1615237936, Dimensions{550, 180, 180, 2000}},
			{1615237936, Dimensions{413, 102, 102, 1000}},
			{1615237936, Dimensions{0, 0, 0, 0}},
		}
	)

	m := &Manager{
		feeRates: feesCfg.MinFeeRate,
	}

	// PEAK INCOMING
	peakFeeRate := feesCfg.MinFeeRate
	for i := 1; i < len(blockComplexities); i++ {
		parentBlkData := blockComplexities[i-1]
		childBlkData := blockComplexities[i]
		require.NoError(m.UpdateFeeRates(
			feesCfg,
			parentBlkData.complexity,
			parentBlkData.blkTime,
			childBlkData.blkTime,
		))

		// check that fee rates are strictly above minimal
		require.False(
			Compare(m.feeRates, feesCfg.MinFeeRate),
			fmt.Sprintf("failed at %d of %d iteration, \n curr fees %v \n next fees %v",
				i,
				len(blockComplexities),
				peakFeeRate,
				m.feeRates,
			),
		)

<<<<<<< HEAD
		// at peak the total fee for a median complexity tx should be in tens of Avax, no more.
		fee, err := m.CalculateFee(feesCfg.BlockTargetComplexityRate, NoTip)
=======
		// at peak the total fee should be no more than 100 Avax.
		fee, err := m.CalculateFee(childBlkData.complexity)
>>>>>>> 136609ad
		require.NoError(err)
		require.Less(fee, 100*units.Avax, fmt.Sprintf("iteration: %d, total: %d", i, len(blockComplexities)))

		peakFeeRate = m.feeRates
	}

	// OFF PEAK
	offPeakBlkComplexity := Dimensions{1473, 510, 510, 5000}
	elapsedTime := time.Unix(1615238881, 0).Sub(time.Unix(1615237936, 0))
	parentBlkTime := time.Now().Truncate(time.Second)
	childBlkTime := parentBlkTime.Add(elapsedTime)

	require.NoError(m.UpdateFeeRates(
		feesCfg,
		offPeakBlkComplexity,
		parentBlkTime.Unix(),
		childBlkTime.Unix(),
	))

	// check that fee rates decrease off peak
	require.Less(m.feeRates[Bandwidth], peakFeeRate[Bandwidth])
	require.Less(m.feeRates[UTXORead], peakFeeRate[UTXORead])
	require.LessOrEqual(m.feeRates[UTXOWrite], peakFeeRate[UTXOWrite])
	require.Less(m.feeRates[Compute], peakFeeRate[Compute])
}<|MERGE_RESOLUTION|>--- conflicted
+++ resolved
@@ -222,13 +222,8 @@
 			),
 		)
 
-<<<<<<< HEAD
-		// at peak the total fee for a median complexity tx should be in tens of Avax, no more.
-		fee, err := m.CalculateFee(feesCfg.BlockTargetComplexityRate, NoTip)
-=======
 		// at peak the total fee should be no more than 100 Avax.
-		fee, err := m.CalculateFee(childBlkData.complexity)
->>>>>>> 136609ad
+		fee, err := m.CalculateFee(childBlkData.complexity, NoTip)
 		require.NoError(err)
 		require.Less(fee, 100*units.Avax, fmt.Sprintf("iteration: %d, total: %d", i, len(blockComplexities)))
 
