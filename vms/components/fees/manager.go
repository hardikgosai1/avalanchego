// Copyright (C) 2019-2024, Ava Labs, Inc. All rights reserved.
// See the file LICENSE for licensing terms.

package fees

import (
	"fmt"
	"math"

	safemath "github.com/ava-labs/avalanchego/utils/math"
)

// the update fee algorithm has a UpdateCoefficient, normalized to [CoeffDenom]
const CoeffDenom = uint64(20)

type Manager struct {
	// Avax denominated fee rates, i.e. fees per unit of complexity.
	feeRates Dimensions

	// cumulatedComplexity helps aggregating the units of complexity consumed
	// by a block so that we can verify it's not too big/build it properly.
	cumulatedComplexity Dimensions
}

func NewManager(feeRate Dimensions) *Manager {
	return &Manager{
		feeRates: feeRate,
	}
}

func (m *Manager) GetFeeRates() Dimensions {
	return m.feeRates
}

func (m *Manager) GetCumulatedComplexity() Dimensions {
	return m.cumulatedComplexity
}

// CalculateFee must be a stateless method
// tipPercentage is assumed to have been validated
func (m *Manager) CalculateFee(complexity Dimensions, tipPercentage TipPercentage) (uint64, error) {
	var (
		baseFee = uint64(0)
		tip     = uint64(0)
	)

	for i := Dimension(0); i < FeeDimensions; i++ {
		baseAddend, err := safemath.Mul64(m.feeRates[i], complexity[i])
		if err != nil {
			return 0, err
		}
		baseFee, err = safemath.Add64(baseAddend, baseFee)
		if err != nil {
			return 0, err
		}

		tipAddend, err := safemath.Mul64(baseFee, uint64(tipPercentage))
		if err != nil {
			tipAddend, err = safemath.Mul64(baseFee/uint64(TipDenonimator), uint64(tipPercentage))
			if err != nil {
				return 0, err
			}
			tip, err = safemath.Add64(tip, tipAddend)
			if err != nil {
				return 0, err
			}
		} else {
			tip, err = safemath.Add64(tip, tipAddend/TipDenonimator)
			if err != nil {
				return 0, err
			}
		}
	}

	return safemath.Add64(baseFee, tip)
}

// CumulateComplexity tries to cumulate the consumed complexity [units]. Before
// actually cumulating them, it checks whether the result would breach [bounds].
// If so, it returns the first dimension to breach bounds.
func (m *Manager) CumulateComplexity(units, bounds Dimensions) (bool, Dimension) {
	// Ensure we can consume (don't want partial update of values)
	for i := Dimension(0); i < FeeDimensions; i++ {
		consumed, err := safemath.Add64(m.cumulatedComplexity[i], units[i])
		if err != nil {
			return true, i
		}
		if consumed > bounds[i] {
			return true, i
		}
	}

	// Commit to consumption
	for i := Dimension(0); i < FeeDimensions; i++ {
		consumed, err := safemath.Add64(m.cumulatedComplexity[i], units[i])
		if err != nil {
			return true, i
		}
		m.cumulatedComplexity[i] = consumed
	}
	return false, 0
}

// Sometimes, e.g. while building a tx, we'd like freedom to speculatively add complexity
// and to remove it later on. [RemoveComplexity] grants this freedom
func (m *Manager) RemoveComplexity(unitsToRm Dimensions) error {
	var revertedUnits Dimensions
	for i := Dimension(0); i < FeeDimensions; i++ {
		prev, err := safemath.Sub(m.cumulatedComplexity[i], unitsToRm[i])
		if err != nil {
			return fmt.Errorf("%w: dimension %d", err, i)
		}
		revertedUnits[i] = prev
	}

	m.cumulatedComplexity = revertedUnits
	return nil
}

<<<<<<< HEAD
func (m *Manager) ResetComplexity() {
	m.cumulatedComplexity = Empty
}

=======
// UpdateFeeRates calculates next fee rates.
// We update the fee rate with the formula:
//
//	feeRate_{t+1} = Max(feeRate_t * exp(k*delta), minFeeRate)
//
// where
//
//	delta == (parentComplexity - targetBlkComplexity)/targetBlkComplexity
//
// and [targetBlkComplexity] is the target complexity expected in the elapsed time.
// We update the fee rate trying to guarantee the following stability property:
//
//	feeRate(delta) * feeRate(-delta) = 1
//
// so that fee rates won't change much when block complexity wiggles around target complexity
>>>>>>> e4b4ff40
func (m *Manager) UpdateFeeRates(
	feesConfig DynamicFeesConfig,
	parentBlkComplexity Dimensions,
	parentBlkTime, childBlkTime int64,
) error {
	if childBlkTime < parentBlkTime {
		return fmt.Errorf("unexpected block times, parentBlkTim %v, childBlkTime %v", parentBlkTime, childBlkTime)
	}

	elapsedTime := uint64(childBlkTime - parentBlkTime)
	for i := Dimension(0); i < FeeDimensions; i++ {
		targetBlkComplexity := targetComplexity(
			feesConfig.BlockTargetComplexityRate[i],
			elapsedTime,
			feesConfig.BlockMaxComplexity[i],
		)

		factorNum, factorDenom := updateFactor(
			feesConfig.UpdateCoefficient[i],
			parentBlkComplexity[i],
			targetBlkComplexity,
		)
		nextFeeRates, over := safemath.Mul64(m.feeRates[i], factorNum)
		if over != nil {
			nextFeeRates = math.MaxUint64
		}
		nextFeeRates /= factorDenom

		nextFeeRates = max(nextFeeRates, feesConfig.MinFeeRate[i])
		m.feeRates[i] = nextFeeRates
	}
	return nil
}

func targetComplexity(targetComplexityRate, elapsedTime, maxBlockComplexity uint64) uint64 {
	// parent and child block may have the same timestamp. In this case targetComplexity will match targetComplexityRate
	elapsedTime = max(1, elapsedTime)
	targetComplexity, over := safemath.Mul64(targetComplexityRate, elapsedTime)
	if over != nil {
		targetComplexity = maxBlockComplexity
	}

	// regardless how low network load has been, we won't allow
	// blocks larger than max block complexity
	targetComplexity = min(targetComplexity, maxBlockComplexity)
	return targetComplexity
}

// updateFactor uses the following piece-wise approximation for the exponential function:
//
//	if B > T --> exp{k * (B-T)/T} ≈≈    Approx(k,B,T)
//	if B < T --> exp{k * (B-T)/T} ≈≈ 1/ Approx(k,B,T)
//
// Note that the approximation guarantees stability, since
//
//	factor(k, B=T+X, T)*factor(k, B=T-X, T) == 1
//
// We express the result with the pair (numerator, denominator)
// to increase precision with small deltas
func updateFactor(k, b, t uint64) (uint64, uint64) {
	if b == t {
		return 1, 1 // complexity matches target, nothing to update
	}

	var (
		increaseFee bool
		delta       uint64
	)

	if t < b {
		increaseFee = true
		delta = b - t
	} else {
		increaseFee = false
		delta = t - b
	}

	n, over := safemath.Mul64(k, delta)
	if over != nil {
		n = math.MaxUint64
	}
	d, over := safemath.Mul64(CoeffDenom, t)
	if over != nil {
		d = math.MaxUint64
	}

	p, q := expPiecewiseApproximation(n, d)
	if increaseFee {
		return p, q
	}
	return q, p
}

// piecewise approximation data. exp(x) ≈≈ m_i * x ± q_i in [i,i+1]
func expPiecewiseApproximation(a, b uint64) (uint64, uint64) { // exported to appease linter.
	var (
		m, q uint64
		sign bool
	)

	switch v := a / b; {
	case v < 1:
		m, q, sign = 2, 1, true
	case v < 2:
		m, q, sign = 5, 2, false
	case v < 3:
		m, q, sign = 13, 18, false
	case v < 4:
		m, q, sign = 35, 84, false
	case v < 5:
		m, q, sign = 94, 321, false
	case v < 6:
		m, q, sign = 256, 1131, false
	case v < 7:
		m, q, sign = 694, 3760, false
	case v < 8:
		m, q, sign = 1885, 12098, false
	case v < 9:
		m, q, sign = 5123, 38003, false
	default:
		m, q, sign = 13924, 117212, false
	}

	// m(A/B) - q == (m*A-q*B)/B
	n1, over := safemath.Mul64(m, a)
	if over != nil {
		return math.MaxUint64, b
	}
	n2, over := safemath.Mul64(q, b)
	if over != nil {
		return math.MaxUint64, b
	}

	var n uint64
	if !sign {
		n = n1 - n2
	} else {
		n, over = safemath.Add64(n1, n2)
		if over != nil {
			return math.MaxUint64, b
		}
	}
	return n, b
}<|MERGE_RESOLUTION|>--- conflicted
+++ resolved
@@ -117,12 +117,10 @@
 	return nil
 }
 
-<<<<<<< HEAD
 func (m *Manager) ResetComplexity() {
 	m.cumulatedComplexity = Empty
 }
 
-=======
 // UpdateFeeRates calculates next fee rates.
 // We update the fee rate with the formula:
 //
@@ -138,7 +136,6 @@
 //	feeRate(delta) * feeRate(-delta) = 1
 //
 // so that fee rates won't change much when block complexity wiggles around target complexity
->>>>>>> e4b4ff40
 func (m *Manager) UpdateFeeRates(
 	feesConfig DynamicFeesConfig,
 	parentBlkComplexity Dimensions,
