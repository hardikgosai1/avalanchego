// Copyright (C) 2019-2022, Ava Labs, Inc. All rights reserved.
// See the file LICENSE for licensing terms.

package avax

import (
	"bytes"
	"errors"
	"fmt"
<<<<<<< HEAD
	"strconv"
	"strings"
=======
>>>>>>> b958ed70

	"github.com/ava-labs/avalanchego/ids"
	"github.com/ava-labs/avalanchego/vms/components/verify"
)

var (
	errNilUTXOID                 = errors.New("nil utxo ID is not valid")
	errMalformedUTXOIDString     = errors.New("unexpected number of tokens in string")
	errFailedDecodingUTXOIDTxID  = errors.New("failed decoding UTXOID TxID")
	errFailedDecodingUTXOIDIndex = errors.New("failed decoding UTXOID index")

	_ verify.Verifiable       = (*UTXOID)(nil)
	_ utils.Sortable[*UTXOID] = (*UTXOID)(nil)
)

type UTXOID struct {
	// Serialized:
	TxID        ids.ID `serialize:"true" json:"txID"`
	OutputIndex uint32 `serialize:"true" json:"outputIndex"`

	// Symbol is false if the UTXO should be part of the DB
	Symbol bool `json:"-"`
	// id is the unique ID of a UTXO, it is calculated from TxID and OutputIndex
	id ids.ID
}

// InputSource returns the source of the UTXO that this input is spending
func (utxo *UTXOID) InputSource() (ids.ID, uint32) {
	return utxo.TxID, utxo.OutputIndex
}

// InputID returns a unique ID of the UTXO that this input is spending
func (utxo *UTXOID) InputID() ids.ID {
	if utxo.id == ids.Empty {
		utxo.id = utxo.TxID.Prefix(uint64(utxo.OutputIndex))
	}
	return utxo.id
}

// Symbolic returns if this is the ID of a UTXO in the DB, or if it is a
// symbolic input
func (utxo *UTXOID) Symbolic() bool {
	return utxo.Symbol
}

func (utxo *UTXOID) String() string {
	return fmt.Sprintf("%s:%d", utxo.TxID, utxo.OutputIndex)
}

// UTXOIDFromString attempts to parse a string into a UTXOID
func UTXOIDFromString(s string) (*UTXOID, error) {
	ss := strings.Split(s, ":")
	if len(ss) != 2 {
		return nil, errMalformedUTXOIDString
	}

	txID, err := ids.FromString(ss[0])
	if err != nil {
		return nil, fmt.Errorf("%w: %s", errFailedDecodingUTXOIDTxID, err)
	}

	idx, err := strconv.ParseUint(ss[1], 10, 32)
	if err != nil {
		return nil, fmt.Errorf("%w: %s", errFailedDecodingUTXOIDIndex, err)
	}

	return &UTXOID{
		TxID:        txID,
		OutputIndex: uint32(idx),
	}, nil
}

func (utxo *UTXOID) Verify() error {
	switch {
	case utxo == nil:
		return errNilUTXOID
	default:
		return nil
	}
}

func (utxo *UTXOID) Less(other *UTXOID) bool {
	utxoID, utxoIndex := utxo.InputSource()
	otherID, otherIndex := other.InputSource()

	switch bytes.Compare(utxoID[:], otherID[:]) {
	case -1:
		return true
	case 0:
		return utxoIndex < otherIndex
	default:
		return false
	}
}<|MERGE_RESOLUTION|>--- conflicted
+++ resolved
@@ -7,13 +7,11 @@
 	"bytes"
 	"errors"
 	"fmt"
-<<<<<<< HEAD
 	"strconv"
 	"strings"
-=======
->>>>>>> b958ed70
 
 	"github.com/ava-labs/avalanchego/ids"
+	"github.com/ava-labs/avalanchego/utils"
 	"github.com/ava-labs/avalanchego/vms/components/verify"
 )
 
