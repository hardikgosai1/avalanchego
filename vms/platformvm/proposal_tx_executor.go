// Copyright (C) 2019-2021, Ava Labs, Inc. All rights reserved.
// See the file LICENSE for licensing terms.

package platformvm

import (
	"errors"
	"fmt"
	"time"

	"github.com/ava-labs/avalanchego/database"
	"github.com/ava-labs/avalanchego/ids"
	"github.com/ava-labs/avalanchego/utils/math"
	"github.com/ava-labs/avalanchego/vms/components/avax"
	"github.com/ava-labs/avalanchego/vms/components/verify"
	"github.com/ava-labs/avalanchego/vms/platformvm/reward"
	"github.com/ava-labs/avalanchego/vms/platformvm/state"
	"github.com/ava-labs/avalanchego/vms/platformvm/state/transactions"
	"github.com/ava-labs/avalanchego/vms/platformvm/txs"
)

var (
	_ txs.Visitor = &proposalTxExecutor{}

	errWeightTooSmall            = errors.New("weight of this validator is too low")
	errWeightTooLarge            = errors.New("weight of this validator is too large")
	errStakeTooShort             = errors.New("staking period is too short")
	errStakeTooLong              = errors.New("staking period is too long")
	errInsufficientDelegationFee = errors.New("staker charges an insufficient delegation fee")
	errFutureStakeTime           = fmt.Errorf("staker is attempting to start staking more than %s ahead of the current chain time", maxFutureStartTime)
	errWrongNumberOfCredentials  = errors.New("should have the same number of credentials as inputs")
<<<<<<< HEAD
=======
	errValidatorSubset           = errors.New("all subnets' staking period must be a subset of the primary network")
>>>>>>> f7ff011a
	errStakeOverflow             = errors.New("too many funds staked on single validator")
	errInvalidState              = errors.New("generated output isn't valid state")
	errOverDelegated             = errors.New("validator would be over delegated")
	errShouldBeDSValidator       = errors.New("expected validator to be in the primary network")
	errWrongTxType               = errors.New("wrong transaction type")
)

type proposalTxExecutor struct {
	// inputs
	vm          *VM
	parentState state.Mutable
	tx          *txs.Tx

	// outputs
	onCommit      state.Versioned
	onAbort       state.Versioned
	prefersCommit bool
}

func (*proposalTxExecutor) CreateChainTx(*txs.CreateChainTx) error   { return errWrongTxType }
func (*proposalTxExecutor) CreateSubnetTx(*txs.CreateSubnetTx) error { return errWrongTxType }
func (*proposalTxExecutor) ImportTx(*txs.ImportTx) error             { return errWrongTxType }
func (*proposalTxExecutor) ExportTx(*txs.ExportTx) error             { return errWrongTxType }

func (e *proposalTxExecutor) AddValidatorTx(tx *txs.AddValidatorTx) error {
	// Verify the tx is well-formed
	if err := e.tx.SyntacticVerify(e.vm.ctx); err != nil {
		return err
	}

	switch {
	case tx.Validator.Wght < e.vm.MinValidatorStake:
		// Ensure validator is staking at least the minimum amount
		return errWeightTooSmall

	case tx.Validator.Wght > e.vm.MaxValidatorStake:
		// Ensure validator isn't staking too much
		return errWeightTooLarge

	case tx.Shares < e.vm.MinDelegationFee:
		// Ensure the validator fee is at least the minimum amount
		return errInsufficientDelegationFee
	}

	duration := tx.Validator.Duration()
	switch {
	case duration < e.vm.MinStakeDuration:
		// Ensure staking length is not too short
		return errStakeTooShort

	case duration > e.vm.MaxStakeDuration:
		// Ensure staking length is not too long
		return errStakeTooLong
	}

	currentStakers := e.parentState.CurrentStakerChainState()
	pendingStakers := e.parentState.PendingStakerChainState()

	outs := make([]*avax.TransferableOutput, len(tx.Outs)+len(tx.Stake))
	copy(outs, tx.Outs)
	copy(outs[len(tx.Outs):], tx.Stake)

	if e.vm.bootstrapped.GetValue() {
		currentTimestamp := e.parentState.GetTimestamp()
		// Ensure the proposed validator starts after the current time
		startTime := tx.StartTime()
		if !currentTimestamp.Before(startTime) {
			return fmt.Errorf(
				"validator's start time (%s) at or before current timestamp (%s)",
				startTime,
				currentTimestamp,
			)
		}

		// Ensure this validator isn't currently a validator.
		_, err := currentStakers.GetValidator(tx.Validator.NodeID)
		if err == nil {
			return fmt.Errorf(
				"%s is already a primary network validator",
				tx.Validator.NodeID,
			)
		}
		if err != database.ErrNotFound {
			return fmt.Errorf(
				"failed to find whether %s is a validator: %w",
				tx.Validator.NodeID,
				err,
			)
		}

		// Ensure this validator isn't about to become a validator.
		_, _, err = pendingStakers.GetValidatorTx(tx.Validator.NodeID)
		if err == nil {
			return fmt.Errorf(
				"%s is about to become a primary network validator",
				tx.Validator.NodeID,
			)
		}
		if err != database.ErrNotFound {
			return fmt.Errorf(
				"failed to find whether %s is about to become a validator: %w",
				tx.Validator.NodeID,
				err,
			)
		}

		// Verify the flowcheck
		if err := e.vm.semanticVerifySpend(
			e.parentState,
			tx,
			tx.Ins,
			outs,
			e.tx.Creds,
			e.vm.AddStakerTxFee,
			e.vm.ctx.AVAXAssetID,
		); err != nil {
			return fmt.Errorf("failed semanticVerifySpend: %w", err)
		}

		// Make sure the tx doesn't start too far in the future. This is done
		// last to allow SemanticVerification to explicitly check for this
		// error.
		maxStartTime := currentTimestamp.Add(maxFutureStartTime)
		if startTime.After(maxStartTime) {
			return errFutureStakeTime
		}
	}

	txID := e.tx.ID()

	// Set up the state if this tx is committed
	newlyPendingStakers := pendingStakers.AddStaker(e.tx)
	e.onCommit = state.NewVersioned(e.parentState, currentStakers, newlyPendingStakers)

	// Consume the UTXOS
	consumeInputs(e.onCommit, tx.Ins)
	// Produce the UTXOS
	produceOutputs(e.onCommit, txID, e.vm.ctx.AVAXAssetID, tx.Outs)

	// Set up the state if this tx is aborted
	e.onAbort = state.NewVersioned(e.parentState, currentStakers, pendingStakers)
	// Consume the UTXOS
	consumeInputs(e.onAbort, tx.Ins)
	// Produce the UTXOS
	produceOutputs(e.onAbort, txID, e.vm.ctx.AVAXAssetID, outs)

	e.prefersCommit = tx.StartTime().After(e.vm.clock.Time())
	return nil
}

func (e *proposalTxExecutor) AddSubnetValidatorTx(tx *txs.AddSubnetValidatorTx) error {
	// Verify the tx is well-formed
	if err := e.tx.SyntacticVerify(e.vm.ctx); err != nil {
		return err
	}

	duration := tx.Validator.Duration()
	switch {
	case duration < e.vm.MinStakeDuration:
		// Ensure staking length is not too short
		return errStakeTooShort

	case duration > e.vm.MaxStakeDuration:
		// Ensure staking length is not too long
		return errStakeTooLong

	case len(e.tx.Creds) == 0:
		// Ensure there is at least one credential for the subnet authorization
		return errWrongNumberOfCredentials
	}

	currentStakers := e.parentState.CurrentStakerChainState()
	pendingStakers := e.parentState.PendingStakerChainState()

	if e.vm.bootstrapped.GetValue() {
		currentTimestamp := e.parentState.GetTimestamp()
		// Ensure the proposed validator starts after the current timestamp
		validatorStartTime := tx.StartTime()
		if !currentTimestamp.Before(validatorStartTime) {
			return fmt.Errorf(
				"validator's start time (%s) is at or after current chain timestamp (%s)",
				currentTimestamp,
				validatorStartTime,
			)
		}

		currentValidator, err := currentStakers.GetValidator(tx.Validator.NodeID)
		if err != nil && err != database.ErrNotFound {
			return fmt.Errorf(
				"failed to find whether %s is a validator: %w",
				tx.Validator.NodeID,
				err,
			)
		}

		var vdrTx *txs.AddValidatorTx
		if err == nil {
			// This validator is attempting to validate with a currently
			// validing node.
			vdrTx, _ = currentValidator.AddValidatorTx()

			// Ensure that this transaction isn't a duplicate add validator tx.
			subnets := currentValidator.SubnetValidators()
			if _, validates := subnets[tx.Validator.Subnet]; validates {
				return fmt.Errorf(
					"already validating subnet %s",
					tx.Validator.Subnet,
				)
			}
		} else {
			// This validator is attempting to validate with a node that hasn't
			// started validating yet.
			vdrTx, _, err = pendingStakers.GetValidatorTx(tx.Validator.NodeID)
			if err != nil {
				if err == database.ErrNotFound {
<<<<<<< HEAD
					return transactions.ErrDSValidatorSubset
=======
					return errValidatorSubset
>>>>>>> f7ff011a
				}
				return fmt.Errorf(
					"failed to find whether %s is a validator: %w",
					tx.Validator.NodeID,
					err,
				)
			}
		}

		// Ensure that the period this validator validates the specified subnet
		// is a subset of the time they validate the primary network.
		if !tx.Validator.BoundedBy(vdrTx.StartTime(), vdrTx.EndTime()) {
<<<<<<< HEAD
			return transactions.ErrDSValidatorSubset
=======
			return errValidatorSubset
>>>>>>> f7ff011a
		}

		// Ensure that this transaction isn't a duplicate add validator tx.
		pendingValidator := pendingStakers.GetValidator(tx.Validator.NodeID)
		subnets := pendingValidator.SubnetValidators()
		if _, validates := subnets[tx.Validator.Subnet]; validates {
			return fmt.Errorf(
				"already validating subnet %s",
				tx.Validator.Subnet,
			)
		}

		baseTxCredsLen := len(e.tx.Creds) - 1
		baseTxCreds := e.tx.Creds[:baseTxCredsLen]
		subnetCred := e.tx.Creds[baseTxCredsLen]

		subnetIntf, _, err := e.parentState.GetTx(tx.Validator.Subnet)
		if err != nil {
			if err == database.ErrNotFound {
<<<<<<< HEAD
				return transactions.ErrDSValidatorSubset
=======
				return errValidatorSubset
>>>>>>> f7ff011a
			}
			return fmt.Errorf(
				"couldn't find subnet %s with %w",
				tx.Validator.Subnet,
				err,
			)
		}

		subnet, ok := subnetIntf.Unsigned.(*txs.CreateSubnetTx)
		if !ok {
			return fmt.Errorf(
				"%s is not a subnet",
				tx.Validator.Subnet,
			)
		}

		if err := e.vm.fx.VerifyPermission(tx, tx.SubnetAuth, subnetCred, subnet.Owner); err != nil {
			return err
		}

		// Verify the flowcheck
		if err := e.vm.semanticVerifySpend(
			e.parentState,
			tx,
			tx.Ins,
			tx.Outs,
			baseTxCreds,
			e.vm.TxFee,
			e.vm.ctx.AVAXAssetID,
		); err != nil {
			return err
		}

		// Make sure the tx doesn't start too far in the future. This is done
		// last to allow SemanticVerification to explicitly check for this
		// error.
		maxStartTime := currentTimestamp.Add(maxFutureStartTime)
		if validatorStartTime.After(maxStartTime) {
			return errFutureStakeTime
		}
	}

	txID := e.tx.ID()

	// Set up the state if this tx is committed
	newlyPendingStakers := pendingStakers.AddStaker(e.tx)
	e.onCommit = state.NewVersioned(e.parentState, currentStakers, newlyPendingStakers)

	// Consume the UTXOS
	consumeInputs(e.onCommit, tx.Ins)
	// Produce the UTXOS
	produceOutputs(e.onCommit, txID, e.vm.ctx.AVAXAssetID, tx.Outs)

	// Set up the state if this tx is aborted
	e.onAbort = state.NewVersioned(e.parentState, currentStakers, pendingStakers)
	// Consume the UTXOS
	consumeInputs(e.onAbort, tx.Ins)
	// Produce the UTXOS
	produceOutputs(e.onAbort, txID, e.vm.ctx.AVAXAssetID, tx.Outs)

	e.prefersCommit = tx.StartTime().After(e.vm.clock.Time())
	return nil
}

func (e *proposalTxExecutor) AddDelegatorTx(tx *txs.AddDelegatorTx) error {
	// Verify the tx is well-formed
	if err := e.tx.SyntacticVerify(e.vm.ctx); err != nil {
		return err
	}

	duration := tx.Validator.Duration()
	switch {
	case duration < e.vm.MinStakeDuration:
		// Ensure staking length is not too short
		return errStakeTooShort

	case duration > e.vm.MaxStakeDuration:
		// Ensure staking length is not too long
		return errStakeTooLong

	case tx.Validator.Wght < e.vm.MinDelegatorStake:
		// Ensure validator is staking at least the minimum amount
		return errWeightTooSmall
	}

	outs := make([]*avax.TransferableOutput, len(tx.Outs)+len(tx.Stake))
	copy(outs, tx.Outs)
	copy(outs[len(tx.Outs):], tx.Stake)

	currentStakers := e.parentState.CurrentStakerChainState()
	pendingStakers := e.parentState.PendingStakerChainState()

	if e.vm.bootstrapped.GetValue() {
		currentTimestamp := e.parentState.GetTimestamp()
		// Ensure the proposed validator starts after the current timestamp
		validatorStartTime := tx.StartTime()
		if !currentTimestamp.Before(validatorStartTime) {
			return fmt.Errorf(
				"chain timestamp (%s) not before validator's start time (%s)",
				currentTimestamp,
				validatorStartTime,
			)
		}

		currentValidator, err := currentStakers.GetValidator(tx.Validator.NodeID)
		if err != nil && err != database.ErrNotFound {
			return fmt.Errorf(
				"failed to find whether %s is a validator: %w",
				tx.Validator.NodeID,
				err,
			)
		}

		pendingValidator := pendingStakers.GetValidator(tx.Validator.NodeID)
		pendingDelegators := pendingValidator.Delegators()

		var (
			vdrTx                  *txs.AddValidatorTx
			currentDelegatorWeight uint64
			currentDelegators      []txs.DelegatorAndID
		)
		if err == nil {
			// This delegator is attempting to delegate to a currently validing
			// node.
			vdrTx, _ = currentValidator.AddValidatorTx()
			currentDelegatorWeight = currentValidator.DelegatorWeight()
			currentDelegators = currentValidator.Delegators()
		} else {
			// This delegator is attempting to delegate to a node that hasn't
			// started validating yet.
			vdrTx, _, err = pendingStakers.GetValidatorTx(tx.Validator.NodeID)
			if err != nil {
				if err == database.ErrNotFound {
					return transactions.ErrDelegatorSubset
				}
				return fmt.Errorf(
					"failed to find whether %s is a validator: %w",
					tx.Validator.NodeID,
					err,
				)
			}
		}

		// Ensure that the period this delegator delegates is a subset of the
		// time the validator validates.
		if !tx.Validator.BoundedBy(vdrTx.StartTime(), vdrTx.EndTime()) {
			return transactions.ErrDelegatorSubset
		}

		// Ensure that the period this delegator delegates wouldn't become over
		// delegated.
		vdrWeight := vdrTx.Weight()
		currentWeight, err := math.Add64(vdrWeight, currentDelegatorWeight)
		if err != nil {
			return err
		}

		maximumWeight, err := math.Mul64(MaxValidatorWeightFactor, vdrWeight)
		if err != nil {
			return errStakeOverflow
		}

		if !currentTimestamp.Before(e.vm.ApricotPhase3Time) {
			maximumWeight = math.Min64(maximumWeight, e.vm.MaxValidatorStake)
		}

		canDelegate, err := transactions.CanDelegate(
			currentDelegators,
			pendingDelegators,
			tx,
			currentWeight,
			maximumWeight,
		)
		if err != nil {
			return err
		}
		if !canDelegate {
			return errOverDelegated
		}

		// Verify the flowcheck
		if err := e.vm.semanticVerifySpend(
			e.parentState,
			tx,
			tx.Ins,
			outs,
			e.tx.Creds,
			e.vm.AddStakerTxFee,
			e.vm.ctx.AVAXAssetID,
		); err != nil {
			return fmt.Errorf("failed semanticVerifySpend: %w", err)
		}

		// Make sure the tx doesn't start too far in the future. This is done
		// last to allow SemanticVerification to explicitly check for this
		// error.
		maxStartTime := currentTimestamp.Add(maxFutureStartTime)
		if validatorStartTime.After(maxStartTime) {
			return errFutureStakeTime
		}
	}

	txID := e.tx.ID()

	// Set up the state if this tx is committed
	newlyPendingStakers := pendingStakers.AddStaker(e.tx)
	e.onCommit = state.NewVersioned(e.parentState, currentStakers, newlyPendingStakers)

	// Consume the UTXOS
	consumeInputs(e.onCommit, tx.Ins)
	// Produce the UTXOS
	produceOutputs(e.onCommit, txID, e.vm.ctx.AVAXAssetID, tx.Outs)

	// Set up the state if this tx is aborted
	e.onAbort = state.NewVersioned(e.parentState, currentStakers, pendingStakers)
	// Consume the UTXOS
	consumeInputs(e.onAbort, tx.Ins)
	// Produce the UTXOS
	produceOutputs(e.onAbort, txID, e.vm.ctx.AVAXAssetID, outs)

	e.prefersCommit = tx.StartTime().After(e.vm.clock.Time())
	return nil
}

func (e *proposalTxExecutor) AdvanceTimeTx(tx *txs.AdvanceTimeTx) error {
	switch {
	case tx == nil:
		return txs.ErrNilTx
	case len(e.tx.Creds) != 0:
		return errWrongNumberOfCredentials
	}

	txTimestamp := tx.Timestamp()
	localTimestamp := e.vm.clock.Time()
	localTimestampPlusSync := localTimestamp.Add(syncBound)
	if localTimestampPlusSync.Before(txTimestamp) {
		return fmt.Errorf(
			"proposed time (%s) is too far in the future relative to local time (%s)",
			txTimestamp,
			localTimestamp,
		)
	}

	if chainTimestamp := e.parentState.GetTimestamp(); !txTimestamp.After(chainTimestamp) {
		return fmt.Errorf(
			"proposed timestamp (%s), not after current timestamp (%s)",
			txTimestamp,
			chainTimestamp,
		)
	}

	// Only allow timestamp to move forward as far as the time of next staker
	// set change time
	nextStakerChangeTime, err := e.parentState.GetNextStakerChangeTime()
	if err != nil {
		return err
	}

	if txTimestamp.After(nextStakerChangeTime) {
		return fmt.Errorf(
			"proposed timestamp (%s) later than next staker change time (%s)",
			txTimestamp,
			nextStakerChangeTime,
		)
	}

	currentSupply := e.parentState.GetCurrentSupply()

	pendingStakers := e.parentState.PendingStakerChainState()
	toAddValidatorsWithRewardToCurrent := []*transactions.ValidatorReward(nil)
	toAddDelegatorsWithRewardToCurrent := []*transactions.ValidatorReward(nil)
	toAddWithoutRewardToCurrent := []*txs.Tx(nil)
	numToRemoveFromPending := 0

	// Add to the staker set any pending stakers whose start time is at or
	// before the new timestamp. [pendingStakers.Stakers()] is sorted in order
	// of increasing startTime
pendingStakerLoop:
	for _, tx := range pendingStakers.Stakers() {
		switch staker := tx.Unsigned.(type) {
		case *txs.AddDelegatorTx:
			if staker.StartTime().After(txTimestamp) {
				break pendingStakerLoop
			}

			r := e.vm.rewards.Calculate(
				staker.Validator.Duration(),
				staker.Validator.Wght,
				currentSupply,
			)
			currentSupply, err = math.Add64(currentSupply, r)
			if err != nil {
				return err
			}

			toAddDelegatorsWithRewardToCurrent = append(toAddDelegatorsWithRewardToCurrent, &transactions.ValidatorReward{
				AddStakerTx:     tx,
				PotentialReward: r,
			})
			numToRemoveFromPending++
		case *txs.AddValidatorTx:
			if staker.StartTime().After(txTimestamp) {
				break pendingStakerLoop
			}

			r := e.vm.rewards.Calculate(
				staker.Validator.Duration(),
				staker.Validator.Wght,
				currentSupply,
			)
			currentSupply, err = math.Add64(currentSupply, r)
			if err != nil {
				return err
			}

			toAddValidatorsWithRewardToCurrent = append(toAddValidatorsWithRewardToCurrent, &transactions.ValidatorReward{
				AddStakerTx:     tx,
				PotentialReward: r,
			})
			numToRemoveFromPending++
		case *txs.AddSubnetValidatorTx:
			if staker.StartTime().After(txTimestamp) {
				break pendingStakerLoop
			}

			// If this staker should already be removed, then we should just
			// never add them.
			if staker.EndTime().After(txTimestamp) {
				toAddWithoutRewardToCurrent = append(toAddWithoutRewardToCurrent, tx)
			}
			numToRemoveFromPending++
		default:
			return fmt.Errorf("expected validator but got %T", tx.Unsigned)
		}
	}
	newlyPendingStakers := pendingStakers.DeleteStakers(numToRemoveFromPending)

	currentStakers := e.parentState.CurrentStakerChainState()
	numToRemoveFromCurrent := 0

	// Remove from the staker set any subnet validators whose endTime is at or
	// before the new timestamp
currentStakerLoop:
	for _, tx := range currentStakers.Stakers() {
		switch staker := tx.Unsigned.(type) {
		case *txs.AddSubnetValidatorTx:
			if staker.EndTime().After(txTimestamp) {
				break currentStakerLoop
			}

			numToRemoveFromCurrent++
		case *txs.AddValidatorTx, *txs.AddDelegatorTx:
			// We shouldn't be removing any primary network validators here
			break currentStakerLoop
		default:
			return errWrongTxType
		}
	}
	newlyCurrentStakers, err := currentStakers.UpdateStakers(
		toAddValidatorsWithRewardToCurrent,
		toAddDelegatorsWithRewardToCurrent,
		toAddWithoutRewardToCurrent,
		numToRemoveFromCurrent,
	)
	if err != nil {
		return err
	}

	e.onCommit = state.NewVersioned(e.parentState, newlyCurrentStakers, newlyPendingStakers)
	e.onCommit.SetTimestamp(txTimestamp)
	e.onCommit.SetCurrentSupply(currentSupply)

	// State doesn't change if this proposal is aborted
	e.onAbort = state.NewVersioned(e.parentState, currentStakers, pendingStakers)

	e.prefersCommit = !txTimestamp.After(localTimestampPlusSync)
	return nil
}

func (e *proposalTxExecutor) RewardValidatorTx(tx *txs.RewardValidatorTx) error {
	switch {
	case tx == nil:
		return txs.ErrNilTx
	case tx.TxID == ids.Empty:
		return errInvalidID
	case len(e.tx.Creds) != 0:
		return errWrongNumberOfCredentials
	}

	currentStakers := e.parentState.CurrentStakerChainState()
	stakerTx, stakerReward, err := currentStakers.GetNextStaker()
	if err == database.ErrNotFound {
		return fmt.Errorf("failed to get next staker stop time: %w", err)
	}
	if err != nil {
		return err
	}

	stakerID := stakerTx.ID()
	if stakerID != tx.TxID {
		return fmt.Errorf(
			"attempting to remove TxID: %s. Should be removing %s",
			tx.TxID,
			stakerID,
		)
	}

	// Verify that the chain's timestamp is the validator's end time
	currentTime := e.parentState.GetTimestamp()
	staker, ok := stakerTx.Unsigned.(txs.StakerTx)
	if !ok {
		return errWrongTxType
	}
	if endTime := staker.EndTime(); !endTime.Equal(currentTime) {
		return fmt.Errorf(
			"attempting to remove TxID: %s before their end time %s",
			tx.TxID,
			endTime,
		)
	}

	newlyCurrentStakers, err := currentStakers.DeleteNextStaker()
	if err != nil {
		return err
	}

	pendingStakers := e.parentState.PendingStakerChainState()
	e.onCommit = state.NewVersioned(e.parentState, newlyCurrentStakers, pendingStakers)
	e.onAbort = state.NewVersioned(e.parentState, newlyCurrentStakers, pendingStakers)

	// If the reward is aborted, then the current supply should be decreased.
	currentSupply := e.onAbort.GetCurrentSupply()
	newSupply, err := math.Sub64(currentSupply, stakerReward)
	if err != nil {
		return err
	}
	e.onAbort.SetCurrentSupply(newSupply)

	var (
		nodeID    ids.NodeID
		startTime time.Time
	)
	switch uStakerTx := stakerTx.Unsigned.(type) {
	case *txs.AddValidatorTx:
		// Refund the stake here
		for i, out := range uStakerTx.Stake {
			utxo := &avax.UTXO{
				UTXOID: avax.UTXOID{
					TxID:        tx.TxID,
					OutputIndex: uint32(len(uStakerTx.Outs) + i),
				},
				Asset: avax.Asset{ID: e.vm.ctx.AVAXAssetID},
				Out:   out.Output(),
			}
			e.onCommit.AddUTXO(utxo)
			e.onAbort.AddUTXO(utxo)
		}

		// Provide the reward here
		if stakerReward > 0 {
			outIntf, err := e.vm.fx.CreateOutput(stakerReward, uStakerTx.RewardsOwner)
			if err != nil {
				return fmt.Errorf("failed to create output: %w", err)
			}
			out, ok := outIntf.(verify.State)
			if !ok {
				return errInvalidState
			}

			utxo := &avax.UTXO{
				UTXOID: avax.UTXOID{
					TxID:        tx.TxID,
					OutputIndex: uint32(len(uStakerTx.Outs) + len(uStakerTx.Stake)),
				},
				Asset: avax.Asset{ID: e.vm.ctx.AVAXAssetID},
				Out:   out,
			}

			e.onCommit.AddUTXO(utxo)
			e.onCommit.AddRewardUTXO(tx.TxID, utxo)
		}

		// Handle reward preferences
		nodeID = uStakerTx.Validator.ID()
		startTime = uStakerTx.StartTime()
	case *txs.AddDelegatorTx:
		// Refund the stake here
		for i, out := range uStakerTx.Stake {
			utxo := &avax.UTXO{
				UTXOID: avax.UTXOID{
					TxID:        tx.TxID,
					OutputIndex: uint32(len(uStakerTx.Outs) + i),
				},
				Asset: avax.Asset{ID: e.vm.ctx.AVAXAssetID},
				Out:   out.Output(),
			}
			e.onCommit.AddUTXO(utxo)
			e.onAbort.AddUTXO(utxo)
		}

		// We're removing a delegator, so we need to fetch the validator they
		// are delgated to.
		vdr, err := currentStakers.GetValidator(uStakerTx.Validator.NodeID)
		if err != nil {
			return fmt.Errorf(
				"failed to get whether %s is a validator: %w",
				uStakerTx.Validator.NodeID,
				err,
			)
		}
		vdrTx, _ := vdr.AddValidatorTx()

		// Calculate split of reward between delegator/delegatee
		// The delegator gives stake to the validatee
		delegatorShares := reward.PercentDenominator - uint64(vdrTx.Shares)             // parentTx.Shares <= reward.PercentDenominator so no underflow
		delegatorReward := delegatorShares * (stakerReward / reward.PercentDenominator) // delegatorShares <= reward.PercentDenominator so no overflow
		// Delay rounding as long as possible for small numbers
		if optimisticReward, err := math.Mul64(delegatorShares, stakerReward); err == nil {
			delegatorReward = optimisticReward / reward.PercentDenominator
		}
		delegateeReward := stakerReward - delegatorReward // delegatorReward <= reward so no underflow

		offset := 0

		// Reward the delegator here
		if delegatorReward > 0 {
			outIntf, err := e.vm.fx.CreateOutput(delegatorReward, uStakerTx.RewardsOwner)
			if err != nil {
				return fmt.Errorf("failed to create output: %w", err)
			}
			out, ok := outIntf.(verify.State)
			if !ok {
				return errInvalidState
			}
			utxo := &avax.UTXO{
				UTXOID: avax.UTXOID{
					TxID:        tx.TxID,
					OutputIndex: uint32(len(uStakerTx.Outs) + len(uStakerTx.Stake)),
				},
				Asset: avax.Asset{ID: e.vm.ctx.AVAXAssetID},
				Out:   out,
			}

			e.onCommit.AddUTXO(utxo)
			e.onCommit.AddRewardUTXO(tx.TxID, utxo)

			offset++
		}

		// Reward the delegatee here
		if delegateeReward > 0 {
			outIntf, err := e.vm.fx.CreateOutput(delegateeReward, vdrTx.RewardsOwner)
			if err != nil {
				return fmt.Errorf("failed to create output: %w", err)
			}
			out, ok := outIntf.(verify.State)
			if !ok {
				return errInvalidState
			}
			utxo := &avax.UTXO{
				UTXOID: avax.UTXOID{
					TxID:        tx.TxID,
					OutputIndex: uint32(len(uStakerTx.Outs) + len(uStakerTx.Stake) + offset),
				},
				Asset: avax.Asset{ID: e.vm.ctx.AVAXAssetID},
				Out:   out,
			}

			e.onCommit.AddUTXO(utxo)
			e.onCommit.AddRewardUTXO(tx.TxID, utxo)
		}

		nodeID = uStakerTx.Validator.ID()
		startTime = vdrTx.StartTime()
	default:
		return errShouldBeDSValidator
	}

	uptime, err := e.vm.uptimeManager.CalculateUptimePercentFrom(nodeID, startTime)
	if err != nil {
		return fmt.Errorf("failed to calculate uptime: %w", err)
	}

	e.prefersCommit = uptime >= e.vm.UptimePercentage
	return nil
}<|MERGE_RESOLUTION|>--- conflicted
+++ resolved
@@ -29,10 +29,7 @@
 	errInsufficientDelegationFee = errors.New("staker charges an insufficient delegation fee")
 	errFutureStakeTime           = fmt.Errorf("staker is attempting to start staking more than %s ahead of the current chain time", maxFutureStartTime)
 	errWrongNumberOfCredentials  = errors.New("should have the same number of credentials as inputs")
-<<<<<<< HEAD
-=======
 	errValidatorSubset           = errors.New("all subnets' staking period must be a subset of the primary network")
->>>>>>> f7ff011a
 	errStakeOverflow             = errors.New("too many funds staked on single validator")
 	errInvalidState              = errors.New("generated output isn't valid state")
 	errOverDelegated             = errors.New("validator would be over delegated")
@@ -248,11 +245,7 @@
 			vdrTx, _, err = pendingStakers.GetValidatorTx(tx.Validator.NodeID)
 			if err != nil {
 				if err == database.ErrNotFound {
-<<<<<<< HEAD
-					return transactions.ErrDSValidatorSubset
-=======
 					return errValidatorSubset
->>>>>>> f7ff011a
 				}
 				return fmt.Errorf(
 					"failed to find whether %s is a validator: %w",
@@ -265,11 +258,7 @@
 		// Ensure that the period this validator validates the specified subnet
 		// is a subset of the time they validate the primary network.
 		if !tx.Validator.BoundedBy(vdrTx.StartTime(), vdrTx.EndTime()) {
-<<<<<<< HEAD
-			return transactions.ErrDSValidatorSubset
-=======
 			return errValidatorSubset
->>>>>>> f7ff011a
 		}
 
 		// Ensure that this transaction isn't a duplicate add validator tx.
@@ -289,11 +278,7 @@
 		subnetIntf, _, err := e.parentState.GetTx(tx.Validator.Subnet)
 		if err != nil {
 			if err == database.ErrNotFound {
-<<<<<<< HEAD
-				return transactions.ErrDSValidatorSubset
-=======
 				return errValidatorSubset
->>>>>>> f7ff011a
 			}
 			return fmt.Errorf(
 				"couldn't find subnet %s with %w",
@@ -413,7 +398,7 @@
 		var (
 			vdrTx                  *txs.AddValidatorTx
 			currentDelegatorWeight uint64
-			currentDelegators      []txs.DelegatorAndID
+			currentDelegators      []transactions.DelegatorAndID
 		)
 		if err == nil {
 			// This delegator is attempting to delegate to a currently validing
