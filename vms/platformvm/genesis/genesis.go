// Copyright (C) 2019-2023, Ava Labs, Inc. All rights reserved.
// See the file LICENSE for licensing terms.

package genesis

import (
	"github.com/ava-labs/avalanchego/ids"
	"github.com/ava-labs/avalanchego/utils/hashing"
	"github.com/ava-labs/avalanchego/vms/components/avax"
	"github.com/ava-labs/avalanchego/vms/platformvm/txs"
)

// UTXO adds messages to UTXOs
type UTXO struct {
	avax.UTXO `serialize:"true"`
	Message   []byte `serialize:"true" json:"message"`
}

// Genesis represents a genesis state of the platform chain
type Genesis struct {
	UTXOs         []*UTXO   `serialize:"true"`
	Validators    []*txs.Tx `serialize:"true"`
	Chains        []*txs.Tx `serialize:"true"`
	Timestamp     uint64    `serialize:"true"`
	InitialSupply uint64    `serialize:"true"`
	Message       string    `serialize:"true"`
}

func Parse(genesisBytes []byte) (*Genesis, error) {
	gen := &Genesis{}
	if _, err := Codec.Unmarshal(genesisBytes, gen); err != nil {
		return nil, err
	}
	for _, tx := range gen.Validators {
		if err := tx.Initialize(txs.GenesisCodec); err != nil {
			return nil, err
		}
	}
	for _, tx := range gen.Chains {
		if err := tx.Initialize(txs.GenesisCodec); err != nil {
			return nil, err
		}
	}
	return gen, nil
<<<<<<< HEAD
}

// State represents the genesis state of the platform chain
type State struct {
	GenesisBlkID  ids.ID
	UTXOs         []*avax.UTXO
	Validators    []*txs.Tx
	Chains        []*txs.Tx
	Timestamp     uint64
	InitialSupply uint64
}

func ParseState(genesisBytes []byte) (*State, error) {
	genesis, err := Parse(genesisBytes)
	if err != nil {
		return nil, err
	}

	utxos := make([]*avax.UTXO, 0, len(genesis.UTXOs))
	for _, utxo := range genesis.UTXOs {
		utxos = append(utxos, &utxo.UTXO) //nolint:gosec
	}

	return &State{
		GenesisBlkID:  hashing.ComputeHash256Array(genesisBytes),
		UTXOs:         utxos,
		Validators:    genesis.Validators,
		Chains:        genesis.Chains,
		Timestamp:     genesis.Timestamp,
		InitialSupply: genesis.InitialSupply,
	}, nil
=======
>>>>>>> b4f58456
}<|MERGE_RESOLUTION|>--- conflicted
+++ resolved
@@ -24,6 +24,8 @@
 	Timestamp     uint64    `serialize:"true"`
 	InitialSupply uint64    `serialize:"true"`
 	Message       string    `serialize:"true"`
+
+	GenesisID ids.ID `serialize:"false"`
 }
 
 func Parse(genesisBytes []byte) (*Genesis, error) {
@@ -41,39 +43,7 @@
 			return nil, err
 		}
 	}
+
+	gen.GenesisID = hashing.ComputeHash256Array(genesisBytes)
 	return gen, nil
-<<<<<<< HEAD
-}
-
-// State represents the genesis state of the platform chain
-type State struct {
-	GenesisBlkID  ids.ID
-	UTXOs         []*avax.UTXO
-	Validators    []*txs.Tx
-	Chains        []*txs.Tx
-	Timestamp     uint64
-	InitialSupply uint64
-}
-
-func ParseState(genesisBytes []byte) (*State, error) {
-	genesis, err := Parse(genesisBytes)
-	if err != nil {
-		return nil, err
-	}
-
-	utxos := make([]*avax.UTXO, 0, len(genesis.UTXOs))
-	for _, utxo := range genesis.UTXOs {
-		utxos = append(utxos, &utxo.UTXO) //nolint:gosec
-	}
-
-	return &State{
-		GenesisBlkID:  hashing.ComputeHash256Array(genesisBytes),
-		UTXOs:         utxos,
-		Validators:    genesis.Validators,
-		Chains:        genesis.Chains,
-		Timestamp:     genesis.Timestamp,
-		InitialSupply: genesis.InitialSupply,
-	}, nil
-=======
->>>>>>> b4f58456
 }