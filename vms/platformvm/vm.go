// Copyright (C) 2019-2021, Ava Labs, Inc. All rights reserved.
// See the file LICENSE for licensing terms.

package platformvm

import (
	"errors"
	"fmt"
	"time"

	"github.com/gorilla/rpc/v2"

	"github.com/prometheus/client_golang/prometheus"

	"github.com/ava-labs/avalanchego/cache"
	"github.com/ava-labs/avalanchego/codec"
	"github.com/ava-labs/avalanchego/codec/linearcodec"
	"github.com/ava-labs/avalanchego/database"
	"github.com/ava-labs/avalanchego/database/manager"
	"github.com/ava-labs/avalanchego/ids"
	"github.com/ava-labs/avalanchego/snow"
	"github.com/ava-labs/avalanchego/snow/choices"
	"github.com/ava-labs/avalanchego/snow/consensus/snowman"
	"github.com/ava-labs/avalanchego/snow/engine/common"
	"github.com/ava-labs/avalanchego/snow/engine/snowman/block"
	"github.com/ava-labs/avalanchego/snow/uptime"
	"github.com/ava-labs/avalanchego/snow/validators"
	"github.com/ava-labs/avalanchego/utils"
	"github.com/ava-labs/avalanchego/utils/constants"
	"github.com/ava-labs/avalanchego/utils/json"
	"github.com/ava-labs/avalanchego/utils/logging"
	"github.com/ava-labs/avalanchego/utils/math"
	"github.com/ava-labs/avalanchego/utils/timer/mockable"
	"github.com/ava-labs/avalanchego/utils/window"
	"github.com/ava-labs/avalanchego/utils/wrappers"
	"github.com/ava-labs/avalanchego/version"
	"github.com/ava-labs/avalanchego/vms/components/avax"
	"github.com/ava-labs/avalanchego/vms/platformvm/api"
	"github.com/ava-labs/avalanchego/vms/platformvm/blocks/stateful"
	"github.com/ava-labs/avalanchego/vms/platformvm/blocks/stateless"
	"github.com/ava-labs/avalanchego/vms/platformvm/fx"
	"github.com/ava-labs/avalanchego/vms/platformvm/metrics"
	"github.com/ava-labs/avalanchego/vms/platformvm/reward"
	"github.com/ava-labs/avalanchego/vms/platformvm/state"
	"github.com/ava-labs/avalanchego/vms/platformvm/txs"
	"github.com/ava-labs/avalanchego/vms/platformvm/txs/executor"
	"github.com/ava-labs/avalanchego/vms/platformvm/txs/mempool"
	"github.com/ava-labs/avalanchego/vms/platformvm/utxo"
	"github.com/ava-labs/avalanchego/vms/secp256k1fx"

	p_blk_builder "github.com/ava-labs/avalanchego/vms/platformvm/blocks/builder"
	p_metrics "github.com/ava-labs/avalanchego/vms/platformvm/metrics"
	p_tx_builder "github.com/ava-labs/avalanchego/vms/platformvm/txs/builder"
)

var (
	_ block.ChainVM    = &VM{}
	_ secp256k1fx.VM   = &VM{}
	_ validators.State = &VM{}

	errWrongCacheType = errors.New("unexpectedly cached type")
)

const (
	validatorSetsCacheSize        = 64
	maxRecentlyAcceptedWindowSize = 256
	recentlyAcceptedWindowTTL     = 5 * time.Minute
)

type VM struct {
	Factory
	p_blk_builder.BlockBuilder

<<<<<<< HEAD
	metrics *p_metrics.Metrics
=======
	metrics.Metrics
	avax.AddressManager
	avax.AtomicUTXOManager
	*network
>>>>>>> 8bae58d2

	// Used to get time. Useful for faking time during tests.
	clock mockable.Clock

	// The context of this vm
	ctx       *snow.Context
	dbManager manager.Manager

	atomicUtxosManager avax.AtomicUTXOManager
	uptimeManager      uptime.Manager

	internalState state.State

	fx            fx.Fx
	codecRegistry codec.Registry

	// Bootstrapped remembers if this chain has finished bootstrapping or not
	bootstrapped utils.AtomicBool

	// Maps caches for each subnet that is currently whitelisted.
	// Key: Subnet ID
	// Value: cache mapping height -> validator set map
	validatorSetCaches map[ids.ID]cache.Cacher

	// sliding window of blocks that were recently accepted
	recentlyAccepted *window.Window

<<<<<<< HEAD
	blkVerifier       stateful.Verifier
	txBuilder         p_tx_builder.Builder
	txExecutorBackend executor.Backend
=======
	txBuilder         builder.TxBuilder
	txExecutorBackend executor.Backend
	manager           stateful.Manager
>>>>>>> 8bae58d2
}

// Initialize this blockchain.
// [vm.ChainManager] and [vm.vdrMgr] must be set before this function is called.
func (vm *VM) Initialize(
	ctx *snow.Context,
	dbManager manager.Manager,
	genesisBytes []byte,
	upgradeBytes []byte,
	configBytes []byte,
	toEngine chan<- common.Message,
	_ []*common.Fx,
	appSender common.AppSender,
) error {
	var err error
	ctx.Log.Verbo("initializing platform chain")

	registerer := prometheus.NewRegistry()
	vm.ctx = ctx
	if err := ctx.Metrics.Register(registerer); err != nil {
		return err
	}

	vm.dbManager = dbManager

	vm.codecRegistry = linearcodec.NewDefault()
	vm.fx = &secp256k1fx.Fx{}
	if err := vm.fx.Initialize(vm); err != nil {
		return err
	}

	// Initialize metrics as soon as possible
<<<<<<< HEAD
	vm.metrics, err = p_metrics.NewMetrics("", registerer, vm.WhitelistedSubnets)
	if err != nil {
=======
	if err := vm.Metrics.Initialize("", registerer, vm.WhitelistedSubnets); err != nil {
>>>>>>> 8bae58d2
		return err
	}

	vm.validatorSetCaches = make(map[ids.ID]cache.Cacher)
	vm.recentlyAccepted = window.New(
		window.Config{
			Clock:   &vm.clock,
			MaxSize: maxRecentlyAcceptedWindowSize,
			TTL:     recentlyAcceptedWindowTTL,
		},
	)

	rewards := reward.NewCalculator(vm.RewardConfig)

	if vm.internalState, err = state.New(
		vm.dbManager.Current().Database,
		registerer,
		&vm.Config,
		vm.ctx,
<<<<<<< HEAD
		vm.metrics.LocalStake,
		vm.metrics.TotalStake,
		rewards,
=======
		vm.Metrics.LocalStake,
		vm.Metrics.TotalStake,
		vm.rewards,
>>>>>>> 8bae58d2
		genesisBytes,
	); err != nil {
		return err
	}

	vm.atomicUtxosManager = avax.NewAtomicUTXOManager(ctx.SharedMemory, txs.Codec)
	utxoHandler := utxo.NewHandler(vm.ctx, &vm.clock, vm.internalState, vm.fx)
	vm.uptimeManager = uptime.NewManager(vm.internalState)
	vm.UptimeLockedCalculator.SetCalculator(&vm.bootstrapped, &ctx.Lock, vm.uptimeManager)

	vm.txBuilder = p_tx_builder.New(
		vm.ctx,
		vm.Config,
		&vm.clock,
		vm.fx,
		vm.internalState,
		vm.atomicUtxosManager,
		utxoHandler,
	)

	vm.txExecutorBackend = executor.Backend{
		Cfg:          &vm.Config,
		Ctx:          vm.ctx,
		Clk:          &vm.clock,
		Fx:           vm.fx,
		SpendHandler: utxoHandler,
		UptimeMan:    vm.uptimeManager,
		Rewards:      rewards,
		Bootstrapped: &vm.bootstrapped,
	}

	// Note: there is a circular dependency among mempool and blkBuilder
	// which is broken by mean of vm
	mempool, err := mempool.NewMempool("mempool", registerer, vm)
	if err != nil {
		return fmt.Errorf("failed to create mempool: %w", err)
	}
<<<<<<< HEAD
	vm.blkVerifier = stateful.NewBlockVerifier(
=======

	vm.manager = stateful.NewManager(
>>>>>>> 8bae58d2
		mempool,
		vm.Metrics,
		vm.internalState,
		vm.internalState,
		vm.internalState,
		vm.internalState,
		vm.txExecutorBackend,
<<<<<<< HEAD
		vm.metrics,
=======
>>>>>>> 8bae58d2
		vm.recentlyAccepted,
	)
	vm.BlockBuilder = p_blk_builder.NewBlockBuilder(
		mempool,
		vm.txBuilder,
		vm.txExecutorBackend,
		vm.blkVerifier,
		toEngine,
		appSender,
	)

	go vm.ctx.Log.RecoverAndPanic(vm.BlockBuilder.StartTimer)

	if err := vm.updateValidators(); err != nil {
		return fmt.Errorf("failed to Initialize validator sets: %w", err)
	}

	// Create all of the chains that the database says exist
	if err := vm.initBlockchains(); err != nil {
		return fmt.Errorf(
			"failed to Initialize blockchains: %w",
			err,
		)
	}

	lastAcceptedID := vm.internalState.GetLastAccepted()
	ctx.Log.Info("initializing last accepted block as %s", lastAcceptedID)

	// Build off the most recently accepted block
	return vm.SetPreference(lastAcceptedID)
}

// Create all chains that exist that this node validates.
func (vm *VM) initBlockchains() error {
	if err := vm.createSubnet(constants.PrimaryNetworkID); err != nil {
		return err
	}

	if vm.StakingEnabled {
		for subnetID := range vm.WhitelistedSubnets {
			if err := vm.createSubnet(subnetID); err != nil {
				return err
			}
		}
	} else {
		subnets, err := vm.internalState.GetSubnets()
		if err != nil {
			return err
		}
		for _, subnet := range subnets {
			if err := vm.createSubnet(subnet.ID()); err != nil {
				return err
			}
		}
	}
	return nil
}

// Create the subnet with ID [subnetID]
func (vm *VM) createSubnet(subnetID ids.ID) error {
	chains, err := vm.internalState.GetChains(subnetID)
	if err != nil {
		return err
	}
	for _, chain := range chains {
		tx, ok := chain.Unsigned.(*txs.CreateChainTx)
		if !ok {
			return fmt.Errorf("expected tx type *txs.CreateChainTx but got %T", chain.Unsigned)
		}
		vm.Config.CreateChain(chain.ID(), tx)
	}
	return nil
}

// onBootstrapStarted marks this VM as bootstrapping
func (vm *VM) onBootstrapStarted() error {
	vm.bootstrapped.SetValue(false)
	return vm.fx.Bootstrapping()
}

// onNormalOperationsStarted marks this VM as bootstrapped
func (vm *VM) onNormalOperationsStarted() error {
	if vm.bootstrapped.GetValue() {
		return nil
	}
	vm.bootstrapped.SetValue(true)

	if err := vm.fx.Bootstrapped(); err != nil {
		return err
	}

	primaryValidatorSet, exist := vm.Validators.GetValidators(constants.PrimaryNetworkID)
	if !exist {
		return errNoPrimaryValidators
	}
	primaryValidators := primaryValidatorSet.List()

	validatorIDs := make([]ids.NodeID, len(primaryValidators))
	for i, vdr := range primaryValidators {
		validatorIDs[i] = vdr.ID()
	}

	if err := vm.uptimeManager.StartTracking(validatorIDs); err != nil {
		return err
	}
	return vm.internalState.Commit()
}

func (vm *VM) SetState(state snow.State) error {
	switch state {
	case snow.Bootstrapping:
		return vm.onBootstrapStarted()
	case snow.NormalOp:
		return vm.onNormalOperationsStarted()
	default:
		return snow.ErrUnknownState
	}
}

// Shutdown this blockchain
func (vm *VM) Shutdown() error {
	if vm.dbManager == nil {
		return nil
	}

	vm.BlockBuilder.Shutdown()

	if vm.bootstrapped.GetValue() {
		primaryValidatorSet, exist := vm.Validators.GetValidators(constants.PrimaryNetworkID)
		if !exist {
			return errNoPrimaryValidators
		}
		primaryValidators := primaryValidatorSet.List()

		validatorIDs := make([]ids.NodeID, len(primaryValidators))
		for i, vdr := range primaryValidators {
			validatorIDs[i] = vdr.ID()
		}

		if err := vm.uptimeManager.Shutdown(validatorIDs); err != nil {
			return err
		}
		if err := vm.internalState.Commit(); err != nil {
			return err
		}
	}

	errs := wrappers.Errs{}
	errs.Add(
		vm.internalState.Close(),
		vm.dbManager.Close(),
	)
	return errs.Err
}

func (vm *VM) ParseBlock(b []byte) (snowman.Block, error) {
	// Note: blocks to be parsed are not verified, so we must used stateless.Codec
	// rather than stateless.GenesisCodec
	statelessBlk, err := stateless.Parse(b, stateless.Codec)
	if err != nil {
		return nil, err
	}

	// TODO: remove this to make ParseBlock stateless
	if block, err := vm.GetBlock(statelessBlk.ID()); err == nil {
		// If we have seen this block before, return it with the most up-to-date
		// info
		return block, nil
	}

	return stateful.MakeStateful(
		statelessBlk,
		vm.manager,
		vm.ctx,
		choices.Processing,
	)
}

func (vm *VM) GetBlock(blkID ids.ID) (snowman.Block, error) {
	return vm.manager.GetStatefulBlock(blkID)
}

// LastAccepted returns the block most recently accepted
func (vm *VM) LastAccepted() (ids.ID, error) {
	return vm.internalState.GetLastAccepted(), nil
}

// SetPreference sets the preferred block to be the one with ID [blkID]
func (vm *VM) SetPreference(blkID ids.ID) error {
	return vm.BlockBuilder.SetPreference(blkID)
}

func (vm *VM) Preferred() (stateful.Block, error) {
<<<<<<< HEAD
	return vm.BlockBuilder.Preferred()
=======
	return vm.manager.GetStatefulBlock(vm.preferred)
>>>>>>> 8bae58d2
}

func (vm *VM) Version() (string, error) {
	return version.Current.String(), nil
}

// CreateHandlers returns a map where:
// * keys are API endpoint extensions
// * values are API handlers
func (vm *VM) CreateHandlers() (map[string]*common.HTTPHandler, error) {
	server := rpc.NewServer()
	server.RegisterCodec(json.NewCodec(), "application/json")
	server.RegisterCodec(json.NewCodec(), "application/json;charset=UTF-8")
<<<<<<< HEAD
	server.RegisterInterceptFunc(vm.metrics.APIRequestMetrics.InterceptRequest)
	server.RegisterAfterFunc(vm.metrics.APIRequestMetrics.AfterRequest)
	if err := server.RegisterService(&Service{
		vm:          vm,
		addrManager: avax.NewAddressManager(vm.ctx),
	}, "platform"); err != nil {
=======
	server.RegisterInterceptFunc(vm.Metrics.APIRequestMetrics.InterceptRequest)
	server.RegisterAfterFunc(vm.Metrics.APIRequestMetrics.AfterRequest)
	if err := server.RegisterService(&Service{vm: vm}, "platform"); err != nil {
>>>>>>> 8bae58d2
		return nil, err
	}

	return map[string]*common.HTTPHandler{
		"": {
			Handler: server,
		},
	}, nil
}

// CreateStaticHandlers returns a map where:
// * keys are API endpoint extensions
// * values are API handlers
func (vm *VM) CreateStaticHandlers() (map[string]*common.HTTPHandler, error) {
	server := rpc.NewServer()
	server.RegisterCodec(json.NewCodec(), "application/json")
	server.RegisterCodec(json.NewCodec(), "application/json;charset=UTF-8")
	if err := server.RegisterService(&api.StaticService{}, "platform"); err != nil {
		return nil, err
	}

	return map[string]*common.HTTPHandler{
		"": {
			LockOptions: common.NoLock,
			Handler:     server,
		},
	}, nil
}

func (vm *VM) Connected(vdrID ids.NodeID, _ *version.Application) error {
	return vm.uptimeManager.Connect(vdrID)
}

func (vm *VM) Disconnected(vdrID ids.NodeID) error {
	if err := vm.uptimeManager.Disconnect(vdrID); err != nil {
		return err
	}
	return vm.internalState.Commit()
}

// GetValidatorSet returns the validator set at the specified height for the
// provided subnetID.
func (vm *VM) GetValidatorSet(height uint64, subnetID ids.ID) (map[ids.NodeID]uint64, error) {
	validatorSetsCache, exists := vm.validatorSetCaches[subnetID]
	if !exists {
		validatorSetsCache = &cache.LRU{Size: validatorSetsCacheSize}
		// Only cache whitelisted subnets
		if vm.WhitelistedSubnets.Contains(subnetID) || subnetID == constants.PrimaryNetworkID {
			vm.validatorSetCaches[subnetID] = validatorSetsCache
		}
	}

	if validatorSetIntf, ok := validatorSetsCache.Get(height); ok {
		validatorSet, ok := validatorSetIntf.(map[ids.NodeID]uint64)
		if !ok {
			return nil, errWrongCacheType
		}
<<<<<<< HEAD
		vm.metrics.ValidatorSetsCached.Inc()
=======
		vm.Metrics.ValidatorSetsCached.Inc()
>>>>>>> 8bae58d2
		return validatorSet, nil
	}

	lastAcceptedHeight, err := vm.GetCurrentHeight()
	if err != nil {
		return nil, err
	}
	if lastAcceptedHeight < height {
		return nil, database.ErrNotFound
	}

	// get the start time to track metrics
	startTime := vm.Clock().Time()

	currentValidators, ok := vm.Validators.GetValidators(subnetID)
	if !ok {
		return nil, state.ErrNotEnoughValidators
	}
	currentValidatorList := currentValidators.List()

	vdrSet := make(map[ids.NodeID]uint64, len(currentValidatorList))
	for _, vdr := range currentValidatorList {
		vdrSet[vdr.ID()] = vdr.Weight()
	}

	for i := lastAcceptedHeight; i > height; i-- {
		diffs, err := vm.internalState.GetValidatorWeightDiffs(i, subnetID)
		if err != nil {
			return nil, err
		}

		for nodeID, diff := range diffs {
			var op func(uint64, uint64) (uint64, error)
			if diff.Decrease {
				// The validator's weight was decreased at this block, so in the
				// prior block it was higher.
				op = math.Add64
			} else {
				// The validator's weight was increased at this block, so in the
				// prior block it was lower.
				op = math.Sub64
			}

			newWeight, err := op(vdrSet[nodeID], diff.Amount)
			if err != nil {
				return nil, err
			}
			if newWeight == 0 {
				delete(vdrSet, nodeID)
			} else {
				vdrSet[nodeID] = newWeight
			}
		}
	}

	// cache the validator set
	validatorSetsCache.Put(height, vdrSet)

	endTime := vm.Clock().Time()
<<<<<<< HEAD
	vm.metrics.ValidatorSetsCreated.Inc()
	vm.metrics.ValidatorSetsDuration.Add(float64(endTime.Sub(startTime)))
	vm.metrics.ValidatorSetsHeightDiff.Add(float64(lastAcceptedHeight - height))
=======
	vm.Metrics.ValidatorSetsCreated.Inc()
	vm.Metrics.ValidatorSetsDuration.Add(float64(endTime.Sub(startTime)))
	vm.Metrics.ValidatorSetsHeightDiff.Add(float64(lastAcceptedHeight - height))
>>>>>>> 8bae58d2
	return vdrSet, nil
}

// GetMinimumHeight returns the height of the most recent block beyond the
// horizon of our recentlyAccepted window.
//
// Because the time between blocks is arbitrary, we're only guaranteed that
// the window's configured TTL amount of time has passed once an element
// expires from the window.
//
// To try to always return a block older than the window's TTL, we return the
// parent of the oldest element in the window (as an expired element is always
// guaranteed to be sufficiently stale). If we haven't expired an element yet
// in the case of a process restart, we default to the lastAccepted block's
// height which is likely (but not guaranteed) to also be older than the
// window's configured TTL.
func (vm *VM) GetMinimumHeight() (uint64, error) {
	oldest, ok := vm.recentlyAccepted.Oldest()
	if !ok {
		return vm.GetCurrentHeight()
	}

	blk, err := vm.GetBlock(oldest.(ids.ID))
	if err != nil {
		return 0, err
	}

	return blk.Height() - 1, nil
}

// GetCurrentHeight returns the height of the last accepted block
func (vm *VM) GetCurrentHeight() (uint64, error) {
	lastAcceptedID := vm.internalState.GetLastAccepted()
	lastAccepted, err := vm.blkVerifier.GetStatefulBlock(lastAcceptedID)
	if err != nil {
		return 0, err
	}
	return lastAccepted.Height(), nil
}

func (vm *VM) updateValidators() error {
	currentValidators := vm.internalState.CurrentStakers()
	primaryValidators, err := currentValidators.ValidatorSet(constants.PrimaryNetworkID)
	if err != nil {
		return err
	}
	if err := vm.Validators.Set(constants.PrimaryNetworkID, primaryValidators); err != nil {
		return err
	}

	weight, _ := primaryValidators.GetWeight(vm.ctx.NodeID)
<<<<<<< HEAD
	vm.metrics.LocalStake.Set(float64(weight))
	vm.metrics.TotalStake.Set(float64(primaryValidators.Weight()))
=======
	vm.LocalStake.Set(float64(weight))
	vm.LocalStake.Set(float64(primaryValidators.Weight()))
>>>>>>> 8bae58d2

	for subnetID := range vm.WhitelistedSubnets {
		subnetValidators, err := currentValidators.ValidatorSet(subnetID)
		if err != nil {
			return err
		}
		if err := vm.Validators.Set(subnetID, subnetValidators); err != nil {
			return err
		}
	}
	return nil
}

func (vm *VM) CodecRegistry() codec.Registry { return vm.codecRegistry }

func (vm *VM) Clock() *mockable.Clock { return &vm.clock }

func (vm *VM) Logger() logging.Logger { return vm.ctx.Log }

// Returns the percentage of the total stake of the subnet connected to this
// node.
func (vm *VM) getPercentConnected(subnetID ids.ID) (float64, error) {
	vdrSet, exists := vm.Validators.GetValidators(subnetID)
	if !exists {
		return 0, errNoValidators
	}

	vdrSetWeight := vdrSet.Weight()
	if vdrSetWeight == 0 {
		return 1, nil
	}

	var (
		connectedStake uint64
		err            error
	)
	for _, vdr := range vdrSet.List() {
		if !vm.uptimeManager.IsConnected(vdr.ID()) {
			continue // not connected to us --> don't include
		}
		connectedStake, err = math.Add64(connectedStake, vdr.Weight())
		if err != nil {
			return 0, err
		}
	}
	return float64(connectedStake) / float64(vdrSetWeight), nil
}<|MERGE_RESOLUTION|>--- conflicted
+++ resolved
@@ -39,7 +39,6 @@
 	"github.com/ava-labs/avalanchego/vms/platformvm/blocks/stateful"
 	"github.com/ava-labs/avalanchego/vms/platformvm/blocks/stateless"
 	"github.com/ava-labs/avalanchego/vms/platformvm/fx"
-	"github.com/ava-labs/avalanchego/vms/platformvm/metrics"
 	"github.com/ava-labs/avalanchego/vms/platformvm/reward"
 	"github.com/ava-labs/avalanchego/vms/platformvm/state"
 	"github.com/ava-labs/avalanchego/vms/platformvm/txs"
@@ -71,14 +70,7 @@
 	Factory
 	p_blk_builder.BlockBuilder
 
-<<<<<<< HEAD
 	metrics *p_metrics.Metrics
-=======
-	metrics.Metrics
-	avax.AddressManager
-	avax.AtomicUTXOManager
-	*network
->>>>>>> 8bae58d2
 
 	// Used to get time. Useful for faking time during tests.
 	clock mockable.Clock
@@ -106,15 +98,9 @@
 	// sliding window of blocks that were recently accepted
 	recentlyAccepted *window.Window
 
-<<<<<<< HEAD
-	blkVerifier       stateful.Verifier
 	txBuilder         p_tx_builder.Builder
 	txExecutorBackend executor.Backend
-=======
-	txBuilder         builder.TxBuilder
-	txExecutorBackend executor.Backend
 	manager           stateful.Manager
->>>>>>> 8bae58d2
 }
 
 // Initialize this blockchain.
@@ -147,12 +133,8 @@
 	}
 
 	// Initialize metrics as soon as possible
-<<<<<<< HEAD
 	vm.metrics, err = p_metrics.NewMetrics("", registerer, vm.WhitelistedSubnets)
 	if err != nil {
-=======
-	if err := vm.Metrics.Initialize("", registerer, vm.WhitelistedSubnets); err != nil {
->>>>>>> 8bae58d2
 		return err
 	}
 
@@ -172,15 +154,9 @@
 		registerer,
 		&vm.Config,
 		vm.ctx,
-<<<<<<< HEAD
 		vm.metrics.LocalStake,
 		vm.metrics.TotalStake,
 		rewards,
-=======
-		vm.Metrics.LocalStake,
-		vm.Metrics.TotalStake,
-		vm.rewards,
->>>>>>> 8bae58d2
 		genesisBytes,
 	); err != nil {
 		return err
@@ -218,30 +194,22 @@
 	if err != nil {
 		return fmt.Errorf("failed to create mempool: %w", err)
 	}
-<<<<<<< HEAD
-	vm.blkVerifier = stateful.NewBlockVerifier(
-=======
 
 	vm.manager = stateful.NewManager(
->>>>>>> 8bae58d2
 		mempool,
-		vm.Metrics,
+		vm.metrics,
 		vm.internalState,
 		vm.internalState,
 		vm.internalState,
 		vm.internalState,
 		vm.txExecutorBackend,
-<<<<<<< HEAD
-		vm.metrics,
-=======
->>>>>>> 8bae58d2
 		vm.recentlyAccepted,
 	)
 	vm.BlockBuilder = p_blk_builder.NewBlockBuilder(
 		mempool,
 		vm.txBuilder,
 		vm.txExecutorBackend,
-		vm.blkVerifier,
+		vm.manager,
 		toEngine,
 		appSender,
 	)
@@ -428,11 +396,7 @@
 }
 
 func (vm *VM) Preferred() (stateful.Block, error) {
-<<<<<<< HEAD
 	return vm.BlockBuilder.Preferred()
-=======
-	return vm.manager.GetStatefulBlock(vm.preferred)
->>>>>>> 8bae58d2
 }
 
 func (vm *VM) Version() (string, error) {
@@ -446,18 +410,12 @@
 	server := rpc.NewServer()
 	server.RegisterCodec(json.NewCodec(), "application/json")
 	server.RegisterCodec(json.NewCodec(), "application/json;charset=UTF-8")
-<<<<<<< HEAD
 	server.RegisterInterceptFunc(vm.metrics.APIRequestMetrics.InterceptRequest)
 	server.RegisterAfterFunc(vm.metrics.APIRequestMetrics.AfterRequest)
 	if err := server.RegisterService(&Service{
 		vm:          vm,
 		addrManager: avax.NewAddressManager(vm.ctx),
 	}, "platform"); err != nil {
-=======
-	server.RegisterInterceptFunc(vm.Metrics.APIRequestMetrics.InterceptRequest)
-	server.RegisterAfterFunc(vm.Metrics.APIRequestMetrics.AfterRequest)
-	if err := server.RegisterService(&Service{vm: vm}, "platform"); err != nil {
->>>>>>> 8bae58d2
 		return nil, err
 	}
 
@@ -515,11 +473,7 @@
 		if !ok {
 			return nil, errWrongCacheType
 		}
-<<<<<<< HEAD
 		vm.metrics.ValidatorSetsCached.Inc()
-=======
-		vm.Metrics.ValidatorSetsCached.Inc()
->>>>>>> 8bae58d2
 		return validatorSet, nil
 	}
 
@@ -579,15 +533,9 @@
 	validatorSetsCache.Put(height, vdrSet)
 
 	endTime := vm.Clock().Time()
-<<<<<<< HEAD
 	vm.metrics.ValidatorSetsCreated.Inc()
 	vm.metrics.ValidatorSetsDuration.Add(float64(endTime.Sub(startTime)))
 	vm.metrics.ValidatorSetsHeightDiff.Add(float64(lastAcceptedHeight - height))
-=======
-	vm.Metrics.ValidatorSetsCreated.Inc()
-	vm.Metrics.ValidatorSetsDuration.Add(float64(endTime.Sub(startTime)))
-	vm.Metrics.ValidatorSetsHeightDiff.Add(float64(lastAcceptedHeight - height))
->>>>>>> 8bae58d2
 	return vdrSet, nil
 }
 
@@ -621,7 +569,7 @@
 // GetCurrentHeight returns the height of the last accepted block
 func (vm *VM) GetCurrentHeight() (uint64, error) {
 	lastAcceptedID := vm.internalState.GetLastAccepted()
-	lastAccepted, err := vm.blkVerifier.GetStatefulBlock(lastAcceptedID)
+	lastAccepted, err := vm.manager.GetStatefulBlock(lastAcceptedID)
 	if err != nil {
 		return 0, err
 	}
@@ -639,13 +587,8 @@
 	}
 
 	weight, _ := primaryValidators.GetWeight(vm.ctx.NodeID)
-<<<<<<< HEAD
 	vm.metrics.LocalStake.Set(float64(weight))
-	vm.metrics.TotalStake.Set(float64(primaryValidators.Weight()))
-=======
-	vm.LocalStake.Set(float64(weight))
-	vm.LocalStake.Set(float64(primaryValidators.Weight()))
->>>>>>> 8bae58d2
+	vm.metrics.LocalStake.Set(float64(primaryValidators.Weight()))
 
 	for subnetID := range vm.WhitelistedSubnets {
 		subnetValidators, err := currentValidators.ValidatorSet(subnetID)
