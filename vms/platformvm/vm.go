--- conflicted
+++ resolved
@@ -42,23 +42,15 @@
 	"github.com/ava-labs/avalanchego/vms/platformvm/reward"
 	"github.com/ava-labs/avalanchego/vms/platformvm/state"
 	"github.com/ava-labs/avalanchego/vms/platformvm/txs"
-<<<<<<< HEAD
-	"github.com/ava-labs/avalanchego/vms/platformvm/txs/executor"
-=======
-	"github.com/ava-labs/avalanchego/vms/platformvm/txs/builder"
->>>>>>> cd4ac30a
 	"github.com/ava-labs/avalanchego/vms/platformvm/txs/mempool"
 	"github.com/ava-labs/avalanchego/vms/platformvm/utxo"
 	"github.com/ava-labs/avalanchego/vms/secp256k1fx"
 
-<<<<<<< HEAD
 	p_blk_builder "github.com/ava-labs/avalanchego/vms/platformvm/blocks/builder"
+	blockexecutor "github.com/ava-labs/avalanchego/vms/platformvm/blocks/executor"
 	p_metrics "github.com/ava-labs/avalanchego/vms/platformvm/metrics"
 	p_tx_builder "github.com/ava-labs/avalanchego/vms/platformvm/txs/builder"
-=======
-	blockexecutor "github.com/ava-labs/avalanchego/vms/platformvm/blocks/executor"
 	txexecutor "github.com/ava-labs/avalanchego/vms/platformvm/txs/executor"
->>>>>>> cd4ac30a
 )
 
 var (
@@ -109,15 +101,9 @@
 	// sliding window of blocks that were recently accepted
 	recentlyAccepted *window.Window
 
-<<<<<<< HEAD
 	txBuilder         p_tx_builder.Builder
-	txExecutorBackend executor.Backend
-	manager           stateful.Manager
-=======
-	txBuilder         builder.TxBuilder
 	txExecutorBackend txexecutor.Backend
 	manager           blockexecutor.Manager
->>>>>>> cd4ac30a
 }
 
 // Initialize this blockchain.
@@ -222,7 +208,6 @@
 		vm.txExecutorBackend,
 		vm.recentlyAccepted,
 	)
-<<<<<<< HEAD
 	vm.BlockBuilder = p_blk_builder.NewBlockBuilder(
 		mempool,
 		vm.txBuilder,
@@ -231,14 +216,6 @@
 		toEngine,
 		appSender,
 	)
-
-	go vm.ctx.Log.RecoverAndPanic(vm.BlockBuilder.StartTimer)
-=======
-
-	vm.blockBuilder.Initialize(mempool, vm, toEngine)
-
-	vm.network = newNetwork(vm.ApricotPhase4Time, appSender, vm)
->>>>>>> cd4ac30a
 
 	if err := vm.updateValidators(); err != nil {
 		return fmt.Errorf("failed to update validator sets: %w", err)
