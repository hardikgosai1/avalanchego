// Copyright (C) 2019-2022, Ava Labs, Inc. All rights reserved.
// See the file LICENSE for licensing terms.

package platformvm

import (
	"context"
	"errors"
	"fmt"
	"time"

	"github.com/gorilla/rpc/v2"

	"github.com/prometheus/client_golang/prometheus"

	"go.uber.org/zap"

	"github.com/ava-labs/avalanchego/cache"
	"github.com/ava-labs/avalanchego/codec"
	"github.com/ava-labs/avalanchego/codec/linearcodec"
	"github.com/ava-labs/avalanchego/database"
	"github.com/ava-labs/avalanchego/database/manager"
	"github.com/ava-labs/avalanchego/ids"
	"github.com/ava-labs/avalanchego/snow"
	"github.com/ava-labs/avalanchego/snow/consensus/snowman"
	"github.com/ava-labs/avalanchego/snow/engine/common"
	"github.com/ava-labs/avalanchego/snow/engine/snowman/block"
	"github.com/ava-labs/avalanchego/snow/uptime"
	"github.com/ava-labs/avalanchego/snow/validators"
	"github.com/ava-labs/avalanchego/utils"
	"github.com/ava-labs/avalanchego/utils/constants"
	"github.com/ava-labs/avalanchego/utils/json"
	"github.com/ava-labs/avalanchego/utils/logging"
	"github.com/ava-labs/avalanchego/utils/math"
	"github.com/ava-labs/avalanchego/utils/timer/mockable"
	"github.com/ava-labs/avalanchego/utils/window"
	"github.com/ava-labs/avalanchego/utils/wrappers"
	"github.com/ava-labs/avalanchego/version"
	"github.com/ava-labs/avalanchego/vms/components/avax"
	"github.com/ava-labs/avalanchego/vms/platformvm/api"
	"github.com/ava-labs/avalanchego/vms/platformvm/blocks"
	"github.com/ava-labs/avalanchego/vms/platformvm/fx"
	"github.com/ava-labs/avalanchego/vms/platformvm/metrics"
	"github.com/ava-labs/avalanchego/vms/platformvm/reward"
	"github.com/ava-labs/avalanchego/vms/platformvm/state"
	"github.com/ava-labs/avalanchego/vms/platformvm/txs"
	"github.com/ava-labs/avalanchego/vms/platformvm/txs/mempool"
	"github.com/ava-labs/avalanchego/vms/platformvm/utxo"
	"github.com/ava-labs/avalanchego/vms/secp256k1fx"

	blockbuilder "github.com/ava-labs/avalanchego/vms/platformvm/blocks/builder"
	blockexecutor "github.com/ava-labs/avalanchego/vms/platformvm/blocks/executor"
	txbuilder "github.com/ava-labs/avalanchego/vms/platformvm/txs/builder"
	txexecutor "github.com/ava-labs/avalanchego/vms/platformvm/txs/executor"
)

const (
	validatorSetsCacheSize        = 512
	maxRecentlyAcceptedWindowSize = 256
	recentlyAcceptedWindowTTL     = 5 * time.Minute
)

var (
	_ block.ChainVM              = (*VM)(nil)
	_ secp256k1fx.VM             = (*VM)(nil)
	_ validators.State           = (*VM)(nil)
	_ validators.SubnetConnector = (*VM)(nil)

	errMissingValidatorSet = errors.New("missing validator set")
	errMissingValidator    = errors.New("missing validator")
)

type VM struct {
	Factory
	blockbuilder.Builder

	metrics            metrics.Metrics
	atomicUtxosManager avax.AtomicUTXOManager

	// Used to get time. Useful for faking time during tests.
	clock mockable.Clock

	uptimeManager uptime.Manager

	// The context of this vm
	ctx       *snow.Context
	dbManager manager.Manager

	state state.State

	fx            fx.Fx
	codecRegistry codec.Registry

	// Bootstrapped remembers if this chain has finished bootstrapping or not
	bootstrapped utils.Atomic[bool]

	// Maps caches for each subnet that is currently tracked.
	// Key: Subnet ID
	// Value: cache mapping height -> validator set map
	validatorSetCaches map[ids.ID]cache.Cacher[uint64, map[ids.NodeID]*validators.GetValidatorOutput]

	// sliding window of blocks that were recently accepted
	recentlyAccepted window.Window[ids.ID]

	txBuilder         txbuilder.Builder
	txExecutorBackend *txexecutor.Backend
	manager           blockexecutor.Manager
}

// Initialize this blockchain.
// [vm.ChainManager] and [vm.vdrMgr] must be set before this function is called.
func (vm *VM) Initialize(
	ctx context.Context,
	chainCtx *snow.Context,
	dbManager manager.Manager,
	genesisBytes []byte,
	_ []byte,
	_ []byte,
	toEngine chan<- common.Message,
	_ []*common.Fx,
	appSender common.AppSender,
) error {
	chainCtx.Log.Verbo("initializing platform chain")

	registerer := prometheus.NewRegistry()
	if err := chainCtx.Metrics.Register(registerer); err != nil {
		return err
	}

	// Initialize metrics as soon as possible
	var err error
	vm.metrics, err = metrics.New("", registerer, vm.TrackedSubnets)
	if err != nil {
		return fmt.Errorf("failed to initialize metrics: %w", err)
	}

	vm.ctx = chainCtx
	vm.dbManager = dbManager

	vm.codecRegistry = linearcodec.NewDefault()
	vm.fx = &secp256k1fx.Fx{}
	if err := vm.fx.Initialize(vm); err != nil {
		return err
	}

	vm.validatorSetCaches = make(map[ids.ID]cache.Cacher[uint64, map[ids.NodeID]*validators.GetValidatorOutput])
	vm.recentlyAccepted = window.New[ids.ID](
		window.Config{
			Clock:   &vm.clock,
			MaxSize: maxRecentlyAcceptedWindowSize,
			TTL:     recentlyAcceptedWindowTTL,
		},
	)

	rewards := reward.NewCalculator(vm.RewardConfig)
	vm.state, err = state.New(
		vm.dbManager.Current().Database,
		genesisBytes,
		registerer,
		&vm.Config,
		vm.ctx,
		vm.metrics,
		rewards,
	)
	if err != nil {
		return err
	}

	vm.atomicUtxosManager = avax.NewAtomicUTXOManager(chainCtx.SharedMemory, txs.Codec)
	utxoHandler := utxo.NewHandler(vm.ctx, &vm.clock, vm.state, vm.fx)
	vm.uptimeManager = uptime.NewManager(vm.state)
	vm.UptimeLockedCalculator.SetCalculator(&vm.bootstrapped, &chainCtx.Lock, vm.uptimeManager)

	vm.txBuilder = txbuilder.New(
		vm.ctx,
		&vm.Config,
		&vm.clock,
		vm.fx,
		vm.state,
		vm.atomicUtxosManager,
		utxoHandler,
	)

	vm.txExecutorBackend = &txexecutor.Backend{
		Config:       &vm.Config,
		Ctx:          vm.ctx,
		Clk:          &vm.clock,
		Fx:           vm.fx,
		FlowChecker:  utxoHandler,
		Uptimes:      vm.uptimeManager,
		Rewards:      rewards,
		Bootstrapped: &vm.bootstrapped,
	}

	// Note: There is a circular dependency between the mempool and block
	//       builder which is broken by passing in the vm.
	mempool, err := mempool.NewMempool("mempool", registerer, vm)
	if err != nil {
		return fmt.Errorf("failed to create mempool: %w", err)
	}

	vm.manager = blockexecutor.NewManager(
		mempool,
		vm.metrics,
		vm.state,
		vm.txExecutorBackend,
		vm.recentlyAccepted,
	)
	vm.Builder = blockbuilder.New(
		mempool,
		vm.txBuilder,
		vm.txExecutorBackend,
		vm.manager,
		toEngine,
		appSender,
	)

	// Create all of the chains that the database says exist
	if err := vm.initBlockchains(); err != nil {
		return fmt.Errorf(
			"failed to initialize blockchains: %w",
			err,
		)
	}

	lastAcceptedID := vm.state.GetLastAccepted()
	chainCtx.Log.Info("initializing last accepted",
		zap.Stringer("blkID", lastAcceptedID),
	)
	return vm.SetPreference(ctx, lastAcceptedID)
}

// Create all chains that exist that this node validates.
func (vm *VM) initBlockchains() error {
	if err := vm.createSubnet(constants.PrimaryNetworkID); err != nil {
		return err
	}

	if vm.StakingEnabled {
		for subnetID := range vm.TrackedSubnets {
			if err := vm.createSubnet(subnetID); err != nil {
				return err
			}
		}
	} else {
		subnets, err := vm.state.GetSubnets()
		if err != nil {
			return err
		}
		for _, subnet := range subnets {
			if err := vm.createSubnet(subnet.ID()); err != nil {
				return err
			}
		}
	}
	return nil
}

// Create the subnet with ID [subnetID]
func (vm *VM) createSubnet(subnetID ids.ID) error {
	chains, err := vm.state.GetChains(subnetID)
	if err != nil {
		return err
	}
	for _, chain := range chains {
		tx, ok := chain.Unsigned.(*txs.CreateChainTx)
		if !ok {
			return fmt.Errorf("expected tx type *txs.CreateChainTx but got %T", chain.Unsigned)
		}
		vm.Config.CreateChain(chain.ID(), tx)
	}
	return nil
}

// onBootstrapStarted marks this VM as bootstrapping
func (vm *VM) onBootstrapStarted() error {
	vm.bootstrapped.Set(false)
	return vm.fx.Bootstrapping()
}

// onNormalOperationsStarted marks this VM as bootstrapped
func (vm *VM) onNormalOperationsStarted() error {
	if vm.bootstrapped.Get() {
		return nil
	}
	vm.bootstrapped.Set(true)

	if err := vm.fx.Bootstrapped(); err != nil {
		return err
	}

	primaryVdrIDs, exists := vm.getValidatorIDs(constants.PrimaryNetworkID)
	if !exists {
		return errMissingValidatorSet
	}
	if err := vm.uptimeManager.StartTracking(primaryVdrIDs, constants.PrimaryNetworkID); err != nil {
		return err
	}

	for subnetID := range vm.TrackedSubnets {
		vdrIDs, exists := vm.getValidatorIDs(subnetID)
		if !exists {
			return errMissingValidatorSet
		}
		if err := vm.uptimeManager.StartTracking(vdrIDs, subnetID); err != nil {
			return err
		}
	}

	if err := vm.state.Commit(); err != nil {
		return err
	}

	// Start the block builder
	vm.Builder.ResetBlockTimer()
	return nil
}

func (vm *VM) SetState(_ context.Context, state snow.State) error {
	switch state {
	case snow.Bootstrapping:
		return vm.onBootstrapStarted()
	case snow.NormalOp:
		return vm.onNormalOperationsStarted()
	default:
		return snow.ErrUnknownState
	}
}

// Shutdown this blockchain
func (vm *VM) Shutdown(context.Context) error {
	if vm.dbManager == nil {
		return nil
	}

	vm.Builder.Shutdown()

	if vm.bootstrapped.Get() {
		primaryVdrIDs, exists := vm.getValidatorIDs(constants.PrimaryNetworkID)
		if !exists {
			return errMissingValidatorSet
		}
		if err := vm.uptimeManager.StopTracking(primaryVdrIDs, constants.PrimaryNetworkID); err != nil {
			return err
		}

		for subnetID := range vm.TrackedSubnets {
			vdrIDs, exists := vm.getValidatorIDs(subnetID)
			if !exists {
				return errMissingValidatorSet
			}
			if err := vm.uptimeManager.StopTracking(vdrIDs, subnetID); err != nil {
				return err
			}
		}

		if err := vm.state.Commit(); err != nil {
			return err
		}
	}

	errs := wrappers.Errs{}
	errs.Add(
		vm.state.Close(),
		vm.dbManager.Close(),
	)
	return errs.Err
}

func (vm *VM) getValidatorIDs(subnetID ids.ID) ([]ids.NodeID, bool) {
	validatorSet, exist := vm.Validators.Get(subnetID)
	if !exist {
		return nil, false
	}
	validators := validatorSet.List()

	validatorIDs := make([]ids.NodeID, len(validators))
	for i, vdr := range validators {
		validatorIDs[i] = vdr.NodeID
	}

	return validatorIDs, true
}

func (vm *VM) ParseBlock(_ context.Context, b []byte) (snowman.Block, error) {
	// Note: blocks to be parsed are not verified, so we must used blocks.Codec
	// rather than blocks.GenesisCodec
	statelessBlk, err := blocks.Parse(blocks.Codec, b)
	if err != nil {
		return nil, err
	}
	return vm.manager.NewBlock(statelessBlk), nil
}

func (vm *VM) GetBlock(_ context.Context, blkID ids.ID) (snowman.Block, error) {
	return vm.manager.GetBlock(blkID)
}

// LastAccepted returns the block most recently accepted
func (vm *VM) LastAccepted(context.Context) (ids.ID, error) {
	return vm.manager.LastAccepted(), nil
}

// SetPreference sets the preferred block to be the one with ID [blkID]
func (vm *VM) SetPreference(_ context.Context, blkID ids.ID) error {
	vm.Builder.SetPreference(blkID)
	return nil
}

func (*VM) Version(context.Context) (string, error) {
	return version.Current.String(), nil
}

// CreateHandlers returns a map where:
// * keys are API endpoint extensions
// * values are API handlers
func (vm *VM) CreateHandlers(context.Context) (map[string]*common.HTTPHandler, error) {
	server := rpc.NewServer()
	server.RegisterCodec(json.NewCodec(), "application/json")
	server.RegisterCodec(json.NewCodec(), "application/json;charset=UTF-8")
	server.RegisterInterceptFunc(vm.metrics.InterceptRequest)
	server.RegisterAfterFunc(vm.metrics.AfterRequest)
	if err := server.RegisterService(
		&Service{
			vm:          vm,
			addrManager: avax.NewAddressManager(vm.ctx),
		},
		"platform",
	); err != nil {
		return nil, err
	}

	return map[string]*common.HTTPHandler{
		"": {
			Handler: server,
		},
	}, nil
}

// CreateStaticHandlers returns a map where:
// * keys are API endpoint extensions
// * values are API handlers
func (*VM) CreateStaticHandlers(context.Context) (map[string]*common.HTTPHandler, error) {
	server := rpc.NewServer()
	server.RegisterCodec(json.NewCodec(), "application/json")
	server.RegisterCodec(json.NewCodec(), "application/json;charset=UTF-8")
	if err := server.RegisterService(&api.StaticService{}, "platform"); err != nil {
		return nil, err
	}

	return map[string]*common.HTTPHandler{
		"": {
			LockOptions: common.NoLock,
			Handler:     server,
		},
	}, nil
}

func (vm *VM) Connected(_ context.Context, nodeID ids.NodeID, _ *version.Application) error {
	return vm.uptimeManager.Connect(nodeID, constants.PrimaryNetworkID)
}

func (vm *VM) ConnectedSubnet(_ context.Context, nodeID ids.NodeID, subnetID ids.ID) error {
	return vm.uptimeManager.Connect(nodeID, subnetID)
}

func (vm *VM) Disconnected(_ context.Context, nodeID ids.NodeID) error {
	if err := vm.uptimeManager.Disconnect(nodeID); err != nil {
		return err
	}
	return vm.state.Commit()
}

// GetValidatorSet returns the validator set at the specified height for the
// provided subnetID.
func (vm *VM) GetValidatorSet(ctx context.Context, height uint64, subnetID ids.ID) (map[ids.NodeID]*validators.GetValidatorOutput, error) {
	validatorSetsCache, exists := vm.validatorSetCaches[subnetID]
	if !exists {
<<<<<<< HEAD
		validatorSetsCache = &cache.LRU[uint64, map[ids.NodeID]*validators.GetValidatorOutput]{Size: validatorSetsCacheSize}
		// Only cache whitelisted subnets
		if subnetID == constants.PrimaryNetworkID || vm.WhitelistedSubnets.Contains(subnetID) {
=======
		validatorSetsCache = &cache.LRU{Size: validatorSetsCacheSize}
		// Only cache tracked subnets
		if subnetID == constants.PrimaryNetworkID || vm.TrackedSubnets.Contains(subnetID) {
>>>>>>> 643e1970
			vm.validatorSetCaches[subnetID] = validatorSetsCache
		}
	}

	if validatorSet, ok := validatorSetsCache.Get(height); ok {
		vm.metrics.IncValidatorSetsCached()
		return validatorSet, nil
	}

	lastAcceptedHeight, err := vm.GetCurrentHeight(ctx)
	if err != nil {
		return nil, err
	}
	if lastAcceptedHeight < height {
		return nil, database.ErrNotFound
	}

	// get the start time to track metrics
	startTime := vm.Clock().Time()

	currentSubnetValidators, ok := vm.Validators.Get(subnetID)
	if !ok {
		currentSubnetValidators = validators.NewSet()
		if err := vm.state.ValidatorSet(subnetID, currentSubnetValidators); err != nil {
			return nil, err
		}
	}
	currentPrimaryNetworkValidators, ok := vm.Validators.Get(constants.PrimaryNetworkID)
	if !ok {
		// This should never happen
		return nil, errMissingValidatorSet
	}

	currentSubnetValidatorList := currentSubnetValidators.List()
	vdrSet := make(map[ids.NodeID]*validators.GetValidatorOutput, len(currentSubnetValidatorList))
	for _, vdr := range currentSubnetValidatorList {
		primaryVdr, ok := currentPrimaryNetworkValidators.Get(vdr.NodeID)
		if !ok {
			// This should never happen
			return nil, fmt.Errorf("%w: %s", errMissingValidator, vdr.NodeID)
		}
		vdrSet[vdr.NodeID] = &validators.GetValidatorOutput{
			NodeID:    vdr.NodeID,
			PublicKey: primaryVdr.PublicKey,
			Weight:    vdr.Weight,
		}
	}

	for i := lastAcceptedHeight; i > height; i-- {
		weightDiffs, err := vm.state.GetValidatorWeightDiffs(i, subnetID)
		if err != nil {
			return nil, err
		}

		for nodeID, weightDiff := range weightDiffs {
			vdr, ok := vdrSet[nodeID]
			if !ok {
				// This node isn't in the current validator set.
				vdr = &validators.GetValidatorOutput{
					NodeID: nodeID,
				}
				vdrSet[nodeID] = vdr
			}

			// The weight of this node changed at this block.
			var op func(uint64, uint64) (uint64, error)
			if weightDiff.Decrease {
				// The validator's weight was decreased at this block, so in the
				// prior block it was higher.
				op = math.Add64
			} else {
				// The validator's weight was increased at this block, so in the
				// prior block it was lower.
				op = math.Sub[uint64]
			}

			// Apply the weight change.
			vdr.Weight, err = op(vdr.Weight, weightDiff.Amount)
			if err != nil {
				return nil, err
			}

			if vdr.Weight == 0 {
				// The validator's weight was 0 before this block so
				// they weren't in the validator set.
				delete(vdrSet, nodeID)
			}
		}

		pkDiffs, err := vm.state.GetValidatorPublicKeyDiffs(i)
		if err != nil {
			return nil, err
		}

		for nodeID, pk := range pkDiffs {
			// pkDiffs includes all primary network key diffs, if we are
			// fetching a subnet's validator set, we should ignore non-subnet
			// validators.
			if vdr, ok := vdrSet[nodeID]; ok {
				// The validator's public key was removed at this block, so it
				// was in the validator set before.
				vdr.PublicKey = pk
			}
		}
	}

	// cache the validator set
	validatorSetsCache.Put(height, vdrSet)

	endTime := vm.Clock().Time()
	vm.metrics.IncValidatorSetsCreated()
	vm.metrics.AddValidatorSetsDuration(endTime.Sub(startTime))
	vm.metrics.AddValidatorSetsHeightDiff(lastAcceptedHeight - height)
	return vdrSet, nil
}

// GetCurrentHeight returns the height of the last accepted block
func (vm *VM) GetSubnetID(_ context.Context, chainID ids.ID) (ids.ID, error) {
	if chainID == constants.PlatformChainID {
		return constants.PrimaryNetworkID, nil
	}

	chainTx, _, err := vm.state.GetTx(chainID)
	if err != nil {
		return ids.Empty, fmt.Errorf(
			"problem retrieving blockchain %q: %w",
			chainID,
			err,
		)
	}
	chain, ok := chainTx.Unsigned.(*txs.CreateChainTx)
	if !ok {
		return ids.Empty, fmt.Errorf("%q is not a blockchain", chainID)
	}
	return chain.SubnetID, nil
}

// GetMinimumHeight returns the height of the most recent block beyond the
// horizon of our recentlyAccepted window.
//
// Because the time between blocks is arbitrary, we're only guaranteed that
// the window's configured TTL amount of time has passed once an element
// expires from the window.
//
// To try to always return a block older than the window's TTL, we return the
// parent of the oldest element in the window (as an expired element is always
// guaranteed to be sufficiently stale). If we haven't expired an element yet
// in the case of a process restart, we default to the lastAccepted block's
// height which is likely (but not guaranteed) to also be older than the
// window's configured TTL.
//
// If [UseCurrentHeight] is true, we will always return the last accepted block
// height as the minimum. This is used to trigger the proposervm on recently
// created subnets before [recentlyAcceptedWindowTTL].
func (vm *VM) GetMinimumHeight(ctx context.Context) (uint64, error) {
	if vm.Config.UseCurrentHeight {
		return vm.GetCurrentHeight(ctx)
	}

	oldest, ok := vm.recentlyAccepted.Oldest()
	if !ok {
		return vm.GetCurrentHeight(ctx)
	}

	blk, err := vm.manager.GetBlock(oldest)
	if err != nil {
		return 0, err
	}

	// We subtract 1 from the height of [oldest] because we want the height of
	// the last block accepted before the [recentlyAccepted] window.
	//
	// There is guaranteed to be a block accepted before this window because the
	// first block added to [recentlyAccepted] window is >= height 1.
	return blk.Height() - 1, nil
}

// GetCurrentHeight returns the height of the last accepted block
func (vm *VM) GetCurrentHeight(context.Context) (uint64, error) {
	lastAccepted, err := vm.manager.GetBlock(vm.state.GetLastAccepted())
	if err != nil {
		return 0, err
	}
	return lastAccepted.Height(), nil
}

func (vm *VM) CodecRegistry() codec.Registry {
	return vm.codecRegistry
}

func (vm *VM) Clock() *mockable.Clock {
	return &vm.clock
}

func (vm *VM) Logger() logging.Logger {
	return vm.ctx.Log
}

// Returns the percentage of the total stake of the subnet connected to this
// node.
func (vm *VM) getPercentConnected(subnetID ids.ID) (float64, error) {
	vdrSet, exists := vm.Validators.Get(subnetID)
	if !exists {
		return 0, errMissingValidatorSet
	}

	vdrSetWeight := vdrSet.Weight()
	if vdrSetWeight == 0 {
		return 1, nil
	}

	var (
		connectedStake uint64
		err            error
	)
	for _, vdr := range vdrSet.List() {
		if !vm.uptimeManager.IsConnected(vdr.NodeID, subnetID) {
			continue // not connected to us --> don't include
		}
		connectedStake, err = math.Add64(connectedStake, vdr.Weight)
		if err != nil {
			return 0, err
		}
	}
	return float64(connectedStake) / float64(vdrSetWeight), nil
}<|MERGE_RESOLUTION|>--- conflicted
+++ resolved
@@ -476,15 +476,9 @@
 func (vm *VM) GetValidatorSet(ctx context.Context, height uint64, subnetID ids.ID) (map[ids.NodeID]*validators.GetValidatorOutput, error) {
 	validatorSetsCache, exists := vm.validatorSetCaches[subnetID]
 	if !exists {
-<<<<<<< HEAD
 		validatorSetsCache = &cache.LRU[uint64, map[ids.NodeID]*validators.GetValidatorOutput]{Size: validatorSetsCacheSize}
-		// Only cache whitelisted subnets
-		if subnetID == constants.PrimaryNetworkID || vm.WhitelistedSubnets.Contains(subnetID) {
-=======
-		validatorSetsCache = &cache.LRU{Size: validatorSetsCacheSize}
 		// Only cache tracked subnets
 		if subnetID == constants.PrimaryNetworkID || vm.TrackedSubnets.Contains(subnetID) {
->>>>>>> 643e1970
 			vm.validatorSetCaches[subnetID] = validatorSetsCache
 		}
 	}
