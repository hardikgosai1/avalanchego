--- conflicted
+++ resolved
@@ -140,11 +140,7 @@
 	return !timestamp.Before(c.DurangoTime)
 }
 
-<<<<<<< HEAD
-func (c *Config) IsEForkActivated(timestamp time.Time) bool {
-=======
 func (c *Config) IsEActivated(timestamp time.Time) bool {
->>>>>>> 0cd1353e
 	return !timestamp.Before(c.EUpgradeTime)
 }
 
