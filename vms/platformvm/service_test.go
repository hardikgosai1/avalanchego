// Copyright (C) 2019-2021, Ava Labs, Inc. All rights reserved.
// See the file LICENSE for licensing terms.

package platformvm

import (
	"bytes"
	"fmt"
	"math/rand"
	"testing"
	"time"

	stdjson "encoding/json"

	"github.com/stretchr/testify/assert"

	"github.com/ava-labs/avalanchego/api"
	"github.com/ava-labs/avalanchego/api/keystore"
	"github.com/ava-labs/avalanchego/chains/atomic"
	"github.com/ava-labs/avalanchego/database/manager"
	"github.com/ava-labs/avalanchego/database/prefixdb"
	"github.com/ava-labs/avalanchego/ids"
	"github.com/ava-labs/avalanchego/utils/constants"
	"github.com/ava-labs/avalanchego/utils/crypto"
	"github.com/ava-labs/avalanchego/utils/formatting"
	"github.com/ava-labs/avalanchego/utils/json"
	"github.com/ava-labs/avalanchego/utils/logging"
	"github.com/ava-labs/avalanchego/version"
	"github.com/ava-labs/avalanchego/vms/components/avax"
	"github.com/ava-labs/avalanchego/vms/platformvm/blocks/stateless"
	"github.com/ava-labs/avalanchego/vms/platformvm/status"
	"github.com/ava-labs/avalanchego/vms/platformvm/txs"
	"github.com/ava-labs/avalanchego/vms/platformvm/txs/executor"
	"github.com/ava-labs/avalanchego/vms/secp256k1fx"

	vmkeystore "github.com/ava-labs/avalanchego/vms/components/keystore"
	pchainapi "github.com/ava-labs/avalanchego/vms/platformvm/api"
	p_block "github.com/ava-labs/avalanchego/vms/platformvm/blocks/stateful"
)

var (
	// Test user username
	testUsername = "ScoobyUser"

	// Test user password, must meet minimum complexity/length requirements
	testPassword = "ShaggyPassword1Zoinks!"

	// Bytes docoded from CB58 "ewoqjP7PxY4yr3iLTpLisriqt94hdyDFNgchSxGGztUrTXtNN"
	testPrivateKey = []byte{
		0x56, 0x28, 0x9e, 0x99, 0xc9, 0x4b, 0x69, 0x12,
		0xbf, 0xc1, 0x2a, 0xdc, 0x09, 0x3c, 0x9b, 0x51,
		0x12, 0x4f, 0x0d, 0xc5, 0x4a, 0xc7, 0xa7, 0x66,
		0xb2, 0xbc, 0x5c, 0xcf, 0x55, 0x8d, 0x80, 0x27,
	}

	// 3cb7d3842e8cee6a0ebd09f1fe884f6861e1b29c
	// Platform address resulting from the above private key
	testAddress = "P-testing18jma8ppw3nhx5r4ap8clazz0dps7rv5umpc36y"

	encodings = []formatting.Encoding{
		formatting.JSON, formatting.Hex, formatting.CB58,
	}
)

func defaultService(t *testing.T) *Service {
	vm, _ := defaultVM()
	vm.ctx.Lock.Lock()
	defer vm.ctx.Lock.Unlock()
	ks := keystore.New(logging.NoLog{}, manager.NewMemDB(version.DefaultVersion1_0_0))
	if err := ks.CreateUser(testUsername, testPassword); err != nil {
		t.Fatal(err)
	}
	vm.ctx.Keystore = ks.NewBlockchainKeyStore(vm.ctx.ChainID)
	return &Service{
		vm:          vm,
		addrManager: avax.NewAddressManager(vm.ctx),
	}
}

// Give user [testUsername] control of [testPrivateKey] and keys[0] (which is funded)
func defaultAddress(t *testing.T, service *Service) {
	service.vm.ctx.Lock.Lock()
	defer service.vm.ctx.Lock.Unlock()
	user, err := vmkeystore.NewUserFromKeystore(service.vm.ctx.Keystore, testUsername, testPassword)
	if err != nil {
		t.Fatal(err)
	}
	pk, err := testKeyFactory.ToPrivateKey(testPrivateKey)
	if err != nil {
		t.Fatal(err)
	}
	privKey := pk.(*crypto.PrivateKeySECP256K1R)
	if err := user.PutKeys(privKey, keys[0]); err != nil {
		t.Fatal(err)
	}
}

func TestAddValidator(t *testing.T) {
	expectedJSONString := `{"username":"","password":"","from":null,"changeAddr":"","txID":"11111111111111111111111111111111LpoYY","startTime":"0","endTime":"0","nodeID":"NodeID-111111111111111111116DBWJs","rewardAddress":"","delegationFeeRate":"0.0000"}`
	args := AddValidatorArgs{}
	bytes, err := stdjson.Marshal(&args)
	if err != nil {
		t.Fatal(err)
	}
	jsonString := string(bytes)
	if jsonString != expectedJSONString {
		t.Fatalf("Expected: %s\nResult: %s", expectedJSONString, jsonString)
	}
}

func TestCreateBlockchainArgsParsing(t *testing.T) {
	jsonString := `{"vmID":"lol","fxIDs":["secp256k1"], "name":"awesome", "username":"bob loblaw", "password":"yeet", "genesisData":"SkB92YpWm4Q2iPnLGCuDPZPgUQMxajqQQuz91oi3xD984f8r"}`
	args := CreateBlockchainArgs{}
	err := stdjson.Unmarshal([]byte(jsonString), &args)
	if err != nil {
		t.Fatal(err)
	}
	if _, err = stdjson.Marshal(args.GenesisData); err != nil {
		t.Fatal(err)
	}
}

func TestExportKey(t *testing.T) {
	jsonString := `{"username":"ScoobyUser","password":"ShaggyPassword1Zoinks!","address":"` + testAddress + `"}`
	args := ExportKeyArgs{}
	err := stdjson.Unmarshal([]byte(jsonString), &args)
	if err != nil {
		t.Fatal(err)
	}

	service := defaultService(t)
	defaultAddress(t, service)
	service.vm.ctx.Lock.Lock()
	defer func() {
		if err := service.vm.Shutdown(); err != nil {
			t.Fatal(err)
		}
		service.vm.ctx.Lock.Unlock()
	}()

	reply := ExportKeyReply{}
	if err := service.ExportKey(nil, &args, &reply); err != nil {
		t.Fatal(err)
	}

	if !bytes.Equal(testPrivateKey, reply.PrivateKey.Bytes()) {
		t.Fatalf("Expected %v, got %v", testPrivateKey, reply.PrivateKey.Bytes())
	}
}

func TestImportKey(t *testing.T) {
	jsonString := `{"username":"ScoobyUser","password":"ShaggyPassword1Zoinks!","privateKey":"PrivateKey-ewoqjP7PxY4yr3iLTpLisriqt94hdyDFNgchSxGGztUrTXtNN"}`
	args := ImportKeyArgs{}
	err := stdjson.Unmarshal([]byte(jsonString), &args)
	if err != nil {
		t.Fatal(err)
	}

	service := defaultService(t)
	service.vm.ctx.Lock.Lock()
	defer func() {
		if err := service.vm.Shutdown(); err != nil {
			t.Fatal(err)
		}
		service.vm.ctx.Lock.Unlock()
	}()

	reply := api.JSONAddress{}
	if err := service.ImportKey(nil, &args, &reply); err != nil {
		t.Fatal(err)
	}
	if testAddress != reply.Address {
		t.Fatalf("Expected %q, got %q", testAddress, reply.Address)
	}
}

// Test issuing a tx and accepted
func TestGetTxStatus(t *testing.T) {
	service := defaultService(t)
	defaultAddress(t, service)
	service.vm.ctx.Lock.Lock()
	defer func() {
		if err := service.vm.Shutdown(); err != nil {
			t.Fatal(err)
		}
		service.vm.ctx.Lock.Unlock()
	}()

	factory := crypto.FactorySECP256K1R{}
	recipientKeyIntf, err := factory.NewPrivateKey()
	if err != nil {
		t.Fatal(err)
	}
	recipientKey := recipientKeyIntf.(*crypto.PrivateKeySECP256K1R)

	m := &atomic.Memory{}
	err = m.Initialize(logging.NoLog{}, prefixdb.New([]byte{}, service.vm.dbManager.Current().Database))
	if err != nil {
		t.Fatal(err)
	}

	sm := m.NewSharedMemory(service.vm.ctx.ChainID)
	peerSharedMemory := m.NewSharedMemory(xChainID)

	// #nosec G404
	utxo := &avax.UTXO{
		UTXOID: avax.UTXOID{
			TxID:        ids.GenerateTestID(),
			OutputIndex: rand.Uint32(),
		},
		Asset: avax.Asset{ID: avaxAssetID},
		Out: &secp256k1fx.TransferOutput{
			Amt: 1234567,
			OutputOwners: secp256k1fx.OutputOwners{
				Locktime:  0,
				Addrs:     []ids.ShortID{recipientKey.PublicKey().Address()},
				Threshold: 1,
			},
		},
	}
	utxoBytes, err := Codec.Marshal(CodecVersion, utxo)
	if err != nil {
		t.Fatal(err)
	}
	inputID := utxo.InputID()
	if err := peerSharedMemory.Apply(map[ids.ID]*atomic.Requests{service.vm.ctx.ChainID: {PutRequests: []*atomic.Element{{
		Key:   inputID[:],
		Value: utxoBytes,
		Traits: [][]byte{
			recipientKey.PublicKey().Address().Bytes(),
		},
	}}}}); err != nil {
		t.Fatal(err)
	}

	oldAtomicUTXOManager := service.vm.atomicUtxosManager
	newAtomicUTXOManager := avax.NewAtomicUTXOManager(sm, Codec)

	service.vm.atomicUtxosManager = newAtomicUTXOManager
	service.vm.txBuilder.ResetAtomicUTXOManager(service.vm.atomicUtxosManager)
	tx, err := service.vm.txBuilder.NewImportTx(
		xChainID,
		ids.ShortEmpty,
		[]*crypto.PrivateKeySECP256K1R{recipientKey},
		ids.ShortEmpty,
	)
	if err != nil {
		t.Fatal(err)
	}
	service.vm.atomicUtxosManager = oldAtomicUTXOManager
	service.vm.txBuilder.ResetAtomicUTXOManager(service.vm.atomicUtxosManager)

	var (
		arg  = &GetTxStatusArgs{TxID: tx.ID()}
		resp GetTxStatusResponse
	)
	err = service.GetTxStatus(nil, arg, &resp)
	switch {
	case err != nil:
		t.Fatal(err)
	case resp.Status != status.Unknown:
		t.Fatalf("status should be unknown but is %s", resp.Status)
	case resp.Reason != "":
		t.Fatalf("reason should be empty but is %s", resp.Reason)
	}

	// put the chain in existing chain list
	if err := service.vm.BlockBuilder.AddUnverifiedTx(tx); err == nil {
		t.Fatal("should have erred because of missing funds")
	}

	service.vm.atomicUtxosManager = newAtomicUTXOManager
	service.vm.txBuilder.ResetAtomicUTXOManager(service.vm.atomicUtxosManager)
	service.vm.ctx.SharedMemory = sm

	if err := service.vm.BlockBuilder.AddUnverifiedTx(tx); err != nil {
		t.Fatal(err)
	} else if block, err := service.vm.BuildBlock(); err != nil {
		t.Fatal(err)
	} else if blk, ok := block.(*p_block.StandardBlock); !ok {
		t.Fatalf("should be *StandardBlock but is %T", block)
	} else if err := blk.Verify(); err != nil {
		t.Fatal(err)
	} else if err := blk.Accept(); err != nil {
		t.Fatal(err)
	}

	resp = GetTxStatusResponse{} // reset
	err = service.GetTxStatus(nil, arg, &resp)
	switch {
	case err != nil:
		t.Fatal(err)
	case resp.Status != status.Committed:
		t.Fatalf("status should be Committed but is %s", resp.Status)
	case resp.Reason != "":
		t.Fatalf("reason should be empty but is %s", resp.Reason)
	}
}

// Test issuing and then retrieving a transaction
func TestGetTx(t *testing.T) {
	type test struct {
		description string
		createTx    func(service *Service) (*txs.Tx, error)
	}

	tests := []test{
		{
			"standard block",
			func(service *Service) (*txs.Tx, error) {
				return service.vm.txBuilder.NewCreateChainTx( // Test GetTx works for standard blocks
					testSubnet1.ID(),
					nil,
					constants.AVMID,
					nil,
					"chain name",
					[]*crypto.PrivateKeySECP256K1R{testSubnet1ControlKeys[0], testSubnet1ControlKeys[1]},
					keys[0].PublicKey().Address(), // change addr
				)
			},
		},
		{
			"proposal block",
			func(service *Service) (*txs.Tx, error) {
				return service.vm.txBuilder.NewAddValidatorTx( // Test GetTx works for proposal blocks
					service.vm.MinValidatorStake,
					uint64(service.vm.clock.Time().Add(executor.SyncBound).Unix()),
					uint64(service.vm.clock.Time().Add(executor.SyncBound).Add(defaultMinStakingDuration).Unix()),
					ids.GenerateTestNodeID(),
					ids.GenerateTestShortID(),
					0,
					[]*crypto.PrivateKeySECP256K1R{keys[0]},
					keys[0].PublicKey().Address(), // change addr
				)
			},
		},
		{
			"atomic block",
			func(service *Service) (*txs.Tx, error) {
				return service.vm.txBuilder.NewExportTx( // Test GetTx works for proposal blocks
					100,
					service.vm.ctx.XChainID,
					ids.GenerateTestShortID(),
					[]*crypto.PrivateKeySECP256K1R{keys[0]},
					keys[0].PublicKey().Address(), // change addr
				)
			},
		},
	}

	for _, test := range tests {
		for _, encoding := range encodings {
			service := defaultService(t)
			defaultAddress(t, service)
			service.vm.ctx.Lock.Lock()

			tx, err := test.createTx(service)
			if err != nil {
				t.Fatalf("failed test '%s - %s': %s", test.description, encoding.String(), err)
			}
			arg := &api.GetTxArgs{
				TxID:     tx.ID(),
				Encoding: encoding,
			}
			var response api.GetTxReply
			if err := service.GetTx(nil, arg, &response); err == nil {
				t.Fatalf("failed test '%s - %s': haven't issued tx yet so shouldn't be able to get it", test.description, encoding.String())
			} else if err := service.vm.BlockBuilder.AddUnverifiedTx(tx); err != nil {
				t.Fatalf("failed test '%s - %s': %s", test.description, encoding.String(), err)
			} else if block, err := service.vm.BuildBlock(); err != nil {
				t.Fatalf("failed test '%s - %s': %s", test.description, encoding.String(), err)
			} else if err := block.Verify(); err != nil {
				t.Fatalf("failed test '%s - %s': %s", test.description, encoding.String(), err)
			} else if err := block.Accept(); err != nil {
				t.Fatalf("failed test '%s - %s': %s", test.description, encoding.String(), err)
			} else if blk, ok := block.(*p_block.ProposalBlock); ok { // For proposal blocks, commit them
				if options, err := blk.Options(); err != nil {
					t.Fatalf("failed test '%s - %s': %s", test.description, encoding.String(), err)
				} else if commit, ok := options[0].(*p_block.CommitBlock); !ok {
					t.Fatalf("failed test '%s - %s': should prefer to commit", test.description, encoding.String())
				} else if err := commit.Verify(); err != nil {
					t.Fatalf("failed test '%s - %s': %s", test.description, encoding.String(), err)
				} else if err := commit.Accept(); err != nil {
					t.Fatalf("failed test '%s - %s': %s", test.description, encoding.String(), err)
				}
			} else if err := service.GetTx(nil, arg, &response); err != nil {
				t.Fatalf("failed test '%s - %s': %s", test.description, encoding.String(), err)
			} else {
				switch encoding {
				case formatting.Hex, formatting.CB58:
					// we're always guaranteed a string for hex/cb58 encodings.
					responseTxBytes, err := formatting.Decode(response.Encoding, response.Tx.(string))
					if err != nil {
						t.Fatalf("failed test '%s - %s': %s", test.description, encoding.String(), err)
					}
					if !bytes.Equal(responseTxBytes, tx.Bytes()) {
						t.Fatalf("failed test '%s - %s': byte representation of tx in response is incorrect", test.description, encoding.String())
					}
				case formatting.JSON:
					if response.Tx != tx {
						t.Fatalf("failed test '%s - %s': byte representation of tx in response is incorrect", test.description, encoding.String())
					}
				}
			}

			if err := service.vm.Shutdown(); err != nil {
				t.Fatal(err)
			}
			service.vm.ctx.Lock.Unlock()
		}
	}
}

// Test method GetBalance
func TestGetBalance(t *testing.T) {
	service := defaultService(t)
	defaultAddress(t, service)
	service.vm.ctx.Lock.Lock()
	defer func() {
		if err := service.vm.Shutdown(); err != nil {
			t.Fatal(err)
		}
		service.vm.ctx.Lock.Unlock()
	}()

	// Ensure GetStake is correct for each of the genesis validators
	genesis, _ := defaultGenesis()
	for _, utxo := range genesis.UTXOs {
		request := GetBalanceRequest{
			Addresses: []string{
				fmt.Sprintf("P-%s", utxo.Address),
			},
		}
		reply := GetBalanceResponse{}
		if err := service.GetBalance(nil, &request, &reply); err != nil {
			t.Fatal(err)
		}
		if reply.Balance != json.Uint64(defaultBalance) {
			t.Fatalf("Wrong balance. Expected %d ; Returned %d", defaultBalance, reply.Balance)
		}
		if reply.Unlocked != json.Uint64(defaultBalance) {
			t.Fatalf("Wrong unlocked balance. Expected %d ; Returned %d", defaultBalance, reply.Unlocked)
		}
		if reply.LockedStakeable != 0 {
			t.Fatalf("Wrong locked stakeable balance. Expected %d ; Returned %d", reply.LockedStakeable, 0)
		}
		if reply.LockedNotStakeable != 0 {
			t.Fatalf("Wrong locked not stakeable balance. Expected %d ; Returned %d", reply.LockedNotStakeable, 0)
		}
	}
}

// Test method GetStake
func TestGetStake(t *testing.T) {
	assert := assert.New(t)
	service := defaultService(t)
	defaultAddress(t, service)
	service.vm.ctx.Lock.Lock()
	defer func() {
		err := service.vm.Shutdown()
		assert.NoError(err)
		service.vm.ctx.Lock.Unlock()
	}()

	// Ensure GetStake is correct for each of the genesis validators
	genesis, _ := defaultGenesis()
	addrsStrs := []string{}
	for i, validator := range genesis.Validators {
		addr := fmt.Sprintf("P-%s", validator.RewardOwner.Addresses[0])
		addrsStrs = append(addrsStrs, addr)
		args := GetStakeArgs{
			api.JSONAddresses{
				Addresses: []string{addr},
			},
			formatting.Hex,
		}
		response := GetStakeReply{}
		err := service.GetStake(nil, &args, &response)
		assert.NoError(err)
		assert.EqualValues(uint64(defaultWeight), uint64(response.Staked))
		assert.Len(response.Outputs, 1)
		// Unmarshal into an output
		outputBytes, err := formatting.Decode(args.Encoding, response.Outputs[0])
		assert.NoError(err)
		var output avax.TransferableOutput
		_, err = Codec.Unmarshal(outputBytes, &output)
		assert.NoError(err)
		out, ok := output.Out.(*secp256k1fx.TransferOutput)
		assert.True(ok)
		assert.EqualValues(out.Amount(), defaultWeight)
		assert.EqualValues(out.Threshold, 1)
		assert.Len(out.Addrs, 1)
		assert.Equal(keys[i].PublicKey().Address(), out.Addrs[0])
		assert.EqualValues(out.Locktime, 0)
	}

	// Make sure this works for multiple addresses
	args := GetStakeArgs{
		api.JSONAddresses{
			Addresses: addrsStrs,
		},
		formatting.Hex,
	}
	response := GetStakeReply{}
	err := service.GetStake(nil, &args, &response)
	assert.NoError(err)
	assert.EqualValues(len(genesis.Validators)*defaultWeight, response.Staked)
	assert.Len(response.Outputs, len(genesis.Validators))
	for _, outputStr := range response.Outputs {
		outputBytes, err := formatting.Decode(args.Encoding, outputStr)
		assert.NoError(err)
		var output avax.TransferableOutput
		_, err = Codec.Unmarshal(outputBytes, &output)
		assert.NoError(err)
		out, ok := output.Out.(*secp256k1fx.TransferOutput)
		assert.True(ok)
		assert.EqualValues(defaultWeight, out.Amount())
		assert.EqualValues(out.Threshold, 1)
		assert.EqualValues(out.Locktime, 0)
		assert.Len(out.Addrs, 1)
	}

	oldStake := uint64(defaultWeight)

	// Add a delegator
	stakeAmt := service.vm.MinDelegatorStake + 12345
	delegatorNodeID := ids.NodeID(keys[0].PublicKey().Address())
	delegatorEndTime := uint64(defaultGenesisTime.Add(defaultMinStakingDuration).Unix())
	tx, err := service.vm.txBuilder.NewAddDelegatorTx(
		stakeAmt,
		uint64(defaultGenesisTime.Unix()),
		delegatorEndTime,
		delegatorNodeID,
		ids.GenerateTestShortID(),
		[]*crypto.PrivateKeySECP256K1R{keys[0]},
		keys[0].PublicKey().Address(), // change addr
	)
	assert.NoError(err)

	service.vm.internalState.AddCurrentStaker(tx, 0)
	service.vm.internalState.AddTx(tx, status.Committed)
	err = service.vm.internalState.Commit()
	assert.NoError(err)
	err = service.vm.internalState.Load()
	assert.NoError(err)

	// Make sure the delegator addr has the right stake (old stake + stakeAmt)
	addr, _ := service.addrManager.FormatLocalAddress(keys[0].PublicKey().Address())
	args.Addresses = []string{addr}
	err = service.GetStake(nil, &args, &response)
	assert.NoError(err)
	assert.EqualValues(oldStake+stakeAmt, uint64(response.Staked))
	assert.Len(response.Outputs, 2)
	// Unmarshal into transferableoutputs
	outputs := make([]avax.TransferableOutput, 2)
	for i := range outputs {
		outputBytes, err := formatting.Decode(args.Encoding, response.Outputs[i])
		assert.NoError(err)
		_, err = Codec.Unmarshal(outputBytes, &outputs[i])
		assert.NoError(err)
	}
	// Make sure the stake amount is as expected
	assert.EqualValues(stakeAmt+oldStake, outputs[0].Out.Amount()+outputs[1].Out.Amount())

	oldStake = uint64(response.Staked)

	// Make sure this works for pending stakers
	// Add a pending staker
	stakeAmt = service.vm.MinValidatorStake + 54321
	pendingStakerNodeID := ids.GenerateTestNodeID()
	pendingStakerEndTime := uint64(defaultGenesisTime.Add(defaultMinStakingDuration).Unix())
	tx, err = service.vm.txBuilder.NewAddValidatorTx(
		stakeAmt,
		uint64(defaultGenesisTime.Unix()),
		pendingStakerEndTime,
		pendingStakerNodeID,
		ids.GenerateTestShortID(),
		0,
		[]*crypto.PrivateKeySECP256K1R{keys[0]},
		keys[0].PublicKey().Address(), // change addr
	)
	assert.NoError(err)

	service.vm.internalState.AddPendingStaker(tx)
	service.vm.internalState.AddTx(tx, status.Committed)
	err = service.vm.internalState.Commit()
	assert.NoError(err)
	err = service.vm.internalState.Load()
	assert.NoError(err)

	// Make sure the delegator has the right stake (old stake + stakeAmt)
	err = service.GetStake(nil, &args, &response)
	assert.NoError(err)
	assert.EqualValues(oldStake+stakeAmt, response.Staked)
	assert.Len(response.Outputs, 3)
	outputs = make([]avax.TransferableOutput, 3)
	// Unmarshal
	for i := range outputs {
		outputBytes, err := formatting.Decode(args.Encoding, response.Outputs[i])
		assert.NoError(err)
		_, err = Codec.Unmarshal(outputBytes, &outputs[i])
		assert.NoError(err)
	}
	// Make sure the stake amount is as expected
	assert.EqualValues(stakeAmt+oldStake, outputs[0].Out.Amount()+outputs[1].Out.Amount()+outputs[2].Out.Amount())
}

// Test method GetCurrentValidators
func TestGetCurrentValidators(t *testing.T) {
	srvc := defaultService(t)
	defaultAddress(t, srvc)
	srvc.vm.ctx.Lock.Lock()
	defer func() {
		if err := srvc.vm.Shutdown(); err != nil {
			t.Fatal(err)
		}
		srvc.vm.ctx.Lock.Unlock()
	}()

	genesis, _ := defaultGenesis()

	// Call getValidators
	args := GetCurrentValidatorsArgs{SubnetID: constants.PrimaryNetworkID}
	response := GetCurrentValidatorsReply{}

	err := srvc.GetCurrentValidators(nil, &args, &response)
	switch {
	case err != nil:
		t.Fatal(err)
	case len(response.Validators) != len(genesis.Validators):
		t.Fatalf("should be %d validators but are %d", len(genesis.Validators), len(response.Validators))
	}

	for _, vdr := range genesis.Validators {
		found := false
		for i := 0; i < len(response.Validators) && !found; i++ {
			gotVdr, ok := response.Validators[i].(pchainapi.PrimaryValidator)
			switch {
			case !ok:
				t.Fatal("expected PrimaryValidator")
			case gotVdr.NodeID != vdr.NodeID:
			case gotVdr.EndTime != vdr.EndTime:
				t.Fatalf("expected end time of %s to be %v but got %v",
					vdr.NodeID,
					vdr.EndTime,
					gotVdr.EndTime,
				)
			case gotVdr.StartTime != vdr.StartTime:
				t.Fatalf("expected start time of %s to be %v but got %v",
					vdr.NodeID,
					vdr.StartTime,
					gotVdr.StartTime,
				)
			case gotVdr.Weight != vdr.Weight:
				t.Fatalf("expected weight of %s to be %v but got %v",
					vdr.NodeID,
					vdr.Weight,
					gotVdr.Weight,
				)
			default:
				found = true
			}
		}
		if !found {
			t.Fatalf("expected validators to contain %s but didn't", vdr.NodeID)
		}
	}

	// Add a delegator
	stakeAmt := srvc.vm.MinDelegatorStake + 12345
	validatorNodeID := ids.NodeID(keys[1].PublicKey().Address())
	delegatorStartTime := uint64(defaultValidateStartTime.Unix())
	delegatorEndTime := uint64(defaultValidateStartTime.Add(defaultMinStakingDuration).Unix())
	tx, err := srvc.vm.txBuilder.NewAddDelegatorTx(
		stakeAmt,
		delegatorStartTime,
		delegatorEndTime,
		validatorNodeID,
		ids.GenerateTestShortID(),
		[]*crypto.PrivateKeySECP256K1R{keys[0]},
		keys[0].PublicKey().Address(), // change addr
	)
	if err != nil {
		t.Fatal(err)
	}

	srvc.vm.internalState.AddCurrentStaker(tx, 0)
	srvc.vm.internalState.AddTx(tx, status.Committed)
	err = srvc.vm.internalState.Commit()
	if err != nil {
		t.Fatal(err)
	}
	err = srvc.vm.internalState.Load()
	if err != nil {
		t.Fatal(err)
	}

	// Call getCurrentValidators
	args = GetCurrentValidatorsArgs{SubnetID: constants.PrimaryNetworkID}
	err = srvc.GetCurrentValidators(nil, &args, &response)
	switch {
	case err != nil:
		t.Fatal(err)
	case len(response.Validators) != len(genesis.Validators):
		t.Fatalf("should be %d validators but are %d", len(genesis.Validators), len(response.Validators))
	}

	// Make sure the delegator is there
	found := false
	for i := 0; i < len(response.Validators) && !found; i++ {
		vdr := response.Validators[i].(pchainapi.PrimaryValidator)
		if vdr.NodeID != validatorNodeID {
			continue
		}
		found = true
		if len(vdr.Delegators) != 1 {
			t.Fatalf("%s should have 1 delegator", vdr.NodeID)
		}
		delegator := vdr.Delegators[0]
		switch {
		case delegator.NodeID != vdr.NodeID:
			t.Fatal("wrong node ID")
		case uint64(delegator.StartTime) != delegatorStartTime:
			t.Fatal("wrong start time")
		case uint64(delegator.EndTime) != delegatorEndTime:
			t.Fatal("wrong end time")
		case delegator.GetWeight() != stakeAmt:
			t.Fatalf("wrong weight")
		}
	}
	if !found {
		t.Fatalf("didnt find delegator")
	}
}

func TestGetTimestamp(t *testing.T) {
	assert := assert.New(t)

	service := defaultService(t)
	service.vm.ctx.Lock.Lock()
	defer func() {
		err := service.vm.Shutdown()
		assert.NoError(err)

		service.vm.ctx.Lock.Unlock()
	}()

	reply := GetTimestampReply{}
	err := service.GetTimestamp(nil, nil, &reply)
	assert.NoError(err)

	assert.Equal(service.vm.internalState.GetTimestamp(), reply.Timestamp)

	newTimestamp := reply.Timestamp.Add(time.Second)
	service.vm.internalState.SetTimestamp(newTimestamp)

	err = service.GetTimestamp(nil, nil, &reply)
	assert.NoError(err)

	assert.Equal(newTimestamp, reply.Timestamp)
}

func TestGetBlock(t *testing.T) {
	tests := []struct {
		name     string
		encoding formatting.Encoding
	}{
		{
			name:     "json",
			encoding: formatting.JSON,
		},
		{
			name:     "cb58",
			encoding: formatting.CB58,
		},
		{
			name:     "hex",
			encoding: formatting.Hex,
		},
	}

	for _, test := range tests {
		t.Run(test.name, func(t *testing.T) {
			service := defaultService(t)
<<<<<<< HEAD
			blkVersion := uint16(stateless.PreForkVersion)

			block, err := p_block.NewStandardBlock(
				blkVersion,
				0, // preFork timestamp is not serialized
				service.vm.blkVerifier,
=======

			block, err := p_block.NewStandardBlock(
				service.vm.blkVerifier,
				service.vm.txExecutorBackend,
>>>>>>> f0398251
				ids.GenerateTestID(),
				1234,
				nil,
			)
			if err != nil {
				t.Fatal("couldn't create block: %w", err)
			}

			statelessBlk := block.StandardBlockIntf
			service.vm.blkVerifier.AddStatelessBlock(statelessBlk, block.Status())

			args := api.GetBlockArgs{
				BlockID:  block.ID(),
				Encoding: test.encoding,
			}
			response := api.GetBlockResponse{}
			err = service.GetBlock(nil, &args, &response)
			if err != nil {
				t.Fatal(err)
			}

			switch {
			case test.encoding == formatting.JSON:
				assert.Equal(t, block, response.Block)
			default:
				decoded, _ := formatting.Decode(response.Encoding, response.Block.(string))
				assert.Equal(t, block.Bytes(), decoded)
			}

			assert.Equal(t, test.encoding, response.Encoding)
		})
	}
}<|MERGE_RESOLUTION|>--- conflicted
+++ resolved
@@ -782,19 +782,13 @@
 	for _, test := range tests {
 		t.Run(test.name, func(t *testing.T) {
 			service := defaultService(t)
-<<<<<<< HEAD
 			blkVersion := uint16(stateless.PreForkVersion)
 
 			block, err := p_block.NewStandardBlock(
 				blkVersion,
 				0, // preFork timestamp is not serialized
 				service.vm.blkVerifier,
-=======
-
-			block, err := p_block.NewStandardBlock(
-				service.vm.blkVerifier,
 				service.vm.txExecutorBackend,
->>>>>>> f0398251
 				ids.GenerateTestID(),
 				1234,
 				nil,
