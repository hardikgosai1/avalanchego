--- conflicted
+++ resolved
@@ -4,81 +4,10 @@
 package platformvm
 
 import (
+	"fmt"
 	"time"
 
 	"github.com/ava-labs/avalanchego/ids"
-<<<<<<< HEAD
-	"github.com/ava-labs/avalanchego/vms/platformvm/state"
-	"github.com/ava-labs/avalanchego/vms/platformvm/transactions/signed"
-	"github.com/ava-labs/avalanchego/vms/platformvm/transactions/unsigned"
-	"github.com/ava-labs/avalanchego/vms/platformvm/utxos"
-)
-
-var _ StatefulDecisionTx = &StatefulCreateSubnetTx{}
-
-// StatefulCreateSubnetTx is an unsigned proposal to create a new subnet
-type StatefulCreateSubnetTx struct {
-	*unsigned.CreateSubnetTx `serialize:"true"`
-
-	txID ids.ID // ID of signed create subnet tx
-}
-
-// InputUTXOs for [DecisionTxs] will return an empty set to diffrentiate from the [AtomicTxs] input UTXOs
-func (tx *StatefulCreateSubnetTx) InputUTXOs() ids.Set { return nil }
-
-func (tx *StatefulCreateSubnetTx) AtomicOperations() (ids.ID, *atomic.Requests, error) {
-	return ids.ID{}, nil, nil
-}
-
-// Attempts to verify this transaction with the provided state.
-func (tx *StatefulCreateSubnetTx) SemanticVerify(vm *VM, parentState state.Mutable, stx *signed.Tx) error {
-	vs := state.NewVersioned(
-		parentState,
-		parentState.CurrentStakerChainState(),
-		parentState.PendingStakerChainState(),
-	)
-	_, err := tx.Execute(vm, vs, stx)
-	return err
-}
-
-// Execute this transaction.
-func (tx *StatefulCreateSubnetTx) Execute(
-	vm *VM,
-	vs state.Versioned,
-	stx *signed.Tx,
-) (
-	func() error,
-	error,
-) {
-	// Make sure this transaction is well formed.
-	if err := stx.SyntacticVerify(vm.ctx); err != nil {
-		return nil, err
-	}
-
-	// Verify the flowcheck
-	timestamp := vs.GetTimestamp()
-	createSubnetTxFee := vm.getCreateSubnetTxFee(timestamp)
-	if err := vm.spendHandler.SemanticVerifySpend(
-		vs,
-		tx.CreateSubnetTx,
-		tx.Ins,
-		tx.Outs,
-		stx.Creds,
-		createSubnetTxFee,
-		vm.ctx.AVAXAssetID,
-	); err != nil {
-		return nil, err
-	}
-
-	// Consume the UTXOS
-	utxos.ConsumeInputs(vs, tx.Ins)
-	// Produce the UTXOS
-	utxos.ProduceOutputs(vs, tx.txID, vm.ctx.AVAXAssetID, tx.Outs)
-	// Attempt to the new chain to the database
-	vs.AddSubnet(stx)
-
-	return nil, nil
-=======
 	"github.com/ava-labs/avalanchego/utils/crypto"
 	"github.com/ava-labs/avalanchego/vms/components/avax"
 	"github.com/ava-labs/avalanchego/vms/platformvm/txs"
@@ -122,7 +51,6 @@
 	}
 
 	return tx, tx.SyntacticVerify(vm.ctx)
->>>>>>> 149c5473
 }
 
 func (vm *VM) getCreateSubnetTxFee(t time.Time) uint64 {
