--- conflicted
+++ resolved
@@ -243,16 +243,8 @@
 	currentStakers *baseStakers
 	pendingStakers *baseStakers
 
-<<<<<<< HEAD
 	// Node ID --> Subnet ID --> Delegatee Reward on that subnet for that node ID.
 	modifiedDelegateeReward map[ids.NodeID]map[ids.ID]uint64
-=======
-	validators validators.Manager
-	ctx        *snow.Context
-	cfg        *config.Config
-	metrics    metrics.Metrics
-	rewards    reward.Calculator
->>>>>>> 58d27795
 
 	// UTXOs section
 	modifiedUTXOs map[ids.ID]*avax.UTXO // map of UTXO ID -> *UTXO
@@ -335,13 +327,7 @@
 func New(
 	db database.Database,
 	genesisBytes []byte,
-<<<<<<< HEAD
 	cfg *config.Config,
-=======
-	metricsReg prometheus.Registerer,
-	cfg *config.Config,
-	execCfg *config.ExecutionConfig,
->>>>>>> 58d27795
 	ctx *snow.Context,
 	metrics metrics.Metrics,
 	rewards reward.Calculator,
@@ -350,10 +336,6 @@
 		db,
 		metrics,
 		cfg,
-<<<<<<< HEAD
-=======
-		execCfg,
->>>>>>> 58d27795
 		ctx,
 		rewards,
 	)
@@ -374,10 +356,6 @@
 	db database.Database,
 	metrics metrics.Metrics,
 	cfg *config.Config,
-<<<<<<< HEAD
-=======
-	execCfg *config.ExecutionConfig,
->>>>>>> 58d27795
 	ctx *snow.Context,
 	rewards reward.Calculator,
 ) (*state, error) {
@@ -432,18 +410,9 @@
 
 		subnetOwners: make(map[ids.ID]fx.Owner),
 
-<<<<<<< HEAD
 		addedPermissionedSubnets: make([]*txs.Tx, 0),
 		permissionedSubnetCache:  nil, // created first time GetSubnets is called
 		addedElasticSubnets:      make(map[ids.ID]*txs.Tx),
-=======
-		validators: cfg.Validators,
-		ctx:        ctx,
-		cfg:        cfg,
-		metrics:    metrics,
-		rewards:    rewards,
-		baseDB:     baseDB,
->>>>>>> 58d27795
 
 		addedChains: make(map[ids.ID][]*txs.Tx),
 
@@ -1087,160 +1056,23 @@
 		if err != nil {
 			return fmt.Errorf("failed to parse current stakerTx: %w", err)
 		}
-<<<<<<< HEAD
-		stakerTx, ok := tx.Unsigned.(txs.ScheduledStaker)
-=======
-
 		stakerTx, ok := tx.Unsigned.(txs.Staker)
->>>>>>> 58d27795
 		if !ok {
 			return fmt.Errorf("expected tx type txs.Staker but got %T", tx.Unsigned)
 		}
 
-<<<<<<< HEAD
-		staker, err := NewCurrentStaker(tx.ID(), stakerTx, stakerTx.StartTime(), data.PotentialReward)
-=======
-		metadataBytes := validatorIt.Value()
-		metadata := &validatorMetadata{
-			txID: txID,
-		}
-		if scheduledStakerTx, ok := tx.Unsigned.(txs.ScheduledStaker); ok {
-			// Populate [StakerStartTime] using the tx as a default in the event
-			// it was added pre-durango and is not stored in the database.
-			//
-			// Note: We do not populate [LastUpdated] since it is expected to
-			// always be present on disk.
-			metadata.StakerStartTime = uint64(scheduledStakerTx.StartTime().Unix())
-		}
-		if err := parseValidatorMetadata(metadataBytes, metadata); err != nil {
-			return err
-		}
-
-		staker, err := NewCurrentStaker(
-			txID,
-			stakerTx,
-			time.Unix(int64(metadata.StakerStartTime), 0),
-			metadata.PotentialReward)
->>>>>>> 58d27795
+		startTime := time.Unix(int64(data.StartTime), 0)
+		staker, err := NewCurrentStaker(tx.ID(), stakerTx, startTime, data.PotentialReward)
 		if err != nil {
 			return err
 		}
 
 		validator := s.currentStakers.getOrCreateValidator(staker.SubnetID, staker.NodeID)
-<<<<<<< HEAD
 		if staker.Priority.IsValidator() {
 			// TODO: why not PutValidator/PutDelegator??
 			validator.validator = staker
 			s.currentStakers.stakers.ReplaceOrInsert(staker)
 		} else {
-=======
-		validator.validator = staker
-
-		s.currentStakers.stakers.ReplaceOrInsert(staker)
-
-		s.validatorState.LoadValidatorMetadata(staker.NodeID, staker.SubnetID, metadata)
-	}
-
-	subnetValidatorIt := s.currentSubnetValidatorList.NewIterator()
-	defer subnetValidatorIt.Release()
-	for subnetValidatorIt.Next() {
-		txIDBytes := subnetValidatorIt.Key()
-		txID, err := ids.ToID(txIDBytes)
-		if err != nil {
-			return err
-		}
-		tx, _, err := s.GetTx(txID)
-		if err != nil {
-			return err
-		}
-
-		stakerTx, ok := tx.Unsigned.(txs.Staker)
-		if !ok {
-			return fmt.Errorf("expected tx type txs.Staker but got %T", tx.Unsigned)
-		}
-
-		metadataBytes := subnetValidatorIt.Value()
-		metadata := &validatorMetadata{
-			txID: txID,
-		}
-		if scheduledStakerTx, ok := tx.Unsigned.(txs.ScheduledStaker); ok {
-			// Populate [StakerStartTime] and [LastUpdated] using the tx as a
-			// default in the event they are not stored in the database.
-			startTime := uint64(scheduledStakerTx.StartTime().Unix())
-			metadata.StakerStartTime = startTime
-			metadata.LastUpdated = startTime
-		}
-		if err := parseValidatorMetadata(metadataBytes, metadata); err != nil {
-			return err
-		}
-
-		staker, err := NewCurrentStaker(
-			txID,
-			stakerTx,
-			time.Unix(int64(metadata.StakerStartTime), 0),
-			metadata.PotentialReward,
-		)
-		if err != nil {
-			return err
-		}
-		validator := s.currentStakers.getOrCreateValidator(staker.SubnetID, staker.NodeID)
-		validator.validator = staker
-
-		s.currentStakers.stakers.ReplaceOrInsert(staker)
-
-		s.validatorState.LoadValidatorMetadata(staker.NodeID, staker.SubnetID, metadata)
-	}
-
-	delegatorIt := s.currentDelegatorList.NewIterator()
-	defer delegatorIt.Release()
-
-	subnetDelegatorIt := s.currentSubnetDelegatorList.NewIterator()
-	defer subnetDelegatorIt.Release()
-
-	for _, delegatorIt := range []database.Iterator{delegatorIt, subnetDelegatorIt} {
-		for delegatorIt.Next() {
-			txIDBytes := delegatorIt.Key()
-			txID, err := ids.ToID(txIDBytes)
-			if err != nil {
-				return err
-			}
-			tx, _, err := s.GetTx(txID)
-			if err != nil {
-				return err
-			}
-
-			stakerTx, ok := tx.Unsigned.(txs.Staker)
-			if !ok {
-				return fmt.Errorf("expected tx type txs.Staker but got %T", tx.Unsigned)
-			}
-
-			metadataBytes := delegatorIt.Value()
-			metadata := &delegatorMetadata{
-				txID: txID,
-			}
-			if scheduledStakerTx, ok := tx.Unsigned.(txs.ScheduledStaker); ok {
-				// Populate [StakerStartTime] using the tx as a default in the
-				// event it was added pre-durango and is not stored in the
-				// database.
-				metadata.StakerStartTime = uint64(scheduledStakerTx.StartTime().Unix())
-			}
-			err = parseDelegatorMetadata(metadataBytes, metadata)
-			if err != nil {
-				return err
-			}
-
-			staker, err := NewCurrentStaker(
-				txID,
-				stakerTx,
-				time.Unix(int64(metadata.StakerStartTime), 0),
-				metadata.PotentialReward,
-			)
-			if err != nil {
-				return err
-			}
-
-			validator := s.currentStakers.getOrCreateValidator(staker.SubnetID, staker.NodeID)
->>>>>>> 58d27795
 			if validator.delegators == nil {
 				validator.delegators = btree.NewG(defaultTreeDegree, (*Staker).Less)
 			}
@@ -1332,7 +1164,6 @@
 }
 
 func (s *state) write(updateValidators bool, height uint64) error {
-<<<<<<< HEAD
 	currentData, weightDiffs, blsKeyDiffs, valSetDiff, err := s.processCurrentStakers()
 	if err != nil {
 		return err
@@ -1340,27 +1171,15 @@
 	pendingData, err := s.processPendingStakers()
 	if err != nil {
 		return err
-=======
-	codecVersion := v1
-	if !s.cfg.IsDurangoActivated(s.GetTimestamp()) {
-		codecVersion = v0
->>>>>>> 58d27795
 	}
 
 	return utils.Err(
 		s.writeMerkleState(currentData, pendingData),
 		s.writeBlocks(),
-<<<<<<< HEAD
 		s.writeTxs(),
 		s.writeLocalUptimes(),
 		s.writeWeightDiffs(height, weightDiffs),
 		s.writeBlsKeyDiffs(height, blsKeyDiffs),
-=======
-		s.writeCurrentStakers(updateValidators, height, codecVersion),
-		s.writePendingStakers(),
-		s.WriteValidatorMetadata(s.currentValidatorList, s.currentSubnetValidatorList, codecVersion), // Must be called after writeCurrentStakers
-		s.writeTXs(),
->>>>>>> 58d27795
 		s.writeRewardUTXOs(),
 		s.updateValidatorSet(updateValidators, valSetDiff, weightDiffs),
 		s.singletonDB.Put(lastAcceptedBlockIDKey, s.lastAcceptedBlkID[:]), // Write last accepted block ID
@@ -1560,7 +1379,6 @@
 	return nil
 }
 
-<<<<<<< HEAD
 // DB Operations
 func (s *state) processCurrentStakers() (
 	map[ids.ID]*stakingTxAndReward,
@@ -1575,12 +1393,6 @@
 		outputBlsKey  = make(map[ids.NodeID]*bls.PublicKey)
 		outputValSet  = make(map[weightDiffKey]*diffValidator)
 	)
-=======
-func (s *state) writeCurrentStakers(updateValidators bool, height uint64, codecVersion uint16) error {
-	heightBytes := database.PackUInt64(height)
-	rawNestedPublicKeyDiffDB := prefixdb.New(heightBytes, s.nestedValidatorPublicKeyDiffsDB)
-	nestedPKDiffDB := linkeddb.NewDefault(rawNestedPublicKeyDiffDB)
->>>>>>> 58d27795
 
 	for subnetID, subnetValidatorDiffs := range s.currentStakers.validatorDiffs {
 		delete(s.currentStakers.validatorDiffs, subnetID)
@@ -1601,6 +1413,7 @@
 			case added:
 				var (
 					txID            = validatorDiff.validator.TxID
+					startTime       = validatorDiff.validator.StartTime
 					potentialReward = validatorDiff.validator.PotentialReward
 					weight          = validatorDiff.validator.Weight
 					blkKey          = validatorDiff.validator.PublicKey
@@ -1612,6 +1425,7 @@
 
 				outputStakers[txID] = &stakingTxAndReward{
 					TxBytes:         tx.Bytes(),
+					StartTime:       uint64(startTime.Unix()),
 					PotentialReward: potentialReward,
 				}
 				outputWeights[weightKey].Amount = weight
@@ -1620,7 +1434,6 @@
 					// Record that the public key for the validator is being
 					// added. This means the prior value for the public key was
 					// nil.
-<<<<<<< HEAD
 					outputBlsKey[nodeID] = nil
 				}
 
@@ -1630,37 +1443,6 @@
 					weight = validatorDiff.validator.Weight
 					blkKey = validatorDiff.validator.PublicKey
 				)
-=======
-					err := s.flatValidatorPublicKeyDiffsDB.Put(
-						marshalDiffKey(constants.PrimaryNetworkID, height, nodeID),
-						nil,
-					)
-					if err != nil {
-						return err
-					}
-				}
-
-				// The validator is being added.
-				//
-				// Invariant: It's impossible for a delegator to have been
-				// rewarded in the same block that the validator was added.
-				startTime := uint64(staker.StartTime.Unix())
-				metadata := &validatorMetadata{
-					txID:        staker.TxID,
-					lastUpdated: staker.StartTime,
-
-					UpDuration:               0,
-					LastUpdated:              startTime,
-					StakerStartTime:          startTime,
-					PotentialReward:          staker.PotentialReward,
-					PotentialDelegateeReward: 0,
-				}
-
-				metadataBytes, err := metadataCodec.Marshal(codecVersion, metadata)
-				if err != nil {
-					return fmt.Errorf("failed to serialize current validator: %w", err)
-				}
->>>>>>> 58d27795
 
 				outputStakers[txID] = &stakingTxAndReward{
 					TxBytes: nil,
@@ -1675,7 +1457,6 @@
 				}
 			}
 
-<<<<<<< HEAD
 			addedDelegatorIterator := NewTreeIterator(validatorDiff.addedDelegators)
 			defer addedDelegatorIterator.Release()
 			for addedDelegatorIterator.Next() {
@@ -1684,20 +1465,10 @@
 				if err != nil {
 					return nil, nil, nil, nil, fmt.Errorf("failed loading current delegator tx, %w", err)
 				}
-=======
-			err := writeCurrentDelegatorDiff(
-				delegatorDB,
-				weightDiff,
-				validatorDiff,
-				codecVersion,
-			)
-			if err != nil {
-				return err
-			}
->>>>>>> 58d27795
 
 				outputStakers[staker.TxID] = &stakingTxAndReward{
 					TxBytes:         tx.Bytes(),
+					StartTime:       uint64(staker.StartTime.Unix()),
 					PotentialReward: staker.PotentialReward,
 				}
 				if err := outputWeights[weightKey].Add(false, staker.Weight); err != nil {
@@ -1732,8 +1503,13 @@
 				if err != nil {
 					return nil, fmt.Errorf("failed loading pending validator tx, %w", err)
 				}
+				stakerTx, ok := tx.Unsigned.(txs.ScheduledStaker)
+				if !ok {
+					return nil, fmt.Errorf("tx related to pending staker %s should is not txs.ScheduledStaker", txID)
+				}
 				output[txID] = &stakingTxAndReward{
 					TxBytes:         tx.Bytes(),
+					StartTime:       uint64(stakerTx.StartTime().Unix()),
 					PotentialReward: 0,
 				}
 			case deleted:
@@ -1747,12 +1523,18 @@
 			defer addedDelegatorIterator.Release()
 			for addedDelegatorIterator.Next() {
 				staker := addedDelegatorIterator.Value()
-				tx, _, err := s.GetTx(staker.TxID)
+				txID := staker.TxID
+				tx, _, err := s.GetTx(txID)
 				if err != nil {
 					return nil, fmt.Errorf("failed loading pending delegator tx, %w", err)
 				}
-				output[staker.TxID] = &stakingTxAndReward{
+				stakerTx, ok := tx.Unsigned.(txs.ScheduledStaker)
+				if !ok {
+					return nil, fmt.Errorf("tx related to pending staker %s should is not txs.ScheduledStaker", txID)
+				}
+				output[txID] = &stakingTxAndReward{
 					TxBytes:         tx.Bytes(),
+					StartTime:       uint64(stakerTx.StartTime().Unix()),
 					PotentialReward: 0,
 				}
 			}
@@ -1771,7 +1553,6 @@
 	return s.merkleDB.NewView(context.TODO(), merkledb.ViewChanges{})
 }
 
-<<<<<<< HEAD
 func (s *state) getMerkleChanges(currentData, pendingData map[ids.ID]*stakingTxAndReward) ([]database.BatchOp, error) {
 	batchOps := make([]database.BatchOp, 0)
 	err := utils.Err(
@@ -1785,37 +1566,14 @@
 		s.writeDelegateeRewards(&batchOps),
 		s.writeUTXOs(&batchOps),
 	)
-=======
-func writeCurrentDelegatorDiff(
-	currentDelegatorList linkeddb.LinkedDB,
-	weightDiff *ValidatorWeightDiff,
-	validatorDiff *diffValidator,
-	codecVersion uint16,
-) error {
-	addedDelegatorIterator := NewTreeIterator(validatorDiff.addedDelegators)
-	defer addedDelegatorIterator.Release()
-	for addedDelegatorIterator.Next() {
-		staker := addedDelegatorIterator.Value()
->>>>>>> 58d27795
 
 	return batchOps, err
 }
 
-<<<<<<< HEAD
 func (s *state) writeMerkleState(currentData, pendingData map[ids.ID]*stakingTxAndReward) error {
 	changes, err := s.getMerkleChanges(currentData, pendingData)
 	if err != nil {
 		return err
-=======
-		metadata := &delegatorMetadata{
-			txID:            staker.TxID,
-			PotentialReward: staker.PotentialReward,
-			StakerStartTime: uint64(staker.StartTime.Unix()),
-		}
-		if err := writeDelegatorMetadata(currentDelegatorList, metadata, codecVersion); err != nil {
-			return fmt.Errorf("failed to write current delegator to list: %w", err)
-		}
->>>>>>> 58d27795
 	}
 
 	view, err := s.merkleDB.NewView(context.TODO(), merkledb.ViewChanges{
