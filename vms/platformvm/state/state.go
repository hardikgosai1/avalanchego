// Copyright (C) 2019-2024, Ava Labs, Inc. All rights reserved.
// See the file LICENSE for licensing terms.

package state

import (
	"bytes"
	"context"
	"errors"
	"fmt"
	"math"
	"sync"
	"time"

	"github.com/google/btree"
	"github.com/prometheus/client_golang/prometheus"
	"go.uber.org/zap"
	"golang.org/x/exp/maps"

	"github.com/ava-labs/avalanchego/cache"
	"github.com/ava-labs/avalanchego/cache/metercacher"
	"github.com/ava-labs/avalanchego/database"
	"github.com/ava-labs/avalanchego/database/linkeddb"
	"github.com/ava-labs/avalanchego/database/prefixdb"
	"github.com/ava-labs/avalanchego/database/versiondb"
	"github.com/ava-labs/avalanchego/ids"
	"github.com/ava-labs/avalanchego/snow"
	"github.com/ava-labs/avalanchego/snow/choices"
	"github.com/ava-labs/avalanchego/snow/uptime"
	"github.com/ava-labs/avalanchego/snow/validators"
	"github.com/ava-labs/avalanchego/upgrade"
	"github.com/ava-labs/avalanchego/utils/constants"
	"github.com/ava-labs/avalanchego/utils/crypto/bls"
	"github.com/ava-labs/avalanchego/utils/hashing"
	"github.com/ava-labs/avalanchego/utils/iterator"
	"github.com/ava-labs/avalanchego/utils/logging"
	"github.com/ava-labs/avalanchego/utils/set"
	"github.com/ava-labs/avalanchego/utils/timer"
	"github.com/ava-labs/avalanchego/utils/wrappers"
	"github.com/ava-labs/avalanchego/vms/components/avax"
	"github.com/ava-labs/avalanchego/vms/components/gas"
	"github.com/ava-labs/avalanchego/vms/platformvm/block"
	"github.com/ava-labs/avalanchego/vms/platformvm/config"
	"github.com/ava-labs/avalanchego/vms/platformvm/fx"
	"github.com/ava-labs/avalanchego/vms/platformvm/genesis"
	"github.com/ava-labs/avalanchego/vms/platformvm/metrics"
	"github.com/ava-labs/avalanchego/vms/platformvm/reward"
	"github.com/ava-labs/avalanchego/vms/platformvm/status"
	"github.com/ava-labs/avalanchego/vms/platformvm/txs"

	safemath "github.com/ava-labs/avalanchego/utils/math"
)

const (
	defaultTreeDegree             = 2
	indexIterationLimit           = 4096
	indexIterationSleepMultiplier = 5
	indexIterationSleepCap        = 10 * time.Second
	indexLogFrequency             = 30 * time.Second
)

var (
	_ State = (*state)(nil)

	errValidatorSetAlreadyPopulated   = errors.New("validator set already populated")
	errIsNotSubnet                    = errors.New("is not a subnet")
	errMissingPrimaryNetworkValidator = errors.New("missing primary network validator")

	BlockIDPrefix                 = []byte("blockID")
	BlockPrefix                   = []byte("block")
	ValidatorsPrefix              = []byte("validators")
	CurrentPrefix                 = []byte("current")
	PendingPrefix                 = []byte("pending")
	ValidatorPrefix               = []byte("validator")
	DelegatorPrefix               = []byte("delegator")
	SubnetValidatorPrefix         = []byte("subnetValidator")
	SubnetDelegatorPrefix         = []byte("subnetDelegator")
	ValidatorWeightDiffsPrefix    = []byte("flatValidatorDiffs")
	ValidatorPublicKeyDiffsPrefix = []byte("flatPublicKeyDiffs")
	TxPrefix                      = []byte("tx")
	RewardUTXOsPrefix             = []byte("rewardUTXOs")
	UTXOPrefix                    = []byte("utxo")
	SubnetPrefix                  = []byte("subnet")
	SubnetOwnerPrefix             = []byte("subnetOwner")
	SubnetConversionPrefix        = []byte("subnetConversion")
	TransformedSubnetPrefix       = []byte("transformedSubnet")
	SupplyPrefix                  = []byte("supply")
	ChainPrefix                   = []byte("chain")
	ExpiryReplayProtectionPrefix  = []byte("expiryReplayProtection")
	SubnetOnlyValidatorsPrefix    = []byte("subnetOnlyValidators")
	WeightsPrefix                 = []byte("weights")
	SubnetIDNodeIDPrefix          = []byte("subnetIDNodeID")
	ActivePrefix                  = []byte("active")
	InactivePrefix                = []byte("inactive")
	SingletonPrefix               = []byte("singleton")

	TimestampKey       = []byte("timestamp")
	FeeStateKey        = []byte("fee state")
	SoVExcessKey       = []byte("sov excess")
	AccruedFeesKey     = []byte("accrued fees")
	CurrentSupplyKey   = []byte("current supply")
	LastAcceptedKey    = []byte("last accepted")
	HeightsIndexedKey  = []byte("heights indexed")
	InitializedKey     = []byte("initialized")
	BlocksReindexedKey = []byte("blocks reindexed")
)

// Chain collects all methods to manage the state of the chain for block
// execution.
type Chain interface {
	Expiry
	SubnetOnlyValidators
	Stakers
	avax.UTXOAdder
	avax.UTXOGetter
	avax.UTXODeleter

	GetTimestamp() time.Time
	SetTimestamp(tm time.Time)

	GetFeeState() gas.State
	SetFeeState(f gas.State)

	GetSoVExcess() gas.Gas
	SetSoVExcess(e gas.Gas)

	GetAccruedFees() uint64
	SetAccruedFees(f uint64)

	GetCurrentSupply(subnetID ids.ID) (uint64, error)
	SetCurrentSupply(subnetID ids.ID, cs uint64)

	AddRewardUTXO(txID ids.ID, utxo *avax.UTXO)

	AddSubnet(subnetID ids.ID)

	GetSubnetOwner(subnetID ids.ID) (fx.Owner, error)
	SetSubnetOwner(subnetID ids.ID, owner fx.Owner)

	GetSubnetConversion(subnetID ids.ID) (SubnetConversion, error)
	SetSubnetConversion(subnetID ids.ID, c SubnetConversion)

	GetSubnetTransformation(subnetID ids.ID) (*txs.Tx, error)
	AddSubnetTransformation(transformSubnetTx *txs.Tx)

	AddChain(createChainTx *txs.Tx)

	GetTx(txID ids.ID) (*txs.Tx, status.Status, error)
	AddTx(tx *txs.Tx, status status.Status)
}

type State interface {
	Chain
	uptime.State
	avax.UTXOReader

	GetLastAccepted() ids.ID
	SetLastAccepted(blkID ids.ID)

	GetStatelessBlock(blockID ids.ID) (block.Block, error)

	// Invariant: [block] is an accepted block.
	AddStatelessBlock(block block.Block)

	GetBlockIDAtHeight(height uint64) (ids.ID, error)

	GetRewardUTXOs(txID ids.ID) ([]*avax.UTXO, error)
	GetSubnetIDs() ([]ids.ID, error)
	GetChains(subnetID ids.ID) ([]*txs.Tx, error)

	// ApplyValidatorWeightDiffs iterates from [startHeight] towards the genesis
	// block until it has applied all of the diffs up to and including
	// [endHeight]. Applying the diffs modifies [validators].
	//
	// Invariant: If attempting to generate the validator set for
	// [endHeight - 1], [validators] must initially contain the validator
	// weights for [startHeight].
	//
	// Note: Because this function iterates towards the genesis, [startHeight]
	// will typically be greater than or equal to [endHeight]. If [startHeight]
	// is less than [endHeight], no diffs will be applied.
	ApplyValidatorWeightDiffs(
		ctx context.Context,
		validators map[ids.NodeID]*validators.GetValidatorOutput,
		startHeight uint64,
		endHeight uint64,
		subnetID ids.ID,
	) error

	// ApplyValidatorPublicKeyDiffs iterates from [startHeight] towards the
	// genesis block until it has applied all of the diffs up to and including
	// [endHeight]. Applying the diffs modifies [validators].
	//
	// Invariant: If attempting to generate the validator set for
	// [endHeight - 1], [validators] must initially contain the validator
	// weights for [startHeight].
	//
	// Note: Because this function iterates towards the genesis, [startHeight]
	// will typically be greater than or equal to [endHeight]. If [startHeight]
	// is less than [endHeight], no diffs will be applied.
	ApplyValidatorPublicKeyDiffs(
		ctx context.Context,
		validators map[ids.NodeID]*validators.GetValidatorOutput,
		startHeight uint64,
		endHeight uint64,
		subnetID ids.ID,
	) error

	SetHeight(height uint64)

	GetCurrentValidatorSet(ctx context.Context, subnetID ids.ID) (map[ids.ID]*validators.GetCurrentValidatorOutput, uint64, bool, error)

	// Discard uncommitted changes to the database.
	Abort()

	// ReindexBlocks converts any block indices using the legacy storage format
	// to the new format. If this database has already updated the indices,
	// this function will return immediately, without iterating over the
	// database.
	//
	// TODO: Remove after v1.12.x is activated
	ReindexBlocks(lock sync.Locker, log logging.Logger) error

	// Commit changes to the base database.
	Commit() error

	// Returns a batch of unwritten changes that, when written, will commit all
	// pending changes to the base database.
	CommitBatch() (database.Batch, error)

	Checksum() ids.ID

	Close() error
}

// Prior to https://github.com/ava-labs/avalanchego/pull/1719, blocks were
// stored as a map from blkID to stateBlk. Nodes synced prior to this PR may
// still have blocks partially stored using this legacy format.
//
// TODO: Remove after v1.12.x is activated
type stateBlk struct {
	Bytes  []byte         `serialize:"true"`
	Status choices.Status `serialize:"true"`
}

/*
 * VMDB
 * |-. validators
 * | |-. current
 * | | |-. validator
 * | | | '-. list
 * | | |   '-- txID -> uptime + potential reward + potential delegatee reward
 * | | |-. delegator
 * | | | '-. list
 * | | |   '-- txID -> potential reward
 * | | |-. subnetValidator
 * | | | '-. list
 * | | |   '-- txID -> uptime + potential reward + potential delegatee reward
 * | | '-. subnetDelegator
 * | |   '-. list
 * | |     '-- txID -> potential reward
 * | |-. pending
 * | | |-. validator
 * | | | '-. list
 * | | |   '-- txID -> nil
 * | | |-. delegator
 * | | | '-. list
 * | | |   '-- txID -> nil
 * | | |-. subnetValidator
 * | | | '-. list
 * | | |   '-- txID -> nil
 * | | '-. subnetDelegator
 * | |   '-. list
 * | |     '-- txID -> nil
 * | |-. weight diffs
 * | | '-- subnet+height+nodeID -> weightChange
 * | '-. pub key diffs
 * |   '-- subnet+height+nodeID -> uncompressed public key or nil
 * |-. blockIDs
 * | '-- height -> blockID
 * |-. blocks
 * | '-- blockID -> block bytes
 * |-. txs
 * | '-- txID -> tx bytes + tx status
 * |- rewardUTXOs
 * | '-. txID
 * |   '-. list
 * |     '-- utxoID -> utxo bytes
 * |- utxos
 * | '-- utxoDB
 * |-. subnets
 * | '-. list
 * |   '-- txID -> nil
 * |-. subnetOwners
 * | '-- subnetID -> owner
 * |-. subnetConversions
 * | '-- subnetID -> conversionID + chainID + addr
 * |-. chains
 * | '-. subnetID
 * |   '-. list
 * |     '-- txID -> nil
 * |-. expiryReplayProtection
 * | '-- timestamp + validationID -> nil
 * '-. singletons
 *   |-- initializedKey -> nil
 *   |-- blocksReindexedKey -> nil
 *   |-- timestampKey -> timestamp
 *   |-- feeStateKey -> feeState
 *   |-- sovExcessKey -> sovExcess
 *   |-- accruedFeesKey -> accruedFees
 *   |-- currentSupplyKey -> currentSupply
 *   |-- lastAcceptedKey -> lastAccepted
 *   '-- heightsIndexKey -> startIndexHeight + endIndexHeight
 */
type state struct {
	validatorState

	validators validators.Manager
	ctx        *snow.Context
	upgrades   upgrade.Config
	metrics    metrics.Metrics
	rewards    reward.Calculator

	baseDB *versiondb.Database

	expiry     *btree.BTreeG[ExpiryEntry]
	expiryDiff *expiryDiff
	expiryDB   database.Database

	activeSOVLookup        map[ids.ID]SubnetOnlyValidator
	activeSOVs             *btree.BTreeG[SubnetOnlyValidator]
	sovDiff                *subnetOnlyValidatorsDiff
	subnetOnlyValidatorsDB database.Database
	weightsDB              database.Database
	subnetIDNodeIDDB       database.Database
	activeDB               database.Database
	inactiveDB             database.Database

	currentStakers *baseStakers
	pendingStakers *baseStakers

	currentHeight uint64

	addedBlockIDs map[uint64]ids.ID            // map of height -> blockID
	blockIDCache  cache.Cacher[uint64, ids.ID] // cache of height -> blockID; if the entry is ids.Empty, it is not in the database
	blockIDDB     database.Database

	addedBlocks map[ids.ID]block.Block            // map of blockID -> Block
	blockCache  cache.Cacher[ids.ID, block.Block] // cache of blockID -> Block; if the entry is nil, it is not in the database
	blockDB     database.Database

	validatorsDB                 database.Database
	currentValidatorsDB          database.Database
	currentValidatorBaseDB       database.Database
	currentValidatorList         linkeddb.LinkedDB
	currentDelegatorBaseDB       database.Database
	currentDelegatorList         linkeddb.LinkedDB
	currentSubnetValidatorBaseDB database.Database
	currentSubnetValidatorList   linkeddb.LinkedDB
	currentSubnetDelegatorBaseDB database.Database
	currentSubnetDelegatorList   linkeddb.LinkedDB
	pendingValidatorsDB          database.Database
	pendingValidatorBaseDB       database.Database
	pendingValidatorList         linkeddb.LinkedDB
	pendingDelegatorBaseDB       database.Database
	pendingDelegatorList         linkeddb.LinkedDB
	pendingSubnetValidatorBaseDB database.Database
	pendingSubnetValidatorList   linkeddb.LinkedDB
	pendingSubnetDelegatorBaseDB database.Database
	pendingSubnetDelegatorList   linkeddb.LinkedDB

	validatorWeightDiffsDB    database.Database
	validatorPublicKeyDiffsDB database.Database

	addedTxs map[ids.ID]*txAndStatus            // map of txID -> {*txs.Tx, Status}
	txCache  cache.Cacher[ids.ID, *txAndStatus] // txID -> {*txs.Tx, Status}; if the entry is nil, it is not in the database
	txDB     database.Database

	addedRewardUTXOs map[ids.ID][]*avax.UTXO            // map of txID -> []*UTXO
	rewardUTXOsCache cache.Cacher[ids.ID, []*avax.UTXO] // txID -> []*UTXO
	rewardUTXODB     database.Database

	modifiedUTXOs map[ids.ID]*avax.UTXO // map of modified UTXOID -> *UTXO; if the UTXO is nil, it has been removed
	utxoDB        database.Database
	utxoState     avax.UTXOState

	cachedSubnetIDs []ids.ID // nil if the subnets haven't been loaded
	addedSubnetIDs  []ids.ID
	subnetBaseDB    database.Database
	subnetDB        linkeddb.LinkedDB

	subnetOwners     map[ids.ID]fx.Owner                  // map of subnetID -> owner
	subnetOwnerCache cache.Cacher[ids.ID, fxOwnerAndSize] // cache of subnetID -> owner; if the entry is nil, it is not in the database
	subnetOwnerDB    database.Database

	subnetConversions     map[ids.ID]SubnetConversion            // map of subnetID -> conversion of the subnet
	subnetConversionCache cache.Cacher[ids.ID, SubnetConversion] // cache of subnetID -> conversion
	subnetConversionDB    database.Database

	transformedSubnets     map[ids.ID]*txs.Tx            // map of subnetID -> transformSubnetTx
	transformedSubnetCache cache.Cacher[ids.ID, *txs.Tx] // cache of subnetID -> transformSubnetTx; if the entry is nil, it is not in the database
	transformedSubnetDB    database.Database

	modifiedSupplies map[ids.ID]uint64             // map of subnetID -> current supply
	supplyCache      cache.Cacher[ids.ID, *uint64] // cache of subnetID -> current supply; if the entry is nil, it is not in the database
	supplyDB         database.Database

	addedChains  map[ids.ID][]*txs.Tx                    // maps subnetID -> the newly added chains to the subnet
	chainCache   cache.Cacher[ids.ID, []*txs.Tx]         // cache of subnetID -> the chains after all local modifications []*txs.Tx
	chainDBCache cache.Cacher[ids.ID, linkeddb.LinkedDB] // cache of subnetID -> linkedDB
	chainDB      database.Database

	// The persisted fields represent the current database value
	timestamp, persistedTimestamp         time.Time
	feeState, persistedFeeState           gas.State
	sovExcess, persistedSOVExcess         gas.Gas
	accruedFees, persistedAccruedFees     uint64
	currentSupply, persistedCurrentSupply uint64
	// [lastAccepted] is the most recently accepted block.
	lastAccepted, persistedLastAccepted ids.ID
	// TODO: Remove indexedHeights once v1.11.3 has been released.
	indexedHeights *heightRange
	singletonDB    database.Database
}

// heightRange is used to track which heights are safe to use the native DB
// iterator for querying validator diffs.
//
// TODO: Remove once we are guaranteed nodes can not rollback to not support the
// new indexing mechanism.
type heightRange struct {
	LowerBound uint64 `serialize:"true"`
	UpperBound uint64 `serialize:"true"`
}

type ValidatorWeightDiff struct {
	Decrease bool   `serialize:"true"`
	Amount   uint64 `serialize:"true"`
}

func (v *ValidatorWeightDiff) Add(negative bool, amount uint64) error {
	if v.Decrease == negative {
		var err error
		v.Amount, err = safemath.Add(v.Amount, amount)
		return err
	}

	if v.Amount > amount {
		v.Amount -= amount
	} else {
		v.Amount = safemath.AbsDiff(v.Amount, amount)
		v.Decrease = negative
	}
	return nil
}

type txBytesAndStatus struct {
	Tx     []byte        `serialize:"true"`
	Status status.Status `serialize:"true"`
}

type txAndStatus struct {
	tx     *txs.Tx
	status status.Status
}

type fxOwnerAndSize struct {
	owner fx.Owner
	size  int
}

type SubnetConversion struct {
	ConversionID ids.ID `serialize:"true"`
	ChainID      ids.ID `serialize:"true"`
	Addr         []byte `serialize:"true"`
}

func txSize(_ ids.ID, tx *txs.Tx) int {
	if tx == nil {
		return ids.IDLen + constants.PointerOverhead
	}
	return ids.IDLen + len(tx.Bytes()) + constants.PointerOverhead
}

func txAndStatusSize(_ ids.ID, t *txAndStatus) int {
	if t == nil {
		return ids.IDLen + constants.PointerOverhead
	}
	return ids.IDLen + len(t.tx.Bytes()) + wrappers.IntLen + 2*constants.PointerOverhead
}

func blockSize(_ ids.ID, blk block.Block) int {
	if blk == nil {
		return ids.IDLen + constants.PointerOverhead
	}
	return ids.IDLen + len(blk.Bytes()) + constants.PointerOverhead
}

func New(
	db database.Database,
	genesisBytes []byte,
	metricsReg prometheus.Registerer,
	validators validators.Manager,
	upgrades upgrade.Config,
	execCfg *config.ExecutionConfig,
	ctx *snow.Context,
	metrics metrics.Metrics,
	rewards reward.Calculator,
) (State, error) {
	blockIDCache, err := metercacher.New[uint64, ids.ID](
		"block_id_cache",
		metricsReg,
		&cache.LRU[uint64, ids.ID]{Size: execCfg.BlockIDCacheSize},
	)
	if err != nil {
		return nil, err
	}

	blockCache, err := metercacher.New[ids.ID, block.Block](
		"block_cache",
		metricsReg,
		cache.NewSizedLRU[ids.ID, block.Block](execCfg.BlockCacheSize, blockSize),
	)
	if err != nil {
		return nil, err
	}

	baseDB := versiondb.New(db)

	subnetOnlyValidatorsDB := prefixdb.New(SubnetOnlyValidatorsPrefix, baseDB)

	validatorsDB := prefixdb.New(ValidatorsPrefix, baseDB)

	currentValidatorsDB := prefixdb.New(CurrentPrefix, validatorsDB)
	currentValidatorBaseDB := prefixdb.New(ValidatorPrefix, currentValidatorsDB)
	currentDelegatorBaseDB := prefixdb.New(DelegatorPrefix, currentValidatorsDB)
	currentSubnetValidatorBaseDB := prefixdb.New(SubnetValidatorPrefix, currentValidatorsDB)
	currentSubnetDelegatorBaseDB := prefixdb.New(SubnetDelegatorPrefix, currentValidatorsDB)

	pendingValidatorsDB := prefixdb.New(PendingPrefix, validatorsDB)
	pendingValidatorBaseDB := prefixdb.New(ValidatorPrefix, pendingValidatorsDB)
	pendingDelegatorBaseDB := prefixdb.New(DelegatorPrefix, pendingValidatorsDB)
	pendingSubnetValidatorBaseDB := prefixdb.New(SubnetValidatorPrefix, pendingValidatorsDB)
	pendingSubnetDelegatorBaseDB := prefixdb.New(SubnetDelegatorPrefix, pendingValidatorsDB)

	validatorWeightDiffsDB := prefixdb.New(ValidatorWeightDiffsPrefix, validatorsDB)
	validatorPublicKeyDiffsDB := prefixdb.New(ValidatorPublicKeyDiffsPrefix, validatorsDB)

	txCache, err := metercacher.New(
		"tx_cache",
		metricsReg,
		cache.NewSizedLRU[ids.ID, *txAndStatus](execCfg.TxCacheSize, txAndStatusSize),
	)
	if err != nil {
		return nil, err
	}

	rewardUTXODB := prefixdb.New(RewardUTXOsPrefix, baseDB)
	rewardUTXOsCache, err := metercacher.New[ids.ID, []*avax.UTXO](
		"reward_utxos_cache",
		metricsReg,
		&cache.LRU[ids.ID, []*avax.UTXO]{Size: execCfg.RewardUTXOsCacheSize},
	)
	if err != nil {
		return nil, err
	}

	utxoDB := prefixdb.New(UTXOPrefix, baseDB)
	utxoState, err := avax.NewMeteredUTXOState(utxoDB, txs.GenesisCodec, metricsReg, execCfg.ChecksumsEnabled)
	if err != nil {
		return nil, err
	}

	subnetBaseDB := prefixdb.New(SubnetPrefix, baseDB)

	subnetOwnerDB := prefixdb.New(SubnetOwnerPrefix, baseDB)
	subnetOwnerCache, err := metercacher.New[ids.ID, fxOwnerAndSize](
		"subnet_owner_cache",
		metricsReg,
		cache.NewSizedLRU[ids.ID, fxOwnerAndSize](execCfg.FxOwnerCacheSize, func(_ ids.ID, f fxOwnerAndSize) int {
			return ids.IDLen + f.size
		}),
	)
	if err != nil {
		return nil, err
	}

	subnetConversionDB := prefixdb.New(SubnetConversionPrefix, baseDB)
	subnetConversionCache, err := metercacher.New[ids.ID, SubnetConversion](
		"subnet_conversion_cache",
		metricsReg,
		cache.NewSizedLRU[ids.ID, SubnetConversion](execCfg.SubnetConversionCacheSize, func(_ ids.ID, c SubnetConversion) int {
			return 3*ids.IDLen + len(c.Addr)
		}),
	)
	if err != nil {
		return nil, err
	}

	transformedSubnetCache, err := metercacher.New(
		"transformed_subnet_cache",
		metricsReg,
		cache.NewSizedLRU[ids.ID, *txs.Tx](execCfg.TransformedSubnetTxCacheSize, txSize),
	)
	if err != nil {
		return nil, err
	}

	supplyCache, err := metercacher.New[ids.ID, *uint64](
		"supply_cache",
		metricsReg,
		&cache.LRU[ids.ID, *uint64]{Size: execCfg.ChainCacheSize},
	)
	if err != nil {
		return nil, err
	}

	chainCache, err := metercacher.New[ids.ID, []*txs.Tx](
		"chain_cache",
		metricsReg,
		&cache.LRU[ids.ID, []*txs.Tx]{Size: execCfg.ChainCacheSize},
	)
	if err != nil {
		return nil, err
	}

	chainDBCache, err := metercacher.New[ids.ID, linkeddb.LinkedDB](
		"chain_db_cache",
		metricsReg,
		&cache.LRU[ids.ID, linkeddb.LinkedDB]{Size: execCfg.ChainDBCacheSize},
	)
	if err != nil {
		return nil, err
	}

	s := &state{
		validatorState: newValidatorState(),

		validators: validators,
		ctx:        ctx,
		upgrades:   upgrades,
		metrics:    metrics,
		rewards:    rewards,
		baseDB:     baseDB,

		addedBlockIDs: make(map[uint64]ids.ID),
		blockIDCache:  blockIDCache,
		blockIDDB:     prefixdb.New(BlockIDPrefix, baseDB),

		addedBlocks: make(map[ids.ID]block.Block),
		blockCache:  blockCache,
		blockDB:     prefixdb.New(BlockPrefix, baseDB),

		expiry:     btree.NewG(defaultTreeDegree, ExpiryEntry.Less),
		expiryDiff: newExpiryDiff(),
		expiryDB:   prefixdb.New(ExpiryReplayProtectionPrefix, baseDB),

		activeSOVLookup:        make(map[ids.ID]SubnetOnlyValidator),
		activeSOVs:             btree.NewG(defaultTreeDegree, SubnetOnlyValidator.Less),
		sovDiff:                newSubnetOnlyValidatorsDiff(),
		subnetOnlyValidatorsDB: subnetOnlyValidatorsDB,
		weightsDB:              prefixdb.New(WeightsPrefix, subnetOnlyValidatorsDB),
		subnetIDNodeIDDB:       prefixdb.New(SubnetIDNodeIDPrefix, subnetOnlyValidatorsDB),
		activeDB:               prefixdb.New(ActivePrefix, subnetOnlyValidatorsDB),
		inactiveDB:             prefixdb.New(InactivePrefix, subnetOnlyValidatorsDB),

		currentStakers: newBaseStakers(),
		pendingStakers: newBaseStakers(),

		validatorsDB:                 validatorsDB,
		currentValidatorsDB:          currentValidatorsDB,
		currentValidatorBaseDB:       currentValidatorBaseDB,
		currentValidatorList:         linkeddb.NewDefault(currentValidatorBaseDB),
		currentDelegatorBaseDB:       currentDelegatorBaseDB,
		currentDelegatorList:         linkeddb.NewDefault(currentDelegatorBaseDB),
		currentSubnetValidatorBaseDB: currentSubnetValidatorBaseDB,
		currentSubnetValidatorList:   linkeddb.NewDefault(currentSubnetValidatorBaseDB),
		currentSubnetDelegatorBaseDB: currentSubnetDelegatorBaseDB,
		currentSubnetDelegatorList:   linkeddb.NewDefault(currentSubnetDelegatorBaseDB),
		pendingValidatorsDB:          pendingValidatorsDB,
		pendingValidatorBaseDB:       pendingValidatorBaseDB,
		pendingValidatorList:         linkeddb.NewDefault(pendingValidatorBaseDB),
		pendingDelegatorBaseDB:       pendingDelegatorBaseDB,
		pendingDelegatorList:         linkeddb.NewDefault(pendingDelegatorBaseDB),
		pendingSubnetValidatorBaseDB: pendingSubnetValidatorBaseDB,
		pendingSubnetValidatorList:   linkeddb.NewDefault(pendingSubnetValidatorBaseDB),
		pendingSubnetDelegatorBaseDB: pendingSubnetDelegatorBaseDB,
		pendingSubnetDelegatorList:   linkeddb.NewDefault(pendingSubnetDelegatorBaseDB),
		validatorWeightDiffsDB:       validatorWeightDiffsDB,
		validatorPublicKeyDiffsDB:    validatorPublicKeyDiffsDB,

		addedTxs: make(map[ids.ID]*txAndStatus),
		txDB:     prefixdb.New(TxPrefix, baseDB),
		txCache:  txCache,

		addedRewardUTXOs: make(map[ids.ID][]*avax.UTXO),
		rewardUTXODB:     rewardUTXODB,
		rewardUTXOsCache: rewardUTXOsCache,

		modifiedUTXOs: make(map[ids.ID]*avax.UTXO),
		utxoDB:        utxoDB,
		utxoState:     utxoState,

		subnetBaseDB: subnetBaseDB,
		subnetDB:     linkeddb.NewDefault(subnetBaseDB),

		subnetOwners:     make(map[ids.ID]fx.Owner),
		subnetOwnerDB:    subnetOwnerDB,
		subnetOwnerCache: subnetOwnerCache,

		subnetConversions:     make(map[ids.ID]SubnetConversion),
		subnetConversionDB:    subnetConversionDB,
		subnetConversionCache: subnetConversionCache,

		transformedSubnets:     make(map[ids.ID]*txs.Tx),
		transformedSubnetCache: transformedSubnetCache,
		transformedSubnetDB:    prefixdb.New(TransformedSubnetPrefix, baseDB),

		modifiedSupplies: make(map[ids.ID]uint64),
		supplyCache:      supplyCache,
		supplyDB:         prefixdb.New(SupplyPrefix, baseDB),

		addedChains:  make(map[ids.ID][]*txs.Tx),
		chainDB:      prefixdb.New(ChainPrefix, baseDB),
		chainCache:   chainCache,
		chainDBCache: chainDBCache,

		singletonDB: prefixdb.New(SingletonPrefix, baseDB),
	}

	if err := s.sync(genesisBytes); err != nil {
		return nil, errors.Join(
			err,
			s.Close(),
		)
	}

	return s, nil
}

func (s *state) GetExpiryIterator() (iterator.Iterator[ExpiryEntry], error) {
	return s.expiryDiff.getExpiryIterator(
		iterator.FromTree(s.expiry),
	), nil
}

func (s *state) HasExpiry(entry ExpiryEntry) (bool, error) {
	if has, modified := s.expiryDiff.modified[entry]; modified {
		return has, nil
	}
	return s.expiry.Has(entry), nil
}

func (s *state) PutExpiry(entry ExpiryEntry) {
	s.expiryDiff.PutExpiry(entry)
}

func (s *state) DeleteExpiry(entry ExpiryEntry) {
	s.expiryDiff.DeleteExpiry(entry)
}

<<<<<<< HEAD
// TODO: consider changing this to GetCurrentL1ValidatorSet and returning err for non L1 subnets
// TODO: add caching
func (s *state) GetCurrentValidatorSet(ctx context.Context, subnetID ids.ID) (map[ids.ID]*validators.GetCurrentValidatorOutput, uint64, bool, error) {
	// first check if this is a L1 or subnet
	isL1, err := s.IsL1(subnetID)
	if err != nil {
		return nil, 0, false, fmt.Errorf("failed to determine if subnet is L1: %w", err)
	}

	result := make(map[ids.ID]*validators.GetCurrentValidatorOutput)
	if !isL1 {
		for _, staker := range s.currentStakers.validators[subnetID] {
			if err := ctx.Err(); err != nil {
				return nil, 0, false, err
			}
			validator := staker.validator
			result[validator.TxID] = &validators.GetCurrentValidatorOutput{
				ValidationID:   validator.TxID,
				NodeID:         validator.NodeID,
				PublicKey:      validator.PublicKey,
				Weight:         validator.Weight,
				StartTime:      uint64(validator.StartTime.Unix()),
				SetWeightNonce: 0,
				IsActive:       true,
			}
		}
		return result, s.currentHeight, isL1, nil
	}

	// this is L1 subnet, fetch all validation IDs from subnetIDNodeIDDB
	// with subnetID as prefix
	subnetIDIter := s.subnetIDNodeIDDB.NewIteratorWithPrefix(
		subnetID[:],
	)
	defer subnetIDIter.Release()

	for subnetIDIter.Next() {
		if err := ctx.Err(); err != nil {
			return nil, 0, false, err
		}

		validationID, err := ids.ToID(subnetIDIter.Value())
		if err != nil {
			return nil, 0, false, fmt.Errorf("failed to parse validation ID: %w", err)
		}

		// TODO: consider optimizing this to avoid hitting the inactiveDB if
		// all validators are active (inactive weight is 0)
		vdr, err := s.GetSubnetOnlyValidator(validationID)
		if err == database.ErrNotFound {
			// validator was deleted in modified
			continue
		}
		if err != nil {
			return nil, 0, false, fmt.Errorf("failed to get validator: %w", err)
		}

		result[validationID] = &validators.GetCurrentValidatorOutput{
			ValidationID:   validationID,
			NodeID:         vdr.NodeID,
			PublicKey:      bls.PublicKeyFromValidUncompressedBytes(vdr.PublicKey),
			Weight:         vdr.Weight,
			StartTime:      vdr.StartTime,
			IsActive:       vdr.isActive(),
			SetWeightNonce: vdr.MinNonce,
		}
	}

	return result, s.currentHeight, isL1, nil
}

func (s *state) IsL1(subnetID ids.ID) (bool, error) {
	// short circuit if this is the primary network
	if subnetID == constants.PrimaryNetworkID {
		return false, nil
	} else {
		_, _, _, err := s.GetSubnetConversion(subnetID)
		switch err {
		case nil:
			return true, nil
		case database.ErrNotFound:
			return false, nil
		default:
			return false, err
		}
	}
}

=======
>>>>>>> 99f3c979
func (s *state) GetActiveSubnetOnlyValidatorsIterator() (iterator.Iterator[SubnetOnlyValidator], error) {
	return s.sovDiff.getActiveSubnetOnlyValidatorsIterator(
		iterator.FromTree(s.activeSOVs),
	), nil
}

func (s *state) NumActiveSubnetOnlyValidators() int {
	return len(s.activeSOVLookup) + s.sovDiff.numAddedActive
}

func (s *state) WeightOfSubnetOnlyValidators(subnetID ids.ID) (uint64, error) {
	if weight, modified := s.sovDiff.modifiedTotalWeight[subnetID]; modified {
		return weight, nil
	}

	// TODO: Add caching
<<<<<<< HEAD
	weight, err := database.GetUInt64(s.weightsDB, subnetID[:])
	if err == database.ErrNotFound {
		return 0, nil
	}
	return weight, err
=======
	return database.WithDefault(database.GetUInt64, s.weightsDB, subnetID[:], 0)
>>>>>>> 99f3c979
}

func (s *state) GetSubnetOnlyValidator(validationID ids.ID) (SubnetOnlyValidator, error) {
	if sov, modified := s.sovDiff.modified[validationID]; modified {
<<<<<<< HEAD
		if sov.Weight == 0 {
=======
		if sov.isDeleted() {
>>>>>>> 99f3c979
			return SubnetOnlyValidator{}, database.ErrNotFound
		}
		return sov, nil
	}

	return s.getPersistedSubnetOnlyValidator(validationID)
}

<<<<<<< HEAD
=======
// getPersistedSubnetOnlyValidator returns the currently persisted
// SubnetOnlyValidator with the given validationID. It is guaranteed that any
// returned validator is either active or inactive.
>>>>>>> 99f3c979
func (s *state) getPersistedSubnetOnlyValidator(validationID ids.ID) (SubnetOnlyValidator, error) {
	if sov, ok := s.activeSOVLookup[validationID]; ok {
		return sov, nil
	}

	// TODO: Add caching
	return getSubnetOnlyValidator(s.inactiveDB, validationID)
}

func (s *state) HasSubnetOnlyValidator(subnetID ids.ID, nodeID ids.NodeID) (bool, error) {
	if has, modified := s.sovDiff.hasSubnetOnlyValidator(subnetID, nodeID); modified {
		return has, nil
	}

	// TODO: Add caching
	key := make([]byte, len(subnetID)+len(nodeID))
	copy(key, subnetID[:])
	copy(key[len(subnetID):], nodeID[:])
	return s.subnetIDNodeIDDB.Has(key)
}

func (s *state) PutSubnetOnlyValidator(sov SubnetOnlyValidator) error {
	return s.sovDiff.putSubnetOnlyValidator(s, sov)
}

func (s *state) GetCurrentValidator(subnetID ids.ID, nodeID ids.NodeID) (*Staker, error) {
	return s.currentStakers.GetValidator(subnetID, nodeID)
}

func (s *state) PutCurrentValidator(staker *Staker) error {
	s.currentStakers.PutValidator(staker)
	return nil
}

func (s *state) DeleteCurrentValidator(staker *Staker) {
	s.currentStakers.DeleteValidator(staker)
}

func (s *state) GetCurrentDelegatorIterator(subnetID ids.ID, nodeID ids.NodeID) (iterator.Iterator[*Staker], error) {
	return s.currentStakers.GetDelegatorIterator(subnetID, nodeID), nil
}

func (s *state) PutCurrentDelegator(staker *Staker) {
	s.currentStakers.PutDelegator(staker)
}

func (s *state) DeleteCurrentDelegator(staker *Staker) {
	s.currentStakers.DeleteDelegator(staker)
}

func (s *state) GetCurrentStakerIterator() (iterator.Iterator[*Staker], error) {
	return s.currentStakers.GetStakerIterator(), nil
}

func (s *state) GetPendingValidator(subnetID ids.ID, nodeID ids.NodeID) (*Staker, error) {
	return s.pendingStakers.GetValidator(subnetID, nodeID)
}

func (s *state) PutPendingValidator(staker *Staker) error {
	s.pendingStakers.PutValidator(staker)
	return nil
}

func (s *state) DeletePendingValidator(staker *Staker) {
	s.pendingStakers.DeleteValidator(staker)
}

func (s *state) GetPendingDelegatorIterator(subnetID ids.ID, nodeID ids.NodeID) (iterator.Iterator[*Staker], error) {
	return s.pendingStakers.GetDelegatorIterator(subnetID, nodeID), nil
}

func (s *state) PutPendingDelegator(staker *Staker) {
	s.pendingStakers.PutDelegator(staker)
}

func (s *state) DeletePendingDelegator(staker *Staker) {
	s.pendingStakers.DeleteDelegator(staker)
}

func (s *state) GetPendingStakerIterator() (iterator.Iterator[*Staker], error) {
	return s.pendingStakers.GetStakerIterator(), nil
}

func (s *state) GetSubnetIDs() ([]ids.ID, error) {
	if s.cachedSubnetIDs != nil {
		return s.cachedSubnetIDs, nil
	}

	subnetDBIt := s.subnetDB.NewIterator()
	defer subnetDBIt.Release()

	subnetIDs := []ids.ID{}
	for subnetDBIt.Next() {
		subnetIDBytes := subnetDBIt.Key()
		subnetID, err := ids.ToID(subnetIDBytes)
		if err != nil {
			return nil, err
		}
		subnetIDs = append(subnetIDs, subnetID)
	}
	if err := subnetDBIt.Error(); err != nil {
		return nil, err
	}
	subnetIDs = append(subnetIDs, s.addedSubnetIDs...)
	s.cachedSubnetIDs = subnetIDs
	return subnetIDs, nil
}

func (s *state) AddSubnet(subnetID ids.ID) {
	s.addedSubnetIDs = append(s.addedSubnetIDs, subnetID)
	if s.cachedSubnetIDs != nil {
		s.cachedSubnetIDs = append(s.cachedSubnetIDs, subnetID)
	}
}

func (s *state) GetSubnetOwner(subnetID ids.ID) (fx.Owner, error) {
	if owner, exists := s.subnetOwners[subnetID]; exists {
		return owner, nil
	}

	if ownerAndSize, cached := s.subnetOwnerCache.Get(subnetID); cached {
		if ownerAndSize.owner == nil {
			return nil, database.ErrNotFound
		}
		return ownerAndSize.owner, nil
	}

	ownerBytes, err := s.subnetOwnerDB.Get(subnetID[:])
	if err == nil {
		var owner fx.Owner
		if _, err := block.GenesisCodec.Unmarshal(ownerBytes, &owner); err != nil {
			return nil, err
		}
		s.subnetOwnerCache.Put(subnetID, fxOwnerAndSize{
			owner: owner,
			size:  len(ownerBytes),
		})
		return owner, nil
	}
	if err != database.ErrNotFound {
		return nil, err
	}

	subnetIntf, _, err := s.GetTx(subnetID)
	if err != nil {
		if err == database.ErrNotFound {
			s.subnetOwnerCache.Put(subnetID, fxOwnerAndSize{})
		}
		return nil, err
	}

	subnet, ok := subnetIntf.Unsigned.(*txs.CreateSubnetTx)
	if !ok {
		return nil, fmt.Errorf("%q %w", subnetID, errIsNotSubnet)
	}

	s.SetSubnetOwner(subnetID, subnet.Owner)
	return subnet.Owner, nil
}

func (s *state) SetSubnetOwner(subnetID ids.ID, owner fx.Owner) {
	s.subnetOwners[subnetID] = owner
}

func (s *state) GetSubnetConversion(subnetID ids.ID) (SubnetConversion, error) {
	if c, ok := s.subnetConversions[subnetID]; ok {
		return c, nil
	}

	if c, ok := s.subnetConversionCache.Get(subnetID); ok {
		return c, nil
	}

	bytes, err := s.subnetConversionDB.Get(subnetID[:])
	if err != nil {
		return SubnetConversion{}, err
	}

	var c SubnetConversion
	if _, err := block.GenesisCodec.Unmarshal(bytes, &c); err != nil {
		return SubnetConversion{}, err
	}
	s.subnetConversionCache.Put(subnetID, c)
	return c, nil
}

func (s *state) SetSubnetConversion(subnetID ids.ID, c SubnetConversion) {
	s.subnetConversions[subnetID] = c
}

func (s *state) GetSubnetTransformation(subnetID ids.ID) (*txs.Tx, error) {
	if tx, exists := s.transformedSubnets[subnetID]; exists {
		return tx, nil
	}

	if tx, cached := s.transformedSubnetCache.Get(subnetID); cached {
		if tx == nil {
			return nil, database.ErrNotFound
		}
		return tx, nil
	}

	transformSubnetTxID, err := database.GetID(s.transformedSubnetDB, subnetID[:])
	if err == database.ErrNotFound {
		s.transformedSubnetCache.Put(subnetID, nil)
		return nil, database.ErrNotFound
	}
	if err != nil {
		return nil, err
	}

	transformSubnetTx, _, err := s.GetTx(transformSubnetTxID)
	if err != nil {
		return nil, err
	}
	s.transformedSubnetCache.Put(subnetID, transformSubnetTx)
	return transformSubnetTx, nil
}

func (s *state) AddSubnetTransformation(transformSubnetTxIntf *txs.Tx) {
	transformSubnetTx := transformSubnetTxIntf.Unsigned.(*txs.TransformSubnetTx)
	s.transformedSubnets[transformSubnetTx.Subnet] = transformSubnetTxIntf
}

func (s *state) GetChains(subnetID ids.ID) ([]*txs.Tx, error) {
	if chains, cached := s.chainCache.Get(subnetID); cached {
		return chains, nil
	}
	chainDB := s.getChainDB(subnetID)
	chainDBIt := chainDB.NewIterator()
	defer chainDBIt.Release()

	txs := []*txs.Tx(nil)
	for chainDBIt.Next() {
		chainIDBytes := chainDBIt.Key()
		chainID, err := ids.ToID(chainIDBytes)
		if err != nil {
			return nil, err
		}
		chainTx, _, err := s.GetTx(chainID)
		if err != nil {
			return nil, err
		}
		txs = append(txs, chainTx)
	}
	if err := chainDBIt.Error(); err != nil {
		return nil, err
	}
	txs = append(txs, s.addedChains[subnetID]...)
	s.chainCache.Put(subnetID, txs)
	return txs, nil
}

func (s *state) AddChain(createChainTxIntf *txs.Tx) {
	createChainTx := createChainTxIntf.Unsigned.(*txs.CreateChainTx)
	subnetID := createChainTx.SubnetID
	s.addedChains[subnetID] = append(s.addedChains[subnetID], createChainTxIntf)
	if chains, cached := s.chainCache.Get(subnetID); cached {
		chains = append(chains, createChainTxIntf)
		s.chainCache.Put(subnetID, chains)
	}
}

func (s *state) getChainDB(subnetID ids.ID) linkeddb.LinkedDB {
	if chainDB, cached := s.chainDBCache.Get(subnetID); cached {
		return chainDB
	}
	rawChainDB := prefixdb.New(subnetID[:], s.chainDB)
	chainDB := linkeddb.NewDefault(rawChainDB)
	s.chainDBCache.Put(subnetID, chainDB)
	return chainDB
}

func (s *state) GetTx(txID ids.ID) (*txs.Tx, status.Status, error) {
	if tx, exists := s.addedTxs[txID]; exists {
		return tx.tx, tx.status, nil
	}
	if tx, cached := s.txCache.Get(txID); cached {
		if tx == nil {
			return nil, status.Unknown, database.ErrNotFound
		}
		return tx.tx, tx.status, nil
	}
	txBytes, err := s.txDB.Get(txID[:])
	if err == database.ErrNotFound {
		s.txCache.Put(txID, nil)
		return nil, status.Unknown, database.ErrNotFound
	} else if err != nil {
		return nil, status.Unknown, err
	}

	stx := txBytesAndStatus{}
	if _, err := txs.GenesisCodec.Unmarshal(txBytes, &stx); err != nil {
		return nil, status.Unknown, err
	}

	tx, err := txs.Parse(txs.GenesisCodec, stx.Tx)
	if err != nil {
		return nil, status.Unknown, err
	}

	ptx := &txAndStatus{
		tx:     tx,
		status: stx.Status,
	}

	s.txCache.Put(txID, ptx)
	return ptx.tx, ptx.status, nil
}

func (s *state) AddTx(tx *txs.Tx, status status.Status) {
	s.addedTxs[tx.ID()] = &txAndStatus{
		tx:     tx,
		status: status,
	}
}

func (s *state) GetRewardUTXOs(txID ids.ID) ([]*avax.UTXO, error) {
	if utxos, exists := s.addedRewardUTXOs[txID]; exists {
		return utxos, nil
	}
	if utxos, exists := s.rewardUTXOsCache.Get(txID); exists {
		return utxos, nil
	}

	rawTxDB := prefixdb.New(txID[:], s.rewardUTXODB)
	txDB := linkeddb.NewDefault(rawTxDB)
	it := txDB.NewIterator()
	defer it.Release()

	utxos := []*avax.UTXO(nil)
	for it.Next() {
		utxo := &avax.UTXO{}
		if _, err := txs.Codec.Unmarshal(it.Value(), utxo); err != nil {
			return nil, err
		}
		utxos = append(utxos, utxo)
	}
	if err := it.Error(); err != nil {
		return nil, err
	}

	s.rewardUTXOsCache.Put(txID, utxos)
	return utxos, nil
}

func (s *state) AddRewardUTXO(txID ids.ID, utxo *avax.UTXO) {
	s.addedRewardUTXOs[txID] = append(s.addedRewardUTXOs[txID], utxo)
}

func (s *state) GetUTXO(utxoID ids.ID) (*avax.UTXO, error) {
	if utxo, exists := s.modifiedUTXOs[utxoID]; exists {
		if utxo == nil {
			return nil, database.ErrNotFound
		}
		return utxo, nil
	}
	return s.utxoState.GetUTXO(utxoID)
}

func (s *state) UTXOIDs(addr []byte, start ids.ID, limit int) ([]ids.ID, error) {
	return s.utxoState.UTXOIDs(addr, start, limit)
}

func (s *state) AddUTXO(utxo *avax.UTXO) {
	s.modifiedUTXOs[utxo.InputID()] = utxo
}

func (s *state) DeleteUTXO(utxoID ids.ID) {
	s.modifiedUTXOs[utxoID] = nil
}

func (s *state) GetStartTime(nodeID ids.NodeID) (time.Time, error) {
	staker, err := s.currentStakers.GetValidator(constants.PrimaryNetworkID, nodeID)
	if err != nil {
		return time.Time{}, err
	}
	return staker.StartTime, nil
}

func (s *state) GetTimestamp() time.Time {
	return s.timestamp
}

func (s *state) SetTimestamp(tm time.Time) {
	s.timestamp = tm
}

func (s *state) GetFeeState() gas.State {
	return s.feeState
}

func (s *state) SetFeeState(feeState gas.State) {
	s.feeState = feeState
}

func (s *state) GetSoVExcess() gas.Gas {
	return s.sovExcess
}

func (s *state) SetSoVExcess(e gas.Gas) {
	s.sovExcess = e
}

func (s *state) GetAccruedFees() uint64 {
	return s.accruedFees
}

func (s *state) SetAccruedFees(accruedFees uint64) {
	s.accruedFees = accruedFees
}

func (s *state) GetLastAccepted() ids.ID {
	return s.lastAccepted
}

func (s *state) SetLastAccepted(lastAccepted ids.ID) {
	s.lastAccepted = lastAccepted
}

func (s *state) GetCurrentSupply(subnetID ids.ID) (uint64, error) {
	if subnetID == constants.PrimaryNetworkID {
		return s.currentSupply, nil
	}

	supply, ok := s.modifiedSupplies[subnetID]
	if ok {
		return supply, nil
	}

	cachedSupply, ok := s.supplyCache.Get(subnetID)
	if ok {
		if cachedSupply == nil {
			return 0, database.ErrNotFound
		}
		return *cachedSupply, nil
	}

	supply, err := database.GetUInt64(s.supplyDB, subnetID[:])
	if err == database.ErrNotFound {
		s.supplyCache.Put(subnetID, nil)
		return 0, database.ErrNotFound
	}
	if err != nil {
		return 0, err
	}

	s.supplyCache.Put(subnetID, &supply)
	return supply, nil
}

func (s *state) SetCurrentSupply(subnetID ids.ID, cs uint64) {
	if subnetID == constants.PrimaryNetworkID {
		s.currentSupply = cs
	} else {
		s.modifiedSupplies[subnetID] = cs
	}
}

func (s *state) ApplyValidatorWeightDiffs(
	ctx context.Context,
	validators map[ids.NodeID]*validators.GetValidatorOutput,
	startHeight uint64,
	endHeight uint64,
	subnetID ids.ID,
) error {
	diffIter := s.validatorWeightDiffsDB.NewIteratorWithStartAndPrefix(
		marshalStartDiffKey(subnetID, startHeight),
		subnetID[:],
	)
	defer diffIter.Release()

	prevHeight := startHeight + 1
	for diffIter.Next() {
		if err := ctx.Err(); err != nil {
			return err
		}

		_, parsedHeight, nodeID, err := unmarshalDiffKey(diffIter.Key())
		if err != nil {
			return err
		}

		if parsedHeight > prevHeight {
			s.ctx.Log.Error("unexpected parsed height",
				zap.Stringer("subnetID", subnetID),
				zap.Uint64("parsedHeight", parsedHeight),
				zap.Stringer("nodeID", nodeID),
				zap.Uint64("prevHeight", prevHeight),
				zap.Uint64("startHeight", startHeight),
				zap.Uint64("endHeight", endHeight),
			)
		}

		// If the parsedHeight is less than our target endHeight, then we have
		// fully processed the diffs from startHeight through endHeight.
		if parsedHeight < endHeight {
			return diffIter.Error()
		}

		prevHeight = parsedHeight

		weightDiff, err := unmarshalWeightDiff(diffIter.Value())
		if err != nil {
			return err
		}

		if err := applyWeightDiff(validators, nodeID, weightDiff); err != nil {
			return err
		}
	}
	return diffIter.Error()
}

func applyWeightDiff(
	vdrs map[ids.NodeID]*validators.GetValidatorOutput,
	nodeID ids.NodeID,
	weightDiff *ValidatorWeightDiff,
) error {
	vdr, ok := vdrs[nodeID]
	if !ok {
		// This node isn't in the current validator set.
		vdr = &validators.GetValidatorOutput{
			NodeID: nodeID,
		}
		vdrs[nodeID] = vdr
	}

	// The weight of this node changed at this block.
	var err error
	if weightDiff.Decrease {
		// The validator's weight was decreased at this block, so in the
		// prior block it was higher.
		vdr.Weight, err = safemath.Add(vdr.Weight, weightDiff.Amount)
	} else {
		// The validator's weight was increased at this block, so in the
		// prior block it was lower.
		vdr.Weight, err = safemath.Sub(vdr.Weight, weightDiff.Amount)
	}
	if err != nil {
		return err
	}

	if vdr.Weight == 0 {
		// The validator's weight was 0 before this block so they weren't in the
		// validator set.
		delete(vdrs, nodeID)
	}
	return nil
}

func (s *state) ApplyValidatorPublicKeyDiffs(
	ctx context.Context,
	validators map[ids.NodeID]*validators.GetValidatorOutput,
	startHeight uint64,
	endHeight uint64,
	subnetID ids.ID,
) error {
	diffIter := s.validatorPublicKeyDiffsDB.NewIteratorWithStartAndPrefix(
		marshalStartDiffKey(subnetID, startHeight),
		subnetID[:],
	)
	defer diffIter.Release()

	for diffIter.Next() {
		if err := ctx.Err(); err != nil {
			return err
		}

		_, parsedHeight, nodeID, err := unmarshalDiffKey(diffIter.Key())
		if err != nil {
			return err
		}
		// If the parsedHeight is less than our target endHeight, then we have
		// fully processed the diffs from startHeight through endHeight.
		if parsedHeight < endHeight {
			break
		}

		vdr, ok := validators[nodeID]
		if !ok {
			continue
		}

		pkBytes := diffIter.Value()
		if len(pkBytes) == 0 {
			vdr.PublicKey = nil
			continue
		}

		vdr.PublicKey = bls.PublicKeyFromValidUncompressedBytes(pkBytes)
	}

	// Note: this does not fallback to the linkeddb index because the linkeddb
	// index does not contain entries for when to remove the public key.
	//
	// Nodes may see inconsistent public keys for heights before the new public
	// key index was populated.
	return diffIter.Error()
}

func (s *state) syncGenesis(genesisBlk block.Block, genesis *genesis.Genesis) error {
	genesisBlkID := genesisBlk.ID()
	s.SetLastAccepted(genesisBlkID)
	s.SetTimestamp(time.Unix(int64(genesis.Timestamp), 0))
	s.SetCurrentSupply(constants.PrimaryNetworkID, genesis.InitialSupply)
	s.AddStatelessBlock(genesisBlk)

	// Persist UTXOs that exist at genesis
	for _, utxo := range genesis.UTXOs {
		avaxUTXO := utxo.UTXO
		s.AddUTXO(&avaxUTXO)
	}

	// Persist primary network validator set at genesis
	for _, vdrTx := range genesis.Validators {
		// We expect genesis validator txs to be either AddValidatorTx or
		// AddPermissionlessValidatorTx.
		//
		// TODO: Enforce stricter type check
		validatorTx, ok := vdrTx.Unsigned.(txs.ScheduledStaker)
		if !ok {
			return fmt.Errorf("expected a scheduled staker but got %T", vdrTx.Unsigned)
		}

		stakeAmount := validatorTx.Weight()
		// Note: We use [StartTime()] here because genesis transactions are
		// guaranteed to be pre-Durango activation.
		startTime := validatorTx.StartTime()
		stakeDuration := validatorTx.EndTime().Sub(startTime)
		currentSupply, err := s.GetCurrentSupply(constants.PrimaryNetworkID)
		if err != nil {
			return err
		}

		potentialReward := s.rewards.Calculate(
			stakeDuration,
			stakeAmount,
			currentSupply,
		)
		newCurrentSupply, err := safemath.Add(currentSupply, potentialReward)
		if err != nil {
			return err
		}

		staker, err := NewCurrentStaker(vdrTx.ID(), validatorTx, startTime, potentialReward)
		if err != nil {
			return err
		}

		if err := s.PutCurrentValidator(staker); err != nil {
			return err
		}
		s.AddTx(vdrTx, status.Committed)
		s.SetCurrentSupply(constants.PrimaryNetworkID, newCurrentSupply)
	}

	for _, chain := range genesis.Chains {
		unsignedChain, ok := chain.Unsigned.(*txs.CreateChainTx)
		if !ok {
			return fmt.Errorf("expected tx type *txs.CreateChainTx but got %T", chain.Unsigned)
		}

		// Ensure all chains that the genesis bytes say to create have the right
		// network ID
		if unsignedChain.NetworkID != s.ctx.NetworkID {
			return avax.ErrWrongNetworkID
		}

		s.AddChain(chain)
		s.AddTx(chain, status.Committed)
	}

	// updateValidators is set to false here to maintain the invariant that the
	// primary network's validator set is empty before the validator sets are
	// initialized.
	return s.write(false /*=updateValidators*/, 0)
}

// Load pulls data previously stored on disk that is expected to be in memory.
func (s *state) load() error {
	return errors.Join(
		s.loadMetadata(),
		s.loadExpiry(),
		s.loadActiveSubnetOnlyValidators(),
		s.loadCurrentValidators(),
		s.loadPendingValidators(),
		s.initValidatorSets(),
	)
}

func (s *state) loadMetadata() error {
	timestamp, err := database.GetTimestamp(s.singletonDB, TimestampKey)
	if err != nil {
		return err
	}
	s.persistedTimestamp = timestamp
	s.SetTimestamp(timestamp)

	feeState, err := getFeeState(s.singletonDB)
	if err != nil {
		return err
	}
	s.persistedFeeState = feeState
	s.SetFeeState(feeState)

	sovExcess, err := database.WithDefault(database.GetUInt64, s.singletonDB, SoVExcessKey, 0)
	if err != nil {
		return err
	}
	s.persistedSOVExcess = gas.Gas(sovExcess)
	s.SetSoVExcess(gas.Gas(sovExcess))

	accruedFees, err := database.WithDefault(database.GetUInt64, s.singletonDB, AccruedFeesKey, 0)
	if err != nil {
		return err
	}
	s.persistedAccruedFees = accruedFees
	s.SetAccruedFees(accruedFees)

	currentSupply, err := database.GetUInt64(s.singletonDB, CurrentSupplyKey)
	if err != nil {
		return err
	}
	s.persistedCurrentSupply = currentSupply
	s.SetCurrentSupply(constants.PrimaryNetworkID, currentSupply)

	lastAccepted, err := database.GetID(s.singletonDB, LastAcceptedKey)
	if err != nil {
		return err
	}
	s.persistedLastAccepted = lastAccepted
	s.lastAccepted = lastAccepted

	// Lookup the most recently indexed range on disk. If we haven't started
	// indexing the weights, then we keep the indexed heights as nil.
	indexedHeightsBytes, err := s.singletonDB.Get(HeightsIndexedKey)
	if err == database.ErrNotFound {
		return nil
	}
	if err != nil {
		return err
	}

	indexedHeights := &heightRange{}
	_, err = block.GenesisCodec.Unmarshal(indexedHeightsBytes, indexedHeights)
	if err != nil {
		return err
	}

	// If the indexed range is not up to date, then we will act as if the range
	// doesn't exist.
	lastAcceptedBlock, err := s.GetStatelessBlock(lastAccepted)
	if err != nil {
		return err
	}
	if indexedHeights.UpperBound != lastAcceptedBlock.Height() {
		return nil
	}
	s.indexedHeights = indexedHeights
	return nil
}

func (s *state) loadExpiry() error {
	it := s.expiryDB.NewIterator()
	defer it.Release()

	for it.Next() {
		key := it.Key()

		var entry ExpiryEntry
		if err := entry.Unmarshal(key); err != nil {
			return fmt.Errorf("failed to unmarshal ExpiryEntry during load: %w", err)
		}
		s.expiry.ReplaceOrInsert(entry)
	}

	return nil
}

func (s *state) loadActiveSubnetOnlyValidators() error {
	it := s.activeDB.NewIterator()
	defer it.Release()

	for it.Next() {
		key := it.Key()
		validationID, err := ids.ToID(key)
		if err != nil {
			return fmt.Errorf("failed to unmarshal ValidationID during load: %w", err)
		}

		var (
			value = it.Value()
			sov   = SubnetOnlyValidator{
				ValidationID: validationID,
			}
		)
		if _, err := block.GenesisCodec.Unmarshal(value, &sov); err != nil {
			return fmt.Errorf("failed to unmarshal SubnetOnlyValidator: %w", err)
		}

		s.activeSOVLookup[validationID] = sov
		s.activeSOVs.ReplaceOrInsert(sov)
	}

	return nil
}

func (s *state) loadCurrentValidators() error {
	s.currentStakers = newBaseStakers()

	validatorIt := s.currentValidatorList.NewIterator()
	defer validatorIt.Release()
	for validatorIt.Next() {
		txIDBytes := validatorIt.Key()
		txID, err := ids.ToID(txIDBytes)
		if err != nil {
			return err
		}
		tx, _, err := s.GetTx(txID)
		if err != nil {
			return fmt.Errorf("failed loading validator transaction txID %s, %w", txID, err)
		}

		stakerTx, ok := tx.Unsigned.(txs.Staker)
		if !ok {
			return fmt.Errorf("expected tx type txs.Staker but got %T", tx.Unsigned)
		}

		metadataBytes := validatorIt.Value()
		metadata := &validatorMetadata{
			txID: txID,
		}
		if scheduledStakerTx, ok := tx.Unsigned.(txs.ScheduledStaker); ok {
			// Populate [StakerStartTime] using the tx as a default in the event
			// it was added pre-durango and is not stored in the database.
			//
			// Note: We do not populate [LastUpdated] since it is expected to
			// always be present on disk.
			metadata.StakerStartTime = uint64(scheduledStakerTx.StartTime().Unix())
		}
		if err := parseValidatorMetadata(metadataBytes, metadata); err != nil {
			return err
		}

		staker, err := NewCurrentStaker(
			txID,
			stakerTx,
			time.Unix(int64(metadata.StakerStartTime), 0),
			metadata.PotentialReward)
		if err != nil {
			return err
		}

		validator := s.currentStakers.getOrCreateValidator(staker.SubnetID, staker.NodeID)
		validator.validator = staker

		s.currentStakers.stakers.ReplaceOrInsert(staker)

		s.validatorState.LoadValidatorMetadata(staker.NodeID, staker.SubnetID, metadata)
	}

	subnetValidatorIt := s.currentSubnetValidatorList.NewIterator()
	defer subnetValidatorIt.Release()
	for subnetValidatorIt.Next() {
		txIDBytes := subnetValidatorIt.Key()
		txID, err := ids.ToID(txIDBytes)
		if err != nil {
			return err
		}
		tx, _, err := s.GetTx(txID)
		if err != nil {
			return err
		}

		stakerTx, ok := tx.Unsigned.(txs.Staker)
		if !ok {
			return fmt.Errorf("expected tx type txs.Staker but got %T", tx.Unsigned)
		}

		metadataBytes := subnetValidatorIt.Value()
		metadata := &validatorMetadata{
			txID: txID,
		}
		if scheduledStakerTx, ok := tx.Unsigned.(txs.ScheduledStaker); ok {
			// Populate [StakerStartTime] and [LastUpdated] using the tx as a
			// default in the event they are not stored in the database.
			startTime := uint64(scheduledStakerTx.StartTime().Unix())
			metadata.StakerStartTime = startTime
			metadata.LastUpdated = startTime
		}
		if err := parseValidatorMetadata(metadataBytes, metadata); err != nil {
			return err
		}

		staker, err := NewCurrentStaker(
			txID,
			stakerTx,
			time.Unix(int64(metadata.StakerStartTime), 0),
			metadata.PotentialReward,
		)
		if err != nil {
			return err
		}
		validator := s.currentStakers.getOrCreateValidator(staker.SubnetID, staker.NodeID)
		validator.validator = staker

		s.currentStakers.stakers.ReplaceOrInsert(staker)

		s.validatorState.LoadValidatorMetadata(staker.NodeID, staker.SubnetID, metadata)
	}

	delegatorIt := s.currentDelegatorList.NewIterator()
	defer delegatorIt.Release()

	subnetDelegatorIt := s.currentSubnetDelegatorList.NewIterator()
	defer subnetDelegatorIt.Release()

	for _, delegatorIt := range []database.Iterator{delegatorIt, subnetDelegatorIt} {
		for delegatorIt.Next() {
			txIDBytes := delegatorIt.Key()
			txID, err := ids.ToID(txIDBytes)
			if err != nil {
				return err
			}
			tx, _, err := s.GetTx(txID)
			if err != nil {
				return err
			}

			stakerTx, ok := tx.Unsigned.(txs.Staker)
			if !ok {
				return fmt.Errorf("expected tx type txs.Staker but got %T", tx.Unsigned)
			}

			metadataBytes := delegatorIt.Value()
			metadata := &delegatorMetadata{
				txID: txID,
			}
			if scheduledStakerTx, ok := tx.Unsigned.(txs.ScheduledStaker); ok {
				// Populate [StakerStartTime] using the tx as a default in the
				// event it was added pre-durango and is not stored in the
				// database.
				metadata.StakerStartTime = uint64(scheduledStakerTx.StartTime().Unix())
			}
			err = parseDelegatorMetadata(metadataBytes, metadata)
			if err != nil {
				return err
			}

			staker, err := NewCurrentStaker(
				txID,
				stakerTx,
				time.Unix(int64(metadata.StakerStartTime), 0),
				metadata.PotentialReward,
			)
			if err != nil {
				return err
			}

			validator := s.currentStakers.getOrCreateValidator(staker.SubnetID, staker.NodeID)
			if validator.delegators == nil {
				validator.delegators = btree.NewG(defaultTreeDegree, (*Staker).Less)
			}
			validator.delegators.ReplaceOrInsert(staker)

			s.currentStakers.stakers.ReplaceOrInsert(staker)
		}
	}

	return errors.Join(
		validatorIt.Error(),
		subnetValidatorIt.Error(),
		delegatorIt.Error(),
		subnetDelegatorIt.Error(),
	)
}

func (s *state) loadPendingValidators() error {
	s.pendingStakers = newBaseStakers()

	validatorIt := s.pendingValidatorList.NewIterator()
	defer validatorIt.Release()

	subnetValidatorIt := s.pendingSubnetValidatorList.NewIterator()
	defer subnetValidatorIt.Release()

	for _, validatorIt := range []database.Iterator{validatorIt, subnetValidatorIt} {
		for validatorIt.Next() {
			txIDBytes := validatorIt.Key()
			txID, err := ids.ToID(txIDBytes)
			if err != nil {
				return err
			}
			tx, _, err := s.GetTx(txID)
			if err != nil {
				return err
			}

			stakerTx, ok := tx.Unsigned.(txs.ScheduledStaker)
			if !ok {
				return fmt.Errorf("expected tx type txs.Staker but got %T", tx.Unsigned)
			}

			staker, err := NewPendingStaker(txID, stakerTx)
			if err != nil {
				return err
			}

			validator := s.pendingStakers.getOrCreateValidator(staker.SubnetID, staker.NodeID)
			validator.validator = staker

			s.pendingStakers.stakers.ReplaceOrInsert(staker)
		}
	}

	delegatorIt := s.pendingDelegatorList.NewIterator()
	defer delegatorIt.Release()

	subnetDelegatorIt := s.pendingSubnetDelegatorList.NewIterator()
	defer subnetDelegatorIt.Release()

	for _, delegatorIt := range []database.Iterator{delegatorIt, subnetDelegatorIt} {
		for delegatorIt.Next() {
			txIDBytes := delegatorIt.Key()
			txID, err := ids.ToID(txIDBytes)
			if err != nil {
				return err
			}
			tx, _, err := s.GetTx(txID)
			if err != nil {
				return err
			}

			stakerTx, ok := tx.Unsigned.(txs.ScheduledStaker)
			if !ok {
				return fmt.Errorf("expected tx type txs.Staker but got %T", tx.Unsigned)
			}

			staker, err := NewPendingStaker(txID, stakerTx)
			if err != nil {
				return err
			}

			validator := s.pendingStakers.getOrCreateValidator(staker.SubnetID, staker.NodeID)
			if validator.delegators == nil {
				validator.delegators = btree.NewG(defaultTreeDegree, (*Staker).Less)
			}
			validator.delegators.ReplaceOrInsert(staker)

			s.pendingStakers.stakers.ReplaceOrInsert(staker)
		}
	}

	return errors.Join(
		validatorIt.Error(),
		subnetValidatorIt.Error(),
		delegatorIt.Error(),
		subnetDelegatorIt.Error(),
	)
}

// Invariant: initValidatorSets requires loadActiveSubnetOnlyValidators and
// loadCurrentValidators to have already been called.
func (s *state) initValidatorSets() error {
	// Load ACP77 validators
	for validationID, sov := range s.activeSOVLookup {
		pk := bls.PublicKeyFromValidUncompressedBytes(sov.PublicKey)
		if err := s.validators.AddStaker(sov.SubnetID, sov.NodeID, pk, validationID, sov.Weight); err != nil {
			return err
		}
	}

	// Load inactive weights
	it := s.weightsDB.NewIterator()
	defer it.Release()

	for it.Next() {
		subnetID, err := ids.ToID(it.Key())
		if err != nil {
			return err
		}

		totalWeight, err := database.ParseUInt64(it.Value())
		if err != nil {
			return err
		}

		activeWeight, err := s.validators.TotalWeight(subnetID)
		if err != nil {
			return err
		}

		inactiveWeight, err := safemath.Sub(totalWeight, activeWeight)
		if err != nil {
			// This should never happen, as the total weight should always be at
			// least the sum of the active weights.
			return err
		}
		if inactiveWeight == 0 {
			continue
		}

		if err := s.validators.AddStaker(subnetID, ids.EmptyNodeID, nil, ids.Empty, inactiveWeight); err != nil {
			return err
		}
	}

	// Load primary network and non-ACP77 validators
	primaryNetworkValidators := s.currentStakers.validators[constants.PrimaryNetworkID]
	for subnetID, subnetValidators := range s.currentStakers.validators {
		if s.validators.Count(subnetID) != 0 {
			// Enforce the invariant that the validator set is empty here.
			return fmt.Errorf("%w: %s", errValidatorSetAlreadyPopulated, subnetID)
		}

		for nodeID, subnetValidator := range subnetValidators {
			// The subnet validator's Public Key is inherited from the
			// corresponding primary network validator.
			primaryValidator, ok := primaryNetworkValidators[nodeID]
			if !ok {
				return fmt.Errorf("%w: %s", errMissingPrimaryNetworkValidator, nodeID)
			}

			var (
				primaryStaker = primaryValidator.validator
				subnetStaker  = subnetValidator.validator
			)
			if err := s.validators.AddStaker(subnetID, nodeID, primaryStaker.PublicKey, subnetStaker.TxID, subnetStaker.Weight); err != nil {
				return err
			}

			delegatorIterator := iterator.FromTree(subnetValidator.delegators)
			for delegatorIterator.Next() {
				delegatorStaker := delegatorIterator.Value()
				if err := s.validators.AddWeight(subnetID, nodeID, delegatorStaker.Weight); err != nil {
					delegatorIterator.Release()
					return err
				}
			}
			delegatorIterator.Release()
		}
	}

	s.metrics.SetLocalStake(s.validators.GetWeight(constants.PrimaryNetworkID, s.ctx.NodeID))
	totalWeight, err := s.validators.TotalWeight(constants.PrimaryNetworkID)
	if err != nil {
		return fmt.Errorf("failed to get total weight of primary network validators: %w", err)
	}
	s.metrics.SetTotalStake(totalWeight)
	return nil
}

func (s *state) write(updateValidators bool, height uint64) error {
	codecVersion := CodecVersion1
	if !s.upgrades.IsDurangoActivated(s.GetTimestamp()) {
		codecVersion = CodecVersion0
	}

	return errors.Join(
		s.writeBlocks(),
		s.writeExpiry(),
<<<<<<< HEAD
		s.writeSubnetOnlyValidators(updateValidators, height),
		s.writeCurrentStakers(updateValidators, height, codecVersion),
=======
		s.updateValidatorManager(updateValidators),
		s.writeValidatorDiffs(height),
		s.writeCurrentStakers(codecVersion),
>>>>>>> 99f3c979
		s.writePendingStakers(),
		s.WriteValidatorMetadata(s.currentValidatorList, s.currentSubnetValidatorList, codecVersion), // Must be called after writeCurrentStakers
		s.writeSubnetOnlyValidators(),
		s.writeTXs(),
		s.writeRewardUTXOs(),
		s.writeUTXOs(),
		s.writeSubnets(),
		s.writeSubnetOwners(),
		s.writeSubnetConversions(),
		s.writeTransformedSubnets(),
		s.writeSubnetSupplies(),
		s.writeChains(),
		s.writeMetadata(),
	)
}

func (s *state) Close() error {
	return errors.Join(
		s.expiryDB.Close(),
		s.weightsDB.Close(),
		s.subnetIDNodeIDDB.Close(),
		s.activeDB.Close(),
		s.inactiveDB.Close(),
		s.subnetOnlyValidatorsDB.Close(),
		s.pendingSubnetValidatorBaseDB.Close(),
		s.pendingSubnetDelegatorBaseDB.Close(),
		s.pendingDelegatorBaseDB.Close(),
		s.pendingValidatorBaseDB.Close(),
		s.pendingValidatorsDB.Close(),
		s.currentSubnetValidatorBaseDB.Close(),
		s.currentSubnetDelegatorBaseDB.Close(),
		s.currentDelegatorBaseDB.Close(),
		s.currentValidatorBaseDB.Close(),
		s.currentValidatorsDB.Close(),
		s.validatorsDB.Close(),
		s.txDB.Close(),
		s.rewardUTXODB.Close(),
		s.utxoDB.Close(),
		s.subnetBaseDB.Close(),
		s.subnetConversionDB.Close(),
		s.transformedSubnetDB.Close(),
		s.supplyDB.Close(),
		s.chainDB.Close(),
		s.singletonDB.Close(),
		s.blockDB.Close(),
		s.blockIDDB.Close(),
	)
}

func (s *state) sync(genesis []byte) error {
	wasInitialized, err := isInitialized(s.singletonDB)
	if err != nil {
		return fmt.Errorf(
			"failed to check if the database is initialized: %w",
			err,
		)
	}

	// If the database wasn't previously initialized, create the platform chain
	// anew using the provided genesis state.
	if !wasInitialized {
		if err := s.init(genesis); err != nil {
			return fmt.Errorf(
				"failed to initialize the database: %w",
				err,
			)
		}
	}

	if err := s.load(); err != nil {
		return fmt.Errorf(
			"failed to load the database state: %w",
			err,
		)
	}
	return nil
}

func (s *state) init(genesisBytes []byte) error {
	// Create the genesis block and save it as being accepted (We don't do
	// genesisBlock.Accept() because then it'd look for genesisBlock's
	// non-existent parent)
	genesisID := hashing.ComputeHash256Array(genesisBytes)
	genesisBlock, err := block.NewApricotCommitBlock(genesisID, 0 /*height*/)
	if err != nil {
		return err
	}

	genesis, err := genesis.Parse(genesisBytes)
	if err != nil {
		return err
	}
	if err := s.syncGenesis(genesisBlock, genesis); err != nil {
		return err
	}

	if err := markInitialized(s.singletonDB); err != nil {
		return err
	}

	return s.Commit()
}

func (s *state) AddStatelessBlock(block block.Block) {
	blkID := block.ID()
	s.addedBlockIDs[block.Height()] = blkID
	s.addedBlocks[blkID] = block
}

func (s *state) SetHeight(height uint64) {
	if s.indexedHeights == nil {
		// If indexedHeights hasn't been created yet, then we are newly tracking
		// the range. This means we should initialize the LowerBound to the
		// current height.
		s.indexedHeights = &heightRange{
			LowerBound: height,
		}
	}

	s.indexedHeights.UpperBound = height
	s.currentHeight = height
}

func (s *state) Commit() error {
	defer s.Abort()
	batch, err := s.CommitBatch()
	if err != nil {
		return err
	}
	return batch.Write()
}

func (s *state) Abort() {
	s.baseDB.Abort()
}

func (s *state) Checksum() ids.ID {
	return s.utxoState.Checksum()
}

func (s *state) CommitBatch() (database.Batch, error) {
	// updateValidators is set to true here so that the validator manager is
	// kept up to date with the last accepted state.
	if err := s.write(true /*=updateValidators*/, s.currentHeight); err != nil {
		return nil, err
	}
	return s.baseDB.CommitBatch()
}

func (s *state) writeBlocks() error {
	for blkID, blk := range s.addedBlocks {
		blkID := blkID
		blkBytes := blk.Bytes()
		blkHeight := blk.Height()
		heightKey := database.PackUInt64(blkHeight)

		delete(s.addedBlockIDs, blkHeight)
		s.blockIDCache.Put(blkHeight, blkID)
		if err := database.PutID(s.blockIDDB, heightKey, blkID); err != nil {
			return fmt.Errorf("failed to add blockID: %w", err)
		}

		delete(s.addedBlocks, blkID)
		// Note: Evict is used rather than Put here because blk may end up
		// referencing additional data (because of shared byte slices) that
		// would not be properly accounted for in the cache sizing.
		s.blockCache.Evict(blkID)
		if err := s.blockDB.Put(blkID[:], blkBytes); err != nil {
			return fmt.Errorf("failed to write block %s: %w", blkID, err)
		}
	}
	return nil
}

func (s *state) GetStatelessBlock(blockID ids.ID) (block.Block, error) {
	if blk, exists := s.addedBlocks[blockID]; exists {
		return blk, nil
	}
	if blk, cached := s.blockCache.Get(blockID); cached {
		if blk == nil {
			return nil, database.ErrNotFound
		}

		return blk, nil
	}

	blkBytes, err := s.blockDB.Get(blockID[:])
	if err == database.ErrNotFound {
		s.blockCache.Put(blockID, nil)
		return nil, database.ErrNotFound
	}
	if err != nil {
		return nil, err
	}

	blk, _, err := parseStoredBlock(blkBytes)
	if err != nil {
		return nil, err
	}

	s.blockCache.Put(blockID, blk)
	return blk, nil
}

func (s *state) GetBlockIDAtHeight(height uint64) (ids.ID, error) {
	if blkID, exists := s.addedBlockIDs[height]; exists {
		return blkID, nil
	}
	if blkID, cached := s.blockIDCache.Get(height); cached {
		if blkID == ids.Empty {
			return ids.Empty, database.ErrNotFound
		}

		return blkID, nil
	}

	heightKey := database.PackUInt64(height)

	blkID, err := database.GetID(s.blockIDDB, heightKey)
	if err == database.ErrNotFound {
		s.blockIDCache.Put(height, ids.Empty)
		return ids.Empty, database.ErrNotFound
	}
	if err != nil {
		return ids.Empty, err
	}

	s.blockIDCache.Put(height, blkID)
	return blkID, nil
}

func (s *state) writeExpiry() error {
	for entry, isAdded := range s.expiryDiff.modified {
		var (
			key = entry.Marshal()
			err error
		)
		if isAdded {
			s.expiry.ReplaceOrInsert(entry)
			err = s.expiryDB.Put(key, nil)
		} else {
			s.expiry.Delete(entry)
			err = s.expiryDB.Delete(key)
		}
		if err != nil {
			return err
		}
	}

	s.expiryDiff = newExpiryDiff()
	return nil
}

// getInheritedPublicKey returns the primary network validator's public key.
//
// Note: This function may return a nil public key and no error if the primary
// network validator does not have a public key.
func (s *state) getInheritedPublicKey(nodeID ids.NodeID) (*bls.PublicKey, error) {
	if vdr, ok := s.currentStakers.validators[constants.PrimaryNetworkID][nodeID]; ok && vdr.validator != nil {
		// The primary network validator is present.
		return vdr.validator.PublicKey, nil
	}
	if vdr, ok := s.currentStakers.validatorDiffs[constants.PrimaryNetworkID][nodeID]; ok && vdr.validator != nil {
		// The primary network validator is being modified.
		return vdr.validator.PublicKey, nil
	}
	return nil, fmt.Errorf("%w: %s", errMissingPrimaryNetworkValidator, nodeID)
}

// updateValidatorManager updates the validator manager with the pending
// validator set changes.
//
// This function must be called prior to writeCurrentStakers and
// writeSubnetOnlyValidators.
func (s *state) updateValidatorManager(updateValidators bool) error {
	if !updateValidators {
		return nil
	}

	for subnetID, validatorDiffs := range s.currentStakers.validatorDiffs {
		// Record the change in weight and/or public key for each validator.
		for nodeID, diff := range validatorDiffs {
			weightDiff, err := diff.WeightDiff()
			if err != nil {
				return err
			}

			if weightDiff.Amount == 0 {
				continue // No weight change; go to the next validator.
			}

			if weightDiff.Decrease {
				if err := s.validators.RemoveWeight(subnetID, nodeID, weightDiff.Amount); err != nil {
					return fmt.Errorf("failed to reduce validator weight: %w", err)
				}
				continue
			}

			if diff.validatorStatus != added {
				if err := s.validators.AddWeight(subnetID, nodeID, weightDiff.Amount); err != nil {
					return fmt.Errorf("failed to increase validator weight: %w", err)
				}
				continue
			}

			pk, err := s.getInheritedPublicKey(nodeID)
			if err != nil {
				// This should never happen as there should always be a primary
				// network validator corresponding to a subnet validator.
				return err
			}

			err = s.validators.AddStaker(
				subnetID,
				nodeID,
				pk,
				diff.validator.TxID,
				weightDiff.Amount,
			)
			if err != nil {
				return fmt.Errorf("failed to add validator: %w", err)
			}
		}
	}

	// Perform SoV deletions:
	var (
		sovChanges        = s.sovDiff.modified
		sovChangesApplied set.Set[ids.ID]
	)
	for validationID, sov := range sovChanges {
		if !sov.isDeleted() {
			// Additions and modifications are handled in the next loops.
			continue
		}

		sovChangesApplied.Add(validationID)

		priorSOV, err := s.getPersistedSubnetOnlyValidator(validationID)
		if err == database.ErrNotFound {
			// Deleting a non-existent validator is a noop. This can happen if
			// the validator was added and then immediately removed.
			continue
		}
		if err != nil {
			return err
		}

		nodeID := ids.EmptyNodeID
		if priorSOV.isActive() {
			nodeID = priorSOV.NodeID
		}
		if err := s.validators.RemoveWeight(priorSOV.SubnetID, nodeID, priorSOV.Weight); err != nil {
			return fmt.Errorf("failed to delete SoV validator: %w", err)
		}
	}

	// Perform modifications:
	for validationID, sov := range sovChanges {
		if sovChangesApplied.Contains(validationID) {
			continue
		}

		priorSOV, err := s.getPersistedSubnetOnlyValidator(validationID)
		if err == database.ErrNotFound {
			// New additions are handled in the next loop.
			continue
		}
		if err != nil {
			return err
		}

		sovChangesApplied.Add(validationID)

		switch {
		case priorSOV.isInactive() && sov.isActive():
			// This validator is being activated.
			pk := bls.PublicKeyFromValidUncompressedBytes(sov.PublicKey)
			err = errors.Join(
				s.validators.RemoveWeight(sov.SubnetID, ids.EmptyNodeID, priorSOV.Weight),
				s.validators.AddStaker(sov.SubnetID, sov.NodeID, pk, validationID, sov.Weight),
			)
		case priorSOV.isActive() && sov.isInactive():
			// This validator is being deactivated.
			inactiveWeight := s.validators.GetWeight(sov.SubnetID, ids.EmptyNodeID)
			if inactiveWeight == 0 {
				err = s.validators.AddStaker(sov.SubnetID, ids.EmptyNodeID, nil, ids.Empty, sov.Weight)
			} else {
				err = s.validators.AddWeight(sov.SubnetID, ids.EmptyNodeID, sov.Weight)
			}
			err = errors.Join(
				err,
				s.validators.RemoveWeight(sov.SubnetID, sov.NodeID, priorSOV.Weight),
			)
		default:
			// This validator's active status isn't changing.
			nodeID := ids.EmptyNodeID
			if sov.isActive() {
				nodeID = sov.NodeID
			}
			if priorSOV.Weight < sov.Weight {
				err = s.validators.AddWeight(sov.SubnetID, nodeID, sov.Weight-priorSOV.Weight)
			} else if priorSOV.Weight > sov.Weight {
				err = s.validators.RemoveWeight(sov.SubnetID, nodeID, priorSOV.Weight-sov.Weight)
			}
		}
		if err != nil {
			return err
		}
	}

	// Perform additions:
	for validationID, sov := range sovChanges {
		if sovChangesApplied.Contains(validationID) {
			continue
		}

		if sov.isActive() {
			pk := bls.PublicKeyFromValidUncompressedBytes(sov.PublicKey)
			if err := s.validators.AddStaker(sov.SubnetID, sov.NodeID, pk, validationID, sov.Weight); err != nil {
				return fmt.Errorf("failed to add SoV validator: %w", err)
			}
			continue
		}

		// This validator is inactive
		var (
			inactiveWeight = s.validators.GetWeight(sov.SubnetID, ids.EmptyNodeID)
			err            error
		)
		if inactiveWeight == 0 {
			err = s.validators.AddStaker(sov.SubnetID, ids.EmptyNodeID, nil, ids.Empty, sov.Weight)
		} else {
			err = s.validators.AddWeight(sov.SubnetID, ids.EmptyNodeID, sov.Weight)
		}
		if err != nil {
			return err
		}
	}

	// Update the stake metrics
	totalWeight, err := s.validators.TotalWeight(constants.PrimaryNetworkID)
	if err != nil {
		return fmt.Errorf("failed to get total weight of primary network: %w", err)
	}

	s.metrics.SetLocalStake(s.validators.GetWeight(constants.PrimaryNetworkID, s.ctx.NodeID))
	s.metrics.SetTotalStake(totalWeight)
	return nil
}

// writeValidatorDiffs writes the validator set diff contained by the pending
// validator set changes to disk.
//
// This function must be called prior to writeCurrentStakers and
// writeSubnetOnlyValidators.
func (s *state) writeValidatorDiffs(height uint64) error {
	type validatorChanges struct {
		weightDiff    ValidatorWeightDiff
		prevPublicKey []byte
		newPublicKey  []byte
	}
	changes := make(map[subnetIDNodeID]*validatorChanges, len(s.sovDiff.modified))

	// Calculate the changes to the pre-ACP-77 validator set
	for subnetID, subnetDiffs := range s.currentStakers.validatorDiffs {
		for nodeID, diff := range subnetDiffs {
			weightDiff, err := diff.WeightDiff()
			if err != nil {
				return err
			}

			pk, err := s.getInheritedPublicKey(nodeID)
			if err != nil {
				// This should never happen as there should always be a primary
				// network validator corresponding to a subnet validator.
				return err
			}

			change := &validatorChanges{
				weightDiff: weightDiff,
			}
			if pk != nil {
				switch diff.validatorStatus {
				case added:
					change.newPublicKey = bls.PublicKeyToUncompressedBytes(pk)
				case deleted:
					change.prevPublicKey = bls.PublicKeyToUncompressedBytes(pk)
				}
			}

			subnetIDNodeID := subnetIDNodeID{
				subnetID: subnetID,
				nodeID:   nodeID,
			}
			changes[subnetIDNodeID] = change
		}
	}

	// Perform SoV deletions:
	for validationID := range s.sovDiff.modified {
		priorSOV, err := s.getPersistedSubnetOnlyValidator(validationID)
		if err == database.ErrNotFound {
			continue
		}
		if err != nil {
			return err
		}

		var (
			diff           *validatorChanges
			subnetIDNodeID = subnetIDNodeID{
				subnetID: priorSOV.SubnetID,
			}
		)
		if priorSOV.isActive() {
			subnetIDNodeID.nodeID = priorSOV.NodeID
			diff = getOrDefault(changes, subnetIDNodeID)
			diff.prevPublicKey = priorSOV.PublicKey
		} else {
			subnetIDNodeID.nodeID = ids.EmptyNodeID
			diff = getOrDefault(changes, subnetIDNodeID)
		}

		if err := diff.weightDiff.Add(true, priorSOV.Weight); err != nil {
			return err
		}
	}

	// Perform SoV additions:
	for _, sov := range s.sovDiff.modified {
		// If the validator is being removed, we shouldn't work to re-add it.
		if sov.isDeleted() {
			continue
		}

		var (
			diff           *validatorChanges
			subnetIDNodeID = subnetIDNodeID{
				subnetID: sov.SubnetID,
			}
		)
		if sov.isActive() {
			subnetIDNodeID.nodeID = sov.NodeID
			diff = getOrDefault(changes, subnetIDNodeID)
			diff.newPublicKey = sov.PublicKey
		} else {
			subnetIDNodeID.nodeID = ids.EmptyNodeID
			diff = getOrDefault(changes, subnetIDNodeID)
		}

		if err := diff.weightDiff.Add(false, sov.Weight); err != nil {
			return err
		}
	}

	// Write the changes to the database
	for subnetIDNodeID, diff := range changes {
		diffKey := marshalDiffKey(subnetIDNodeID.subnetID, height, subnetIDNodeID.nodeID)
		if diff.weightDiff.Amount != 0 {
			err := s.validatorWeightDiffsDB.Put(
				diffKey,
				marshalWeightDiff(&diff.weightDiff),
			)
			if err != nil {
				return err
			}
		}
		if !bytes.Equal(diff.prevPublicKey, diff.newPublicKey) {
			err := s.validatorPublicKeyDiffsDB.Put(
				diffKey,
				diff.prevPublicKey,
			)
			if err != nil {
				return err
			}
		}
	}
	return nil
}

func getOrDefault[K comparable, V any](m map[K]*V, k K) *V {
	if v, ok := m[k]; ok {
		return v
	}

	v := new(V)
	m[k] = v
	return v
}

func (s *state) writeCurrentStakers(codecVersion uint16) error {
	for subnetID, validatorDiffs := range s.currentStakers.validatorDiffs {
		// Select db to write to
		validatorDB := s.currentSubnetValidatorList
		delegatorDB := s.currentSubnetDelegatorList
		if subnetID == constants.PrimaryNetworkID {
			validatorDB = s.currentValidatorList
			delegatorDB = s.currentDelegatorList
		}

		// Record the change in weight and/or public key for each validator.
		for nodeID, validatorDiff := range validatorDiffs {
			switch validatorDiff.validatorStatus {
			case added:
				staker := validatorDiff.validator

				// The validator is being added.
				//
				// Invariant: It's impossible for a delegator to have been rewarded
				// in the same block that the validator was added.
				startTime := uint64(staker.StartTime.Unix())
				metadata := &validatorMetadata{
					txID:        staker.TxID,
					lastUpdated: staker.StartTime,

					UpDuration:               0,
					LastUpdated:              startTime,
					StakerStartTime:          startTime,
					PotentialReward:          staker.PotentialReward,
					PotentialDelegateeReward: 0,
				}

				metadataBytes, err := MetadataCodec.Marshal(codecVersion, metadata)
				if err != nil {
					return fmt.Errorf("failed to serialize current validator: %w", err)
				}

				if err = validatorDB.Put(staker.TxID[:], metadataBytes); err != nil {
					return fmt.Errorf("failed to write current validator to list: %w", err)
				}

				s.validatorState.LoadValidatorMetadata(nodeID, subnetID, metadata)
			case deleted:
				if err := validatorDB.Delete(validatorDiff.validator.TxID[:]); err != nil {
					return fmt.Errorf("failed to delete current staker: %w", err)
				}

				s.validatorState.DeleteValidatorMetadata(nodeID, subnetID)
			}

			err := writeCurrentDelegatorDiff(
				delegatorDB,
				validatorDiff,
				codecVersion,
			)
			if err != nil {
				return err
			}
		}
	}
	maps.Clear(s.currentStakers.validatorDiffs)
	return nil
}

func writeCurrentDelegatorDiff(
	currentDelegatorList linkeddb.LinkedDB,
	validatorDiff *diffValidator,
	codecVersion uint16,
) error {
	addedDelegatorIterator := iterator.FromTree(validatorDiff.addedDelegators)
	defer addedDelegatorIterator.Release()

	for addedDelegatorIterator.Next() {
		staker := addedDelegatorIterator.Value()

		metadata := &delegatorMetadata{
			txID:            staker.TxID,
			PotentialReward: staker.PotentialReward,
			StakerStartTime: uint64(staker.StartTime.Unix()),
		}
		if err := writeDelegatorMetadata(currentDelegatorList, metadata, codecVersion); err != nil {
			return fmt.Errorf("failed to write current delegator to list: %w", err)
		}
	}

	for _, staker := range validatorDiff.deletedDelegators {
		if err := currentDelegatorList.Delete(staker.TxID[:]); err != nil {
			return fmt.Errorf("failed to delete current staker: %w", err)
		}
	}
	return nil
}

func (s *state) writePendingStakers() error {
	for subnetID, subnetValidatorDiffs := range s.pendingStakers.validatorDiffs {
		delete(s.pendingStakers.validatorDiffs, subnetID)

		validatorDB := s.pendingSubnetValidatorList
		delegatorDB := s.pendingSubnetDelegatorList
		if subnetID == constants.PrimaryNetworkID {
			validatorDB = s.pendingValidatorList
			delegatorDB = s.pendingDelegatorList
		}

		for _, validatorDiff := range subnetValidatorDiffs {
			err := writePendingDiff(
				validatorDB,
				delegatorDB,
				validatorDiff,
			)
			if err != nil {
				return err
			}
		}
	}
	return nil
}

func writePendingDiff(
	pendingValidatorList linkeddb.LinkedDB,
	pendingDelegatorList linkeddb.LinkedDB,
	validatorDiff *diffValidator,
) error {
	switch validatorDiff.validatorStatus {
	case added:
		err := pendingValidatorList.Put(validatorDiff.validator.TxID[:], nil)
		if err != nil {
			return fmt.Errorf("failed to add pending validator: %w", err)
		}
	case deleted:
		err := pendingValidatorList.Delete(validatorDiff.validator.TxID[:])
		if err != nil {
			return fmt.Errorf("failed to delete pending validator: %w", err)
		}
	}

	addedDelegatorIterator := iterator.FromTree(validatorDiff.addedDelegators)
	defer addedDelegatorIterator.Release()
	for addedDelegatorIterator.Next() {
		staker := addedDelegatorIterator.Value()

		if err := pendingDelegatorList.Put(staker.TxID[:], nil); err != nil {
			return fmt.Errorf("failed to write pending delegator to list: %w", err)
		}
	}

	for _, staker := range validatorDiff.deletedDelegators {
		if err := pendingDelegatorList.Delete(staker.TxID[:]); err != nil {
			return fmt.Errorf("failed to delete pending delegator: %w", err)
		}
	}
	return nil
}

func (s *state) writeSubnetOnlyValidators() error {
	// Write modified weights:
	for subnetID, weight := range s.sovDiff.modifiedTotalWeight {
		if err := database.PutUInt64(s.weightsDB, subnetID[:], weight); err != nil {
			return err
		}
	}
	maps.Clear(s.sovDiff.modifiedTotalWeight)

	sovChanges := s.sovDiff.modified
	// Perform deletions:
	for validationID, sov := range sovChanges {
		if !sov.isDeleted() {
			// Additions and modifications are handled in the next loops.
			continue
		}

		// The next loops shouldn't consider this change.
		delete(sovChanges, validationID)

		subnetIDNodeID := subnetIDNodeID{
			subnetID: sov.SubnetID,
			nodeID:   sov.NodeID,
		}
		subnetIDNodeIDKey := subnetIDNodeID.Marshal()
		err := s.subnetIDNodeIDDB.Delete(subnetIDNodeIDKey)
		if err != nil {
			return err
		}

		priorSOV, wasActive := s.activeSOVLookup[validationID]
		if wasActive {
			delete(s.activeSOVLookup, validationID)
			s.activeSOVs.Delete(priorSOV)
			err = deleteSubnetOnlyValidator(s.activeDB, validationID)
		} else {
			// It is technically possible for the validator not to exist on disk
			// here, but that's fine as deleting an entry that doesn't exist is
			// a noop.
			err = deleteSubnetOnlyValidator(s.inactiveDB, validationID)
		}
		if err != nil {
			return err
		}
	}

	// Perform modifications and additions:
	for validationID, sov := range sovChanges {
		priorSOV, err := s.getPersistedSubnetOnlyValidator(validationID)
		switch err {
		case nil:
			// This is modifying an existing validator
			if priorSOV.isActive() {
				delete(s.activeSOVLookup, validationID)
				s.activeSOVs.Delete(priorSOV)
				err = deleteSubnetOnlyValidator(s.activeDB, validationID)
			} else {
				err = deleteSubnetOnlyValidator(s.inactiveDB, validationID)
			}
		case database.ErrNotFound:
			// This is a new validator
			subnetIDNodeID := subnetIDNodeID{
				subnetID: sov.SubnetID,
				nodeID:   sov.NodeID,
			}
			subnetIDNodeIDKey := subnetIDNodeID.Marshal()
			err = s.subnetIDNodeIDDB.Put(subnetIDNodeIDKey, validationID[:])
		}
		if err != nil {
			return err
		}

		if sov.isActive() {
			s.activeSOVLookup[validationID] = sov
			s.activeSOVs.ReplaceOrInsert(sov)
			err = putSubnetOnlyValidator(s.activeDB, sov)
		} else {
			err = putSubnetOnlyValidator(s.inactiveDB, sov)
		}
		if err != nil {
			return err
		}
	}

	s.sovDiff = newSubnetOnlyValidatorsDiff()
	return nil
}

func (s *state) writeTXs() error {
	for txID, txStatus := range s.addedTxs {
		txID := txID

		stx := txBytesAndStatus{
			Tx:     txStatus.tx.Bytes(),
			Status: txStatus.status,
		}

		// Note that we're serializing a [txBytesAndStatus] here, not a
		// *txs.Tx, so we don't use [txs.Codec].
		txBytes, err := txs.GenesisCodec.Marshal(txs.CodecVersion, &stx)
		if err != nil {
			return fmt.Errorf("failed to serialize tx: %w", err)
		}

		delete(s.addedTxs, txID)
		// Note: Evict is used rather than Put here because stx may end up
		// referencing additional data (because of shared byte slices) that
		// would not be properly accounted for in the cache sizing.
		s.txCache.Evict(txID)
		if err := s.txDB.Put(txID[:], txBytes); err != nil {
			return fmt.Errorf("failed to add tx: %w", err)
		}
	}
	return nil
}

func (s *state) writeRewardUTXOs() error {
	for txID, utxos := range s.addedRewardUTXOs {
		delete(s.addedRewardUTXOs, txID)
		s.rewardUTXOsCache.Put(txID, utxos)
		rawTxDB := prefixdb.New(txID[:], s.rewardUTXODB)
		txDB := linkeddb.NewDefault(rawTxDB)

		for _, utxo := range utxos {
			utxoBytes, err := txs.GenesisCodec.Marshal(txs.CodecVersion, utxo)
			if err != nil {
				return fmt.Errorf("failed to serialize reward UTXO: %w", err)
			}
			utxoID := utxo.InputID()
			if err := txDB.Put(utxoID[:], utxoBytes); err != nil {
				return fmt.Errorf("failed to add reward UTXO: %w", err)
			}
		}
	}
	return nil
}

func (s *state) writeUTXOs() error {
	for utxoID, utxo := range s.modifiedUTXOs {
		delete(s.modifiedUTXOs, utxoID)

		if utxo == nil {
			if err := s.utxoState.DeleteUTXO(utxoID); err != nil {
				return fmt.Errorf("failed to delete UTXO: %w", err)
			}
			continue
		}
		if err := s.utxoState.PutUTXO(utxo); err != nil {
			return fmt.Errorf("failed to add UTXO: %w", err)
		}
	}
	return nil
}

func (s *state) writeSubnets() error {
	for _, subnetID := range s.addedSubnetIDs {
		if err := s.subnetDB.Put(subnetID[:], nil); err != nil {
			return fmt.Errorf("failed to write subnet: %w", err)
		}
	}
	s.addedSubnetIDs = nil
	return nil
}

func (s *state) writeSubnetOwners() error {
	for subnetID, owner := range s.subnetOwners {
		subnetID := subnetID
		owner := owner
		delete(s.subnetOwners, subnetID)

		ownerBytes, err := block.GenesisCodec.Marshal(block.CodecVersion, &owner)
		if err != nil {
			return fmt.Errorf("failed to marshal subnet owner: %w", err)
		}

		s.subnetOwnerCache.Put(subnetID, fxOwnerAndSize{
			owner: owner,
			size:  len(ownerBytes),
		})

		if err := s.subnetOwnerDB.Put(subnetID[:], ownerBytes); err != nil {
			return fmt.Errorf("failed to write subnet owner: %w", err)
		}
	}
	return nil
}

func (s *state) writeSubnetConversions() error {
	for subnetID, c := range s.subnetConversions {
		delete(s.subnetConversions, subnetID)

		bytes, err := block.GenesisCodec.Marshal(block.CodecVersion, &c)
		if err != nil {
			return fmt.Errorf("failed to marshal subnet conversion: %w", err)
		}

		s.subnetConversionCache.Put(subnetID, c)

		if err := s.subnetConversionDB.Put(subnetID[:], bytes); err != nil {
			return fmt.Errorf("failed to write subnet conversion: %w", err)
		}
	}
	return nil
}

func (s *state) writeTransformedSubnets() error {
	for subnetID, tx := range s.transformedSubnets {
		txID := tx.ID()

		delete(s.transformedSubnets, subnetID)
		// Note: Evict is used rather than Put here because tx may end up
		// referencing additional data (because of shared byte slices) that
		// would not be properly accounted for in the cache sizing.
		s.transformedSubnetCache.Evict(subnetID)
		if err := database.PutID(s.transformedSubnetDB, subnetID[:], txID); err != nil {
			return fmt.Errorf("failed to write transformed subnet: %w", err)
		}
	}
	return nil
}

func (s *state) writeSubnetSupplies() error {
	for subnetID, supply := range s.modifiedSupplies {
		supply := supply
		delete(s.modifiedSupplies, subnetID)
		s.supplyCache.Put(subnetID, &supply)
		if err := database.PutUInt64(s.supplyDB, subnetID[:], supply); err != nil {
			return fmt.Errorf("failed to write subnet supply: %w", err)
		}
	}
	return nil
}

func (s *state) writeChains() error {
	for subnetID, chains := range s.addedChains {
		for _, chain := range chains {
			chainDB := s.getChainDB(subnetID)

			chainID := chain.ID()
			if err := chainDB.Put(chainID[:], nil); err != nil {
				return fmt.Errorf("failed to write chain: %w", err)
			}
		}
		delete(s.addedChains, subnetID)
	}
	return nil
}

func (s *state) writeMetadata() error {
	if !s.persistedTimestamp.Equal(s.timestamp) {
		if err := database.PutTimestamp(s.singletonDB, TimestampKey, s.timestamp); err != nil {
			return fmt.Errorf("failed to write timestamp: %w", err)
		}
		s.persistedTimestamp = s.timestamp
	}
	if s.feeState != s.persistedFeeState {
		if err := putFeeState(s.singletonDB, s.feeState); err != nil {
			return fmt.Errorf("failed to write fee state: %w", err)
		}
		s.persistedFeeState = s.feeState
	}
	if s.sovExcess != s.persistedSOVExcess {
		if err := database.PutUInt64(s.singletonDB, SoVExcessKey, uint64(s.sovExcess)); err != nil {
			return fmt.Errorf("failed to write sov excess: %w", err)
		}
		s.persistedSOVExcess = s.sovExcess
	}
	if s.accruedFees != s.persistedAccruedFees {
		if err := database.PutUInt64(s.singletonDB, AccruedFeesKey, s.accruedFees); err != nil {
			return fmt.Errorf("failed to write accrued fees: %w", err)
		}
		s.persistedAccruedFees = s.accruedFees
	}
	if s.persistedCurrentSupply != s.currentSupply {
		if err := database.PutUInt64(s.singletonDB, CurrentSupplyKey, s.currentSupply); err != nil {
			return fmt.Errorf("failed to write current supply: %w", err)
		}
		s.persistedCurrentSupply = s.currentSupply
	}
	if s.persistedLastAccepted != s.lastAccepted {
		if err := database.PutID(s.singletonDB, LastAcceptedKey, s.lastAccepted); err != nil {
			return fmt.Errorf("failed to write last accepted: %w", err)
		}
		s.persistedLastAccepted = s.lastAccepted
	}
	if s.indexedHeights != nil {
		indexedHeightsBytes, err := block.GenesisCodec.Marshal(block.CodecVersion, s.indexedHeights)
		if err != nil {
			return err
		}
		if err := s.singletonDB.Put(HeightsIndexedKey, indexedHeightsBytes); err != nil {
			return fmt.Errorf("failed to write indexed range: %w", err)
		}
	}
	return nil
}

// Returns the block and whether it is a [stateBlk].
// Invariant: blkBytes is safe to parse with blocks.GenesisCodec
//
// TODO: Remove after v1.12.x is activated
func parseStoredBlock(blkBytes []byte) (block.Block, bool, error) {
	// Attempt to parse as blocks.Block
	blk, err := block.Parse(block.GenesisCodec, blkBytes)
	if err == nil {
		return blk, false, nil
	}

	// Fallback to [stateBlk]
	blkState := stateBlk{}
	if _, err := block.GenesisCodec.Unmarshal(blkBytes, &blkState); err != nil {
		return nil, false, err
	}

	blk, err = block.Parse(block.GenesisCodec, blkState.Bytes)
	return blk, true, err
}

func (s *state) ReindexBlocks(lock sync.Locker, log logging.Logger) error {
	has, err := s.singletonDB.Has(BlocksReindexedKey)
	if err != nil {
		return err
	}
	if has {
		log.Info("blocks already reindexed")
		return nil
	}

	// It is possible that new blocks are added after grabbing this iterator.
	// New blocks are guaranteed to be persisted in the new format, so we don't
	// need to check them.
	blockIterator := s.blockDB.NewIterator()
	// Releasing is done using a closure to ensure that updating blockIterator
	// will result in having the most recent iterator released when executing
	// the deferred function.
	defer func() {
		blockIterator.Release()
	}()

	log.Info("starting block reindexing")

	var (
		startTime         = time.Now()
		lastCommit        = startTime
		nextUpdate        = startTime.Add(indexLogFrequency)
		numIndicesChecked = 0
		numIndicesUpdated = 0
	)

	for blockIterator.Next() {
		valueBytes := blockIterator.Value()
		blk, isStateBlk, err := parseStoredBlock(valueBytes)
		if err != nil {
			return fmt.Errorf("failed to parse block: %w", err)
		}

		blkID := blk.ID()

		// This block was previously stored using the legacy format, update the
		// index to remove the usage of stateBlk.
		if isStateBlk {
			blkBytes := blk.Bytes()
			if err := s.blockDB.Put(blkID[:], blkBytes); err != nil {
				return fmt.Errorf("failed to write block: %w", err)
			}

			numIndicesUpdated++
		}

		numIndicesChecked++

		now := time.Now()
		if now.After(nextUpdate) {
			nextUpdate = now.Add(indexLogFrequency)

			progress := timer.ProgressFromHash(blkID[:])
			eta := timer.EstimateETA(
				startTime,
				progress,
				math.MaxUint64,
			)

			log.Info("reindexing blocks",
				zap.Int("numIndicesUpdated", numIndicesUpdated),
				zap.Int("numIndicesChecked", numIndicesChecked),
				zap.Duration("eta", eta),
			)
		}

		if numIndicesChecked%indexIterationLimit == 0 {
			// We must hold the lock during committing to make sure we don't
			// attempt to commit to disk while a block is concurrently being
			// accepted.
			lock.Lock()
			err := errors.Join(
				s.Commit(),
				blockIterator.Error(),
			)
			lock.Unlock()
			if err != nil {
				return err
			}

			// We release the iterator here to allow the underlying database to
			// clean up deleted state.
			blockIterator.Release()

			// We take the minimum here because it's possible that the node is
			// currently bootstrapping. This would mean that grabbing the lock
			// could take an extremely long period of time; which we should not
			// delay processing for.
			indexDuration := now.Sub(lastCommit)
			sleepDuration := min(
				indexIterationSleepMultiplier*indexDuration,
				indexIterationSleepCap,
			)
			time.Sleep(sleepDuration)

			// Make sure not to include the sleep duration into the next index
			// duration.
			lastCommit = time.Now()

			blockIterator = s.blockDB.NewIteratorWithStart(blkID[:])
		}
	}

	// Ensure we fully iterated over all blocks before writing that indexing has
	// finished.
	//
	// Note: This is needed because a transient read error could cause the
	// iterator to stop early.
	if err := blockIterator.Error(); err != nil {
		return fmt.Errorf("failed to iterate over historical blocks: %w", err)
	}

	if err := s.singletonDB.Put(BlocksReindexedKey, nil); err != nil {
		return fmt.Errorf("failed to put marked blocks as reindexed: %w", err)
	}

	// We must hold the lock during committing to make sure we don't attempt to
	// commit to disk while a block is concurrently being accepted.
	lock.Lock()
	defer lock.Unlock()

	log.Info("finished block reindexing",
		zap.Int("numIndicesUpdated", numIndicesUpdated),
		zap.Int("numIndicesChecked", numIndicesChecked),
		zap.Duration("duration", time.Since(startTime)),
	)

	return s.Commit()
}

func (s *state) GetUptime(vdrID ids.NodeID) (time.Duration, time.Time, error) {
	return s.validatorState.GetUptime(vdrID, constants.PrimaryNetworkID)
}

func (s *state) SetUptime(vdrID ids.NodeID, upDuration time.Duration, lastUpdated time.Time) error {
	return s.validatorState.SetUptime(vdrID, constants.PrimaryNetworkID, upDuration, lastUpdated)
}

func markInitialized(db database.KeyValueWriter) error {
	return db.Put(InitializedKey, nil)
}

func isInitialized(db database.KeyValueReader) (bool, error) {
	return db.Has(InitializedKey)
}

func putFeeState(db database.KeyValueWriter, feeState gas.State) error {
	feeStateBytes, err := block.GenesisCodec.Marshal(block.CodecVersion, feeState)
	if err != nil {
		return err
	}
	return db.Put(FeeStateKey, feeStateBytes)
}

func getFeeState(db database.KeyValueReader) (gas.State, error) {
	feeStateBytes, err := db.Get(FeeStateKey)
	if err == database.ErrNotFound {
		return gas.State{}, nil
	}
	if err != nil {
		return gas.State{}, err
	}

	var feeState gas.State
	if _, err := block.GenesisCodec.Unmarshal(feeStateBytes, &feeState); err != nil {
		return gas.State{}, err
	}
	return feeState, nil
}<|MERGE_RESOLUTION|>--- conflicted
+++ resolved
@@ -759,7 +759,6 @@
 	s.expiryDiff.DeleteExpiry(entry)
 }
 
-<<<<<<< HEAD
 // TODO: consider changing this to GetCurrentL1ValidatorSet and returning err for non L1 subnets
 // TODO: add caching
 func (s *state) GetCurrentValidatorSet(ctx context.Context, subnetID ids.ID) (map[ids.ID]*validators.GetCurrentValidatorOutput, uint64, bool, error) {
@@ -836,7 +835,7 @@
 	if subnetID == constants.PrimaryNetworkID {
 		return false, nil
 	} else {
-		_, _, _, err := s.GetSubnetConversion(subnetID)
+		_, err := s.GetSubnetConversion(subnetID)
 		switch err {
 		case nil:
 			return true, nil
@@ -848,8 +847,6 @@
 	}
 }
 
-=======
->>>>>>> 99f3c979
 func (s *state) GetActiveSubnetOnlyValidatorsIterator() (iterator.Iterator[SubnetOnlyValidator], error) {
 	return s.sovDiff.getActiveSubnetOnlyValidatorsIterator(
 		iterator.FromTree(s.activeSOVs),
@@ -866,24 +863,12 @@
 	}
 
 	// TODO: Add caching
-<<<<<<< HEAD
-	weight, err := database.GetUInt64(s.weightsDB, subnetID[:])
-	if err == database.ErrNotFound {
-		return 0, nil
-	}
-	return weight, err
-=======
 	return database.WithDefault(database.GetUInt64, s.weightsDB, subnetID[:], 0)
->>>>>>> 99f3c979
 }
 
 func (s *state) GetSubnetOnlyValidator(validationID ids.ID) (SubnetOnlyValidator, error) {
 	if sov, modified := s.sovDiff.modified[validationID]; modified {
-<<<<<<< HEAD
-		if sov.Weight == 0 {
-=======
 		if sov.isDeleted() {
->>>>>>> 99f3c979
 			return SubnetOnlyValidator{}, database.ErrNotFound
 		}
 		return sov, nil
@@ -892,12 +877,9 @@
 	return s.getPersistedSubnetOnlyValidator(validationID)
 }
 
-<<<<<<< HEAD
-=======
 // getPersistedSubnetOnlyValidator returns the currently persisted
 // SubnetOnlyValidator with the given validationID. It is guaranteed that any
 // returned validator is either active or inactive.
->>>>>>> 99f3c979
 func (s *state) getPersistedSubnetOnlyValidator(validationID ids.ID) (SubnetOnlyValidator, error) {
 	if sov, ok := s.activeSOVLookup[validationID]; ok {
 		return sov, nil
@@ -2060,14 +2042,9 @@
 	return errors.Join(
 		s.writeBlocks(),
 		s.writeExpiry(),
-<<<<<<< HEAD
-		s.writeSubnetOnlyValidators(updateValidators, height),
-		s.writeCurrentStakers(updateValidators, height, codecVersion),
-=======
 		s.updateValidatorManager(updateValidators),
 		s.writeValidatorDiffs(height),
 		s.writeCurrentStakers(codecVersion),
->>>>>>> 99f3c979
 		s.writePendingStakers(),
 		s.WriteValidatorMetadata(s.currentValidatorList, s.currentSubnetValidatorList, codecVersion), // Must be called after writeCurrentStakers
 		s.writeSubnetOnlyValidators(),
