// Copyright (C) 2019-2023, Ava Labs, Inc. All rights reserved.
// See the file LICENSE for licensing terms.

package state

import (
	"fmt"
	"math"
	"reflect"
	"testing"

	"github.com/ava-labs/avalanchego/database"
	"github.com/ava-labs/avalanchego/ids"
	"github.com/ava-labs/avalanchego/utils/set"
	"github.com/leanovate/gopter"
	"github.com/leanovate/gopter/gen"
	"github.com/leanovate/gopter/prop"
)

// TestSimpleStakersOperations checks that State and Diff conform our stakersStorageModel.
// TestSimpleStakersOperations tests State and Diff in isolation, over simple operations.
// TestStateAndDiffComparisonToStorageModel carries a more involved verification over a production-like
// mix of State and Diffs.
func TestSimpleStakersOperations(t *testing.T) {
	storeCreators := map[string]func() (Stakers, error){
		"base state": func() (Stakers, error) {
			return buildChainState()
		},
		"diff": func() (Stakers, error) {
			baseState, err := buildChainState()
			if err != nil {
				return nil, fmt.Errorf("unexpected error while creating chain base state, err %v", err)
			}

			genesisID := baseState.GetLastAccepted()
			versions := &versionsHolder{
				baseState: baseState,
			}
			store, err := NewDiff(genesisID, versions)
			if err != nil {
				return nil, fmt.Errorf("unexpected error while creating diff, err %v", err)
			}
			return store, nil
		},
		"storage model": func() (Stakers, error) { //nolint:golint,unparam
			return newStakersStorageModel(), nil
		},
	}

	for storeType, storeCreatorF := range storeCreators {
		t.Run(storeType, func(t *testing.T) {
			properties := simpleStakerStateProperties(storeCreatorF)
			properties.TestingRun(t)
		})
	}
}

func simpleStakerStateProperties(storeCreatorF func() (Stakers, error)) *gopter.Properties {
	properties := gopter.NewProperties(nil)

	properties.Property("add, delete and query current validators", prop.ForAll(
		func(s Staker) string {
			store, err := storeCreatorF()
			if err != nil {
				return fmt.Sprintf("unexpected error while creating staker store, err %v", err)
			}

			// no staker before insertion
			_, err = store.GetCurrentValidator(s.SubnetID, s.NodeID) // check version 1
			if err != database.ErrNotFound {
				return fmt.Sprintf("unexpected error %v, got %v", database.ErrNotFound, err)
			}

			currIT, err := store.GetCurrentStakerIterator() // check version 2
			if err != nil {
				return fmt.Sprintf("unexpected failure in staker iterator creation, error %v", err)
			}
			if currIT.Next() {
				return fmt.Sprintf("expected empty iterator, got at least element %v", currIT.Value())
			}
			currIT.Release()

			// it's fine deleting unknown validator
			store.DeleteCurrentValidator(&s)
			_, err = store.GetCurrentValidator(s.SubnetID, s.NodeID) // check version 1
			if err != database.ErrNotFound {
				return fmt.Sprintf("unexpected error %v, got %v", database.ErrNotFound, err)
			}

			currIT, err = store.GetCurrentStakerIterator() // check version 2
			if err != nil {
				return fmt.Sprintf("unexpected failure in staker iterator creation, error %v", err)
			}
			if currIT.Next() {
				return fmt.Sprintf("expected empty iterator, got at least element %v", currIT.Value())
			}
			currIT.Release()

			// insert the staker and show it can be found
			store.PutCurrentValidator(&s)
			retrievedStaker, err := store.GetCurrentValidator(s.SubnetID, s.NodeID) // check version 1
			if err != nil {
				return fmt.Sprintf("expected no error, got %v", err)
			}
			if !reflect.DeepEqual(&s, retrievedStaker) {
				return fmt.Sprintf("wrong staker retrieved expected %v, got %v", &s, retrievedStaker)
			}

			currIT, err = store.GetCurrentStakerIterator() // check version 2
			if err != nil {
				return fmt.Sprintf("unexpected failure in staker iterator creation, error %v", err)
			}
			if !currIT.Next() {
				return errNonEmptyIteratorExpected.Error()
			}
			if !reflect.DeepEqual(currIT.Value(), retrievedStaker) {
				return fmt.Sprintf("wrong staker retrieved expected %v, got %v", &s, retrievedStaker)
			}
			currIT.Release()

			// delete the staker and show it won't be found anymore
			store.DeleteCurrentValidator(&s)
			_, err = store.GetCurrentValidator(s.SubnetID, s.NodeID) // check version 1
			if err != database.ErrNotFound {
				return fmt.Sprintf("unexpected error %v, got %v", database.ErrNotFound, err)
			}

			currIT, err = store.GetCurrentStakerIterator() // check version 2
			if err != nil {
				return fmt.Sprintf("unexpected failure in staker iterator creation, error %v", err)
			}
			if currIT.Next() {
				return fmt.Sprintf("expected empty iterator, got at least element %v", currIT.Value())
			}
			currIT.Release()

			return ""
		},
		stakerGenerator(anyPriority, nil, nil, math.MaxUint64),
	))

<<<<<<< HEAD
	properties.Property("update current validators", prop.ForAll(
		func(s Staker) string {
			// insert staker s first, then update StartTime/EndTime and update the staker
			store, err := storeCreatorF()
			if err != nil {
				return fmt.Sprintf("unexpected error while creating staker store, err %v", err)
			}

			store.PutCurrentValidator(&s)
			retrievedStaker, err := store.GetCurrentValidator(s.SubnetID, s.NodeID)
			if err != nil {
				return fmt.Sprintf("expected no error, got %v", err)
			}
			if !reflect.DeepEqual(&s, retrievedStaker) {
				return fmt.Sprintf("wrong staker retrieved expected %v, got %v", &s, retrievedStaker)
			}

			currIT, err := store.GetCurrentStakerIterator()
			if err != nil {
				return fmt.Sprintf("unexpected failure in staker iterator creation, error %v", err)
			}
			if !currIT.Next() {
				return errNonEmptyIteratorExpected.Error()
			}
			if !reflect.DeepEqual(currIT.Value(), retrievedStaker) {
				return fmt.Sprintf("wrong staker retrieved expected %v, got %v", &s, retrievedStaker)
			}
			currIT.Release()

			// update staker times as expected. We copy the updated staker
			// to avoid in-place modification of stakers already stored in store,
			// as it must be done in prod code.
			updatedStaker := s
			RotateStakerTimesInPlace(&updatedStaker)

			err = store.UpdateCurrentValidator(&updatedStaker)
			if err != nil {
				return fmt.Sprintf("expected no error in updating, got %v", err)
			}

			// show that queries return updated staker, not original one
			retrievedStaker, err = store.GetCurrentValidator(updatedStaker.SubnetID, updatedStaker.NodeID)
			if err != nil {
				return fmt.Sprintf("expected no error, got %v", err)
			}
			if !reflect.DeepEqual(&updatedStaker, retrievedStaker) {
				return fmt.Sprintf("wrong staker retrieved expected %v, got %v", &s, retrievedStaker)
			}

			currIT, err = store.GetCurrentStakerIterator()
			if err != nil {
				return fmt.Sprintf("unexpected failure in staker iterator creation, error %v", err)
			}
			if !currIT.Next() {
				return errNonEmptyIteratorExpected.Error()
			}
			if !reflect.DeepEqual(currIT.Value(), retrievedStaker) {
				return fmt.Sprintf("wrong staker retrieved expected %v, got %v", &s, retrievedStaker)
			}
			currIT.Release()
			return ""
		},
		stakerGenerator(currentValidator, nil, nil, math.MaxUint64),
	))

=======
>>>>>>> 9c4fa9a3
	properties.Property("add, delete and query pending validators", prop.ForAll(
		func(s Staker) string {
			store, err := storeCreatorF()
			if err != nil {
				return fmt.Sprintf("unexpected error while creating staker store, err %v", err)
			}

			// no staker before insertion
			_, err = store.GetPendingValidator(s.SubnetID, s.NodeID) // check version 1
			if err != database.ErrNotFound {
				return fmt.Sprintf("unexpected error %v, got %v", database.ErrNotFound, err)
			}

			pendIt, err := store.GetPendingStakerIterator() // check version 2
			if err != nil {
				return fmt.Sprintf("unexpected failure in staker iterator creation, error %v", err)
			}
			if pendIt.Next() {
				return fmt.Sprintf("expected empty iterator, got at least element %v", pendIt.Value())
			}
			pendIt.Release()

			// it's fine deleting unknown validator
			store.DeletePendingValidator(&s)
			_, err = store.GetPendingValidator(s.SubnetID, s.NodeID) // check version 1
			if err != database.ErrNotFound {
				return fmt.Sprintf("unexpected error %v, got %v", database.ErrNotFound, err)
			}

			pendIt, err = store.GetPendingStakerIterator() // check version 2
			if err != nil {
				return fmt.Sprintf("unexpected failure in staker iterator creation, error %v", err)
			}
			if pendIt.Next() {
				return fmt.Sprintf("expected empty iterator, got at least element %v", pendIt.Value())
			}
			pendIt.Release()

			// insert the staker and show it can be found
			store.PutPendingValidator(&s)
			retrievedStaker, err := store.GetPendingValidator(s.SubnetID, s.NodeID) // check version 1
			if err != nil {
				return fmt.Sprintf("expected no error, got %v", err)
			}
			if !reflect.DeepEqual(&s, retrievedStaker) {
				return fmt.Sprintf("wrong staker retrieved expected %v, got %v", &s, retrievedStaker)
			}

			pendIt, err = store.GetPendingStakerIterator() // check version 2
			if err != nil {
				return fmt.Sprintf("unexpected failure in staker iterator creation, error %v", err)
			}
			if !pendIt.Next() {
				return errNonEmptyIteratorExpected.Error()
			}
			if !reflect.DeepEqual(pendIt.Value(), retrievedStaker) {
				return fmt.Sprintf("wrong staker retrieved expected %v, got %v", &s, retrievedStaker)
			}
			pendIt.Release()

			// delete the staker and show it won't be found anymore
			store.DeletePendingValidator(&s)
			_, err = store.GetPendingValidator(s.SubnetID, s.NodeID) // check version 1
			if err != database.ErrNotFound {
				return fmt.Sprintf("unexpected error %v, got %v", database.ErrNotFound, err)
			}

			pendIt, err = store.GetPendingStakerIterator() // check version 2
			if err != nil {
				return fmt.Sprintf("unexpected failure in staker iterator creation, error %v", err)
			}
			if pendIt.Next() {
				return fmt.Sprintf("expected empty iterator, got at least element %v", pendIt.Value())
			}
			pendIt.Release()

			return ""
		},
		stakerGenerator(anyPriority, nil, nil, math.MaxUint64),
	))

	var (
		subnetID = ids.GenerateTestID()
		nodeID   = ids.GenerateTestNodeID()
	)
	properties.Property("some current delegators ops", prop.ForAll(
		func(val Staker, dels []Staker) string {
			store, err := storeCreatorF()
			if err != nil {
				return fmt.Sprintf("unexpected error while creating staker store, err %v", err)
			}

			// store validator
			store.PutCurrentValidator(&val)
			retrievedValidator, err := store.GetCurrentValidator(val.SubnetID, val.NodeID) // check version 1
			if err != nil {
				return fmt.Sprintf("expected no error, got %v", err)
			}
			if !reflect.DeepEqual(&val, retrievedValidator) {
				return fmt.Sprintf("wrong staker retrieved expected %v, got %v", &val, retrievedValidator)
			}

			valIt, err := store.GetCurrentStakerIterator() // check version 2
			if err != nil {
				return fmt.Sprintf("unexpected failure in staker iterator creation, error %v", err)
			}
			if !valIt.Next() {
				return errNonEmptyIteratorExpected.Error()
			}
			if !reflect.DeepEqual(valIt.Value(), retrievedValidator) {
				return fmt.Sprintf("wrong staker retrieved expected %v, got %v", &val, retrievedValidator)
			}
			valIt.Release()

			// store delegators
			for _, del := range dels {
				cpy := del

				// it's fine deleting unknown delegator
				store.DeleteCurrentDelegator(&cpy)

				// finally store the delegator
				store.PutCurrentDelegator(&cpy)
			}

			// check no missing delegators by subnetID, nodeID
			for _, del := range dels {
				found := false
				delIt, err := store.GetCurrentDelegatorIterator(subnetID, nodeID)
				if err != nil {
					return fmt.Sprintf("unexpected failure in current delegators iterator creation, error %v", err)
				}
				for delIt.Next() {
					if reflect.DeepEqual(*delIt.Value(), del) {
						found = true
						break
					}
				}
				delIt.Release()

				if !found {
					return fmt.Sprintf("missing delegator %v", del)
				}
			}

			// check no extra delegator by subnetID, nodeID
			delIt, err := store.GetCurrentDelegatorIterator(subnetID, nodeID)
			if err != nil {
				return fmt.Sprintf("unexpected failure in current delegators iterator creation, error %v", err)
			}
			for delIt.Next() {
				found := false
				for _, del := range dels {
					if reflect.DeepEqual(*delIt.Value(), del) {
						found = true
						break
					}
				}
				if !found {
					return fmt.Sprintf("found extra delegator %v", delIt.Value())
				}
			}
			delIt.Release()

			// check no missing delegators in the whole staker set
			for _, del := range dels {
				found := false
				fullDelIt, err := store.GetCurrentStakerIterator()
				if err != nil {
					return fmt.Sprintf("unexpected failure in current delegators iterator creation, error %v", err)
				}
				for fullDelIt.Next() {
					if reflect.DeepEqual(*fullDelIt.Value(), del) {
						found = true
						break
					}
				}
				fullDelIt.Release()

				if !found {
					return fmt.Sprintf("missing delegator %v", del)
				}
			}

			// delete delegators
			for _, del := range dels {
				cpy := del
				store.DeleteCurrentDelegator(&cpy)

				// check deleted delegator is not there anymore
				delIt, err := store.GetCurrentDelegatorIterator(subnetID, nodeID)
				if err != nil {
					return fmt.Sprintf("unexpected failure in current delegators iterator creation, error %v", err)
				}

				found := false
				for delIt.Next() {
					if reflect.DeepEqual(*delIt.Value(), del) {
						found = true
						break
					}
				}
				delIt.Release()
				if found {
					return fmt.Sprintf("found deleted delegator %v", del)
				}
			}

			return ""
		},
		stakerGenerator(currentValidator, &subnetID, &nodeID, math.MaxUint64),
		gen.SliceOfN(10, stakerGenerator(currentDelegator, &subnetID, &nodeID, math.MaxUint64)).
			SuchThat(func(v interface{}) bool {
				stakersList := v.([]Staker)
				uniqueTxIDs := set.NewSet[ids.ID](len(stakersList))
				for _, staker := range stakersList {
					uniqueTxIDs.Add(staker.TxID)
				}

				// make sure TxIDs are unique, at least among delegators.
<<<<<<< HEAD
				return len(stakersList) == uniqueTxIDs.Len()
			}),
	))

	properties.Property("update current delegator", prop.ForAll(
		func(dels []Staker) string {
			// insert staker s first, then update StartTime/EndTime and update the staker
			store, err := storeCreatorF()
			if err != nil {
				return fmt.Sprintf("unexpected error while creating staker store, err %v", err)
			}

			// store delegators
			for _, del := range dels {
				cpy := del
				store.PutCurrentDelegator(&cpy)
			}

			// update delegators
			for _, del := range dels {
				// update staker times as expected. We copy the updated staker
				// to avoid in-place modification of stakers already stored in store,
				// as it must be done in prod code.
				updatedStaker := del
				RotateStakerTimesInPlace(&updatedStaker)

				err = store.UpdateCurrentDelegator(&updatedStaker)
				if err != nil {
					return fmt.Sprintf("expected no error in updating, got %v", err)
				}

				// check query returns updated staker - version 1
				delIt, err := store.GetCurrentDelegatorIterator(updatedStaker.SubnetID, updatedStaker.NodeID)
				if err != nil {
					return fmt.Sprintf("expected no error, got %v", err)
				}

				found := false
				for delIt.Next() {
					del := delIt.Value()
					if del.TxID != updatedStaker.TxID {
						continue
					}
					found = true
					if !reflect.DeepEqual(&updatedStaker, del) {
						return fmt.Sprintf("wrong staker retrieved expected %v, got %v", &updatedStaker, del)
					}
					break
				}
				if !found {
					return fmt.Sprintf("could not find updated staker %v", &updatedStaker)
				}
				delIt.Release()

				// check query returns updated staker - version 2
				stakerIt, err := store.GetCurrentStakerIterator()
				if err != nil {
					return fmt.Sprintf("expected no error, got %v", err)
				}
				found = false
				for stakerIt.Next() {
					del := stakerIt.Value()
					if del.TxID != updatedStaker.TxID {
						continue
					}
					found = true
					if !reflect.DeepEqual(&updatedStaker, del) {
						return fmt.Sprintf("wrong staker retrieved expected %v, got %v", &updatedStaker, del)
					}
					break
				}
				if !found {
					return fmt.Sprintf("could not find updated staker %v", &updatedStaker)
				}
				stakerIt.Release()
			}
			return ""
		},
		gen.SliceOfN(10, stakerGenerator(currentDelegator, &subnetID, &nodeID, math.MaxUint64)).
			SuchThat(func(v interface{}) bool {
				stakersList := v.([]Staker)
				uniqueTxIDs := set.NewSet[ids.ID](len(stakersList))
				for _, staker := range stakersList {
					uniqueTxIDs.Add(staker.TxID)
				}

				// make sure TxIDs are unique, at least among delegators.
=======
>>>>>>> 9c4fa9a3
				return len(stakersList) == uniqueTxIDs.Len()
			}),
	))

	properties.Property("add, delete and query pending delegators", prop.ForAll(
		func(val Staker, dels []Staker) string {
			store, err := storeCreatorF()
			if err != nil {
				return fmt.Sprintf("unexpected error while creating staker store, err %v", err)
			}

			// store validator
			store.PutCurrentValidator(&val)
			retrievedValidator, err := store.GetCurrentValidator(val.SubnetID, val.NodeID) // check version 1
			if err != nil {
				return fmt.Sprintf("expected no error, got %v", err)
			}
			if !reflect.DeepEqual(&val, retrievedValidator) {
				return fmt.Sprintf("wrong staker retrieved expected %v, got %v", &val, retrievedValidator)
			}

			valIt, err := store.GetCurrentStakerIterator() // check version 2
			if err != nil {
				return fmt.Sprintf("unexpected failure in staker iterator creation, error %v", err)
			}
			if !valIt.Next() {
				return errNonEmptyIteratorExpected.Error()
			}
			if !reflect.DeepEqual(valIt.Value(), retrievedValidator) {
				return fmt.Sprintf("wrong staker retrieved expected %v, got %v", &val, retrievedValidator)
			}
			valIt.Release()

			// store delegators
			for _, del := range dels {
				cpy := del

				// it's fine deleting unknown delegator
				store.DeletePendingDelegator(&cpy)

				// finally store the delegator
				store.PutPendingDelegator(&cpy)
			}

			// check no missing delegators by subnetID, nodeID
			for _, del := range dels {
				found := false
				delIt, err := store.GetPendingDelegatorIterator(subnetID, nodeID)
				if err != nil {
					return fmt.Sprintf("unexpected failure in pending delegators iterator creation, error %v", err)
				}
				for delIt.Next() {
					if reflect.DeepEqual(*delIt.Value(), del) {
						found = true
						break
					}
				}
				delIt.Release()

				if !found {
					return fmt.Sprintf("missing delegator %v", del)
				}
			}

			// check no extra delegators by subnetID, nodeID
			delIt, err := store.GetPendingDelegatorIterator(subnetID, nodeID)
			if err != nil {
				return fmt.Sprintf("unexpected failure in pending delegators iterator creation, error %v", err)
			}
			for delIt.Next() {
				found := false
				for _, del := range dels {
					if reflect.DeepEqual(*delIt.Value(), del) {
						found = true
						break
					}
				}
				if !found {
					return fmt.Sprintf("found extra delegator %v", delIt.Value())
				}
			}
			delIt.Release()

			// check no missing delegators in the whole staker set
			for _, del := range dels {
				found := false
				fullDelIt, err := store.GetPendingStakerIterator()
				if err != nil {
					return fmt.Sprintf("unexpected failure in current delegators iterator creation, error %v", err)
				}
				for fullDelIt.Next() {
					if reflect.DeepEqual(*fullDelIt.Value(), del) {
						found = true
						break
					}
				}
				fullDelIt.Release()

				if !found {
					return fmt.Sprintf("missing delegator %v", del)
				}
			}

			// delete delegators
			for _, del := range dels {
				cpy := del
				store.DeletePendingDelegator(&cpy)

				// check deleted delegator is not there anymore
				delIt, err := store.GetPendingDelegatorIterator(subnetID, nodeID)
				if err != nil {
					return fmt.Sprintf("unexpected failure in pending delegators iterator creation, error %v", err)
				}

				found := false
				for delIt.Next() {
					if reflect.DeepEqual(*delIt.Value(), del) {
						found = true
						break
					}
				}
				delIt.Release()
				if found {
					return fmt.Sprintf("found deleted delegator %v", del)
				}
			}

			return ""
		},
		stakerGenerator(currentValidator, &subnetID, &nodeID, math.MaxUint64),
		gen.SliceOfN(10, stakerGenerator(pendingDelegator, &subnetID, &nodeID, math.MaxUint64)).
			SuchThat(func(v interface{}) bool {
				stakersList := v.([]Staker)
				uniqueTxIDs := set.NewSet[ids.ID](len(stakersList))
				for _, staker := range stakersList {
					uniqueTxIDs.Add(staker.TxID)
				}

				// make sure TxIDs are unique, at least among delegators
				return len(stakersList) == uniqueTxIDs.Len()
			}),
	))

	return properties
}<|MERGE_RESOLUTION|>--- conflicted
+++ resolved
@@ -139,7 +139,6 @@
 		stakerGenerator(anyPriority, nil, nil, math.MaxUint64),
 	))
 
-<<<<<<< HEAD
 	properties.Property("update current validators", prop.ForAll(
 		func(s Staker) string {
 			// insert staker s first, then update StartTime/EndTime and update the staker
@@ -205,8 +204,6 @@
 		stakerGenerator(currentValidator, nil, nil, math.MaxUint64),
 	))
 
-=======
->>>>>>> 9c4fa9a3
 	properties.Property("add, delete and query pending validators", prop.ForAll(
 		func(s Staker) string {
 			store, err := storeCreatorF()
@@ -427,7 +424,6 @@
 				}
 
 				// make sure TxIDs are unique, at least among delegators.
-<<<<<<< HEAD
 				return len(stakersList) == uniqueTxIDs.Len()
 			}),
 	))
@@ -515,8 +511,6 @@
 				}
 
 				// make sure TxIDs are unique, at least among delegators.
-=======
->>>>>>> 9c4fa9a3
 				return len(stakersList) == uniqueTxIDs.Len()
 			}),
 	))
