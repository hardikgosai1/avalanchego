--- conflicted
+++ resolved
@@ -18,11 +18,8 @@
 	"github.com/ava-labs/avalanchego/database/manager"
 	"github.com/ava-labs/avalanchego/database/versiondb"
 	"github.com/ava-labs/avalanchego/ids"
-<<<<<<< HEAD
+	"github.com/ava-labs/avalanchego/utils/constants"
 	"github.com/ava-labs/avalanchego/utils/timer/mockable"
-=======
-	"github.com/ava-labs/avalanchego/utils/constants"
->>>>>>> 77b62481
 	"github.com/ava-labs/avalanchego/version"
 	"github.com/ava-labs/avalanchego/vms/platformvm/status"
 	"github.com/ava-labs/avalanchego/vms/platformvm/txs"
@@ -68,7 +65,7 @@
 	properties := gopter.NewProperties(nil)
 
 	// // to reproduce a given scenario do something like this:
-	// parameters := gopter.DefaultTestParametersWithSeed(1688421320499338648)
+	// parameters := gopter.DefaultTestParametersWithSeed(1688659181806322207)
 	// properties := gopter.NewProperties(parameters)
 
 	properties.Property("state comparison to storage model", commands.Prop(stakersCommands))
@@ -282,15 +279,8 @@
 		validator *Staker
 	)
 	for !found && stakerIt.Next() {
-<<<<<<< HEAD
 		validator = stakerIt.Value()
-		if validator.Priority == txs.SubnetPermissionedValidatorCurrentPriority ||
-			validator.Priority == txs.SubnetPermissionlessValidatorCurrentPriority ||
-			validator.Priority == txs.PrimaryNetworkValidatorCurrentPriority {
-=======
-		staker = stakerIt.Value()
-		if staker.Priority.IsCurrentValidator() {
->>>>>>> 77b62481
+		if validator.Priority.IsCurrentValidator() {
 			found = true
 			break
 		}
@@ -336,15 +326,8 @@
 		validator *Staker
 	)
 	for !found && stakerIt.Next() {
-<<<<<<< HEAD
 		validator = stakerIt.Value()
-		if validator.Priority == txs.SubnetPermissionedValidatorCurrentPriority ||
-			validator.Priority == txs.SubnetPermissionlessValidatorCurrentPriority ||
-			validator.Priority == txs.PrimaryNetworkValidatorCurrentPriority {
-=======
-		staker = stakerIt.Value()
-		if staker.Priority.IsCurrentValidator() {
->>>>>>> 77b62481
+		if validator.Priority.IsCurrentValidator() {
 			found = true
 			break
 		}
@@ -1652,20 +1635,6 @@
 		}
 	}
 
-<<<<<<< HEAD
-	return &gopter.PropResult{Status: gopter.PropTrue}
-}
-
-// pickNewStakingPeriod is just a way to randomly change period in a reproducible way
-func pickNewStakingPeriod(stakingPeriod time.Duration) time.Duration {
-	if stakingPeriod%2 == 0 {
-		stakingPeriod -= 30 * time.Minute
-	} else {
-		stakingPeriod += 30 * time.Minute
-	}
-
-	return stakingPeriod
-=======
 	return true
 }
 
@@ -1790,5 +1759,15 @@
 	}
 
 	return s.addDiffOnTop()
->>>>>>> 77b62481
+}
+
+// pickNewStakingPeriod is just a way to randomly change period in a reproducible way
+func pickNewStakingPeriod(stakingPeriod time.Duration) time.Duration {
+	if stakingPeriod%2 == 0 {
+		stakingPeriod -= 30 * time.Minute
+	} else {
+		stakingPeriod += 30 * time.Minute
+	}
+
+	return stakingPeriod
 }