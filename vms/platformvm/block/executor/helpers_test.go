--- conflicted
+++ resolved
@@ -280,10 +280,6 @@
 	if err != nil {
 		panic(err)
 	}
-<<<<<<< HEAD
-
-=======
->>>>>>> 6d64db8d
 	feeCalculator := state.PickFeeCalculator(env.config, stateDiff)
 	executor := executor.StandardTxExecutor{
 		Backend:       env.backend,
