// Copyright (C) 2019-2023, Ava Labs, Inc. All rights reserved.
// See the file LICENSE for licensing terms.

package executor

import (
	"fmt"
	"testing"
	"time"

	"github.com/prometheus/client_golang/prometheus"

	"go.uber.org/mock/gomock"

	"github.com/ava-labs/avalanchego/chains"
	"github.com/ava-labs/avalanchego/chains/atomic"
	"github.com/ava-labs/avalanchego/codec"
	"github.com/ava-labs/avalanchego/codec/linearcodec"
	"github.com/ava-labs/avalanchego/database"
	"github.com/ava-labs/avalanchego/database/memdb"
	"github.com/ava-labs/avalanchego/database/prefixdb"
	"github.com/ava-labs/avalanchego/database/versiondb"
	"github.com/ava-labs/avalanchego/ids"
	"github.com/ava-labs/avalanchego/snow"
	"github.com/ava-labs/avalanchego/snow/engine/common"
	"github.com/ava-labs/avalanchego/snow/snowtest"
	"github.com/ava-labs/avalanchego/snow/uptime"
	"github.com/ava-labs/avalanchego/snow/validators"
	"github.com/ava-labs/avalanchego/utils"
	"github.com/ava-labs/avalanchego/utils/constants"
	"github.com/ava-labs/avalanchego/utils/crypto/secp256k1"
	"github.com/ava-labs/avalanchego/utils/logging"
	"github.com/ava-labs/avalanchego/utils/timer/mockable"
	"github.com/ava-labs/avalanchego/utils/units"
	"github.com/ava-labs/avalanchego/vms/components/avax"
	"github.com/ava-labs/avalanchego/vms/platformvm/config"
	"github.com/ava-labs/avalanchego/vms/platformvm/fx"
	"github.com/ava-labs/avalanchego/vms/platformvm/metrics"
	"github.com/ava-labs/avalanchego/vms/platformvm/reward"
	"github.com/ava-labs/avalanchego/vms/platformvm/state"
	"github.com/ava-labs/avalanchego/vms/platformvm/status"
	"github.com/ava-labs/avalanchego/vms/platformvm/txs"
	"github.com/ava-labs/avalanchego/vms/platformvm/txs/executor"
	"github.com/ava-labs/avalanchego/vms/platformvm/txs/mempool"
	"github.com/ava-labs/avalanchego/vms/platformvm/utxo"
	"github.com/ava-labs/avalanchego/vms/secp256k1fx"

	ts "github.com/ava-labs/avalanchego/vms/platformvm/testsetup"
	p_tx_builder "github.com/ava-labs/avalanchego/vms/platformvm/txs/builder"
	pvalidators "github.com/ava-labs/avalanchego/vms/platformvm/validators"
)

const (
	pending stakerStatus = iota
	current
)

var (
<<<<<<< HEAD
	genesisBlkID ids.ID
	testSubnet1  *txs.Tx

	defaultTxFee = uint64(100)

	errMissing = errors.New("missing")
=======
	defaultMinStakingDuration = 24 * time.Hour
	defaultMaxStakingDuration = 365 * 24 * time.Hour
	defaultGenesisTime        = time.Date(1997, 1, 1, 0, 0, 0, 0, time.UTC)
	defaultValidateStartTime  = defaultGenesisTime
	defaultValidateEndTime    = defaultValidateStartTime.Add(10 * defaultMinStakingDuration)
	defaultMinValidatorStake  = 5 * units.MilliAvax
	defaultBalance            = 100 * defaultMinValidatorStake
	preFundedKeys             = secp256k1.TestKeys()
	avaxAssetID               = ids.ID{'y', 'e', 'e', 't'}
	defaultTxFee              = uint64(100)

	genesisBlkID ids.ID
	testSubnet1  *txs.Tx

	// Node IDs of genesis validators. Initialized in init function
	genesisNodeIDs []ids.NodeID
>>>>>>> ab1cd0b5
)

type stakerStatus uint

type staker struct {
	nodeID             ids.NodeID
	rewardAddress      ids.ShortID
	startTime, endTime time.Time
}

type test struct {
	description           string
	stakers               []staker
	subnetStakers         []staker
	advanceTimeTo         []time.Time
	expectedStakers       map[ids.NodeID]stakerStatus
	expectedSubnetStakers map[ids.NodeID]stakerStatus
}

type environment struct {
	blkManager Manager
	mempool    mempool.Mempool
	sender     *common.SenderTest

	isBootstrapped *utils.Atomic[bool]
	config         *config.Config
	clk            *mockable.Clock
	baseDB         *versiondb.Database
	ctx            *snow.Context
	fx             fx.Fx
	state          state.State
	mockedState    *state.MockState
	atomicUTXOs    avax.AtomicUTXOManager
	uptimes        uptime.Manager
	utxosHandler   utxo.Handler
	txBuilder      p_tx_builder.Builder
	backend        *executor.Backend
}

func newEnvironment(t *testing.T, ctrl *gomock.Controller) *environment {
	res := &environment{
		isBootstrapped: &utils.Atomic[bool]{},
		config:         defaultConfig(),
		clk:            defaultClock(),
	}
	res.isBootstrapped.Set(true)

	res.baseDB = versiondb.New(memdb.New())
	atomicDB := prefixdb.New([]byte{1}, res.baseDB)
	m := atomic.NewMemory(atomicDB)

	res.ctx = snowtest.Context(t, snowtest.PChainID)
	res.ctx.AVAXAssetID = avaxAssetID
	res.ctx.SharedMemory = m.NewSharedMemory(res.ctx.ChainID)

	res.fx = defaultFx(res.clk, res.ctx.Log, res.isBootstrapped.Get())

	rewardsCalc := reward.NewCalculator(res.config.RewardConfig)
	res.atomicUTXOs = avax.NewAtomicUTXOManager(res.ctx.SharedMemory, txs.Codec)

	if ctrl == nil {
		res.state = defaultState(res.config, res.ctx, res.baseDB, rewardsCalc)
		res.uptimes = uptime.NewManager(res.state, res.clk)
		res.utxosHandler = utxo.NewHandler(res.ctx, res.clk, res.fx)
		res.txBuilder = p_tx_builder.New(
			res.ctx,
			res.config,
			res.clk,
			res.fx,
			res.state,
			res.atomicUTXOs,
			res.utxosHandler,
		)
	} else {
		genesisBlkID = ids.GenerateTestID()
		res.mockedState = state.NewMockState(ctrl)
		res.uptimes = uptime.NewManager(res.mockedState, res.clk)
		res.utxosHandler = utxo.NewHandler(res.ctx, res.clk, res.fx)
		res.txBuilder = p_tx_builder.New(
			res.ctx,
			res.config,
			res.clk,
			res.fx,
			res.mockedState,
			res.atomicUTXOs,
			res.utxosHandler,
		)

		// setup expectations strictly needed for environment creation
		res.mockedState.EXPECT().GetLastAccepted().Return(genesisBlkID).Times(1)
	}

	res.backend = &executor.Backend{
		Config:       res.config,
		Ctx:          res.ctx,
		Clk:          res.clk,
		Bootstrapped: res.isBootstrapped,
		Fx:           res.fx,
		FlowChecker:  res.utxosHandler,
		Uptimes:      res.uptimes,
		Rewards:      rewardsCalc,
	}

	registerer := prometheus.NewRegistry()
	res.sender = &common.SenderTest{T: t}

	metrics := metrics.Noop

	var err error
	res.mempool, err = mempool.New("mempool", registerer, nil)
	if err != nil {
		panic(fmt.Errorf("failed to create mempool: %w", err))
	}

	if ctrl == nil {
		res.blkManager = NewManager(
			res.mempool,
			metrics,
			res.state,
			res.backend,
			pvalidators.TestManager,
		)
		addSubnet(res)
	} else {
		res.blkManager = NewManager(
			res.mempool,
			metrics,
			res.mockedState,
			res.backend,
			pvalidators.TestManager,
		)
		// we do not add any subnet to state, since we can mock
		// whatever we need
	}

	return res
}

func addSubnet(env *environment) {
	// Create a subnet
	var err error
	testSubnet1, err = env.txBuilder.NewCreateSubnetTx(
		2, // threshold; 2 sigs from keys[0], keys[1], keys[2] needed to add validator to this subnet
		[]ids.ShortID{ // control keys
			ts.SubnetControlKeys[0].PublicKey().Address(),
			ts.SubnetControlKeys[1].PublicKey().Address(),
			ts.SubnetControlKeys[2].PublicKey().Address(),
		},
		[]*secp256k1.PrivateKey{ts.Keys[0]},
		ts.Keys[0].PublicKey().Address(),
	)
	if err != nil {
		panic(err)
	}

	// store it
	genesisID := env.state.GetLastAccepted()
	stateDiff, err := state.NewDiff(genesisID, env.blkManager)
	if err != nil {
		panic(err)
	}

	executor := executor.StandardTxExecutor{
		Backend: env.backend,
		State:   stateDiff,
		Tx:      testSubnet1,
	}
	err = testSubnet1.Unsigned.Visit(&executor)
	if err != nil {
		panic(err)
	}

	stateDiff.AddTx(testSubnet1, status.Committed)
	if err := stateDiff.Apply(env.state); err != nil {
		panic(err)
	}
}

func defaultState(
	cfg *config.Config,
	ctx *snow.Context,
	db database.Database,
	rewards reward.Calculator,
) state.State {
	genesis, err := ts.BuildGenesis()
	if err != nil {
		panic(err)
	}

	execCfg, _ := config.GetExecutionConfig([]byte(`{}`))
	state, err := state.New(
		db,
		genesis,
		prometheus.NewRegistry(),
		cfg,
		execCfg,
		ctx,
		metrics.Noop,
		rewards,
	)
	if err != nil {
		panic(err)
	}

	// persist and reload to init a bunch of in-memory stuff
	state.SetHeight(0)
	if err := state.Commit(); err != nil {
		panic(err)
	}
	genesisBlkID = state.GetLastAccepted()
	return state
}

<<<<<<< HEAD
func defaultCtx(db database.Database) *snow.Context {
	ctx := snow.DefaultContextTest()
	ctx.NetworkID = ts.NetworkID
	ctx.XChainID = ts.XChainID
	ctx.CChainID = ts.CChainID
	ctx.AVAXAssetID = ts.AvaxAssetID

	atomicDB := prefixdb.New([]byte{1}, db)
	m := atomic.NewMemory(atomicDB)

	ctx.SharedMemory = m.NewSharedMemory(ctx.ChainID)

	ctx.ValidatorState = &validators.TestState{
		GetSubnetIDF: func(_ context.Context, chainID ids.ID) (ids.ID, error) {
			subnetID, ok := map[ids.ID]ids.ID{
				constants.PlatformChainID: constants.PrimaryNetworkID,
				ts.XChainID:               constants.PrimaryNetworkID,
				ts.CChainID:               constants.PrimaryNetworkID,
			}[chainID]
			if !ok {
				return ids.Empty, errMissing
			}
			return subnetID, nil
		},
	}

	return ctx
}

=======
>>>>>>> ab1cd0b5
func defaultConfig() *config.Config {
	return &config.Config{
		Chains:                 chains.TestManager,
		UptimeLockedCalculator: uptime.NewLockedCalculator(),
		Validators:             validators.NewManager(),
		TxFee:                  defaultTxFee,
		CreateSubnetTxFee:      100 * defaultTxFee,
		CreateBlockchainTxFee:  100 * defaultTxFee,
		MinValidatorStake:      5 * units.MilliAvax,
		MaxValidatorStake:      500 * units.MilliAvax,
		MinDelegatorStake:      1 * units.MilliAvax,
		MinStakeDuration:       ts.MinStakingDuration,
		MaxStakeDuration:       ts.MaxStakingDuration,
		RewardConfig: reward.Config{
			MaxConsumptionRate: .12 * reward.PercentDenominator,
			MinConsumptionRate: .10 * reward.PercentDenominator,
			MintingPeriod:      365 * 24 * time.Hour,
			SupplyCap:          720 * units.MegaAvax,
		},
		ApricotPhase3Time: ts.ValidateEndTime,
		ApricotPhase5Time: ts.ValidateEndTime,
		BanffTime:         mockable.MaxTime,
	}
}

func defaultClock() *mockable.Clock {
	clk := &mockable.Clock{}
	clk.Set(ts.GenesisTime)
	return clk
}

type fxVMInt struct {
	registry codec.Registry
	clk      *mockable.Clock
	log      logging.Logger
}

func (fvi *fxVMInt) CodecRegistry() codec.Registry {
	return fvi.registry
}

func (fvi *fxVMInt) Clock() *mockable.Clock {
	return fvi.clk
}

func (fvi *fxVMInt) Logger() logging.Logger {
	return fvi.log
}

func defaultFx(clk *mockable.Clock, log logging.Logger, isBootstrapped bool) fx.Fx {
	fxVMInt := &fxVMInt{
		registry: linearcodec.NewDefault(),
		clk:      clk,
		log:      log,
	}
	res := &secp256k1fx.Fx{}
	if err := res.Initialize(fxVMInt); err != nil {
		panic(err)
	}
	if isBootstrapped {
		if err := res.Bootstrapped(); err != nil {
			panic(err)
		}
	}
	return res
}

func shutdownEnvironment(t *environment) error {
	if t.mockedState != nil {
		// state is mocked, nothing to do here
		return nil
	}

	if t.isBootstrapped.Get() {
		validatorIDs := t.config.Validators.GetValidatorIDs(constants.PrimaryNetworkID)

		if err := t.uptimes.StopTracking(validatorIDs, constants.PrimaryNetworkID); err != nil {
			return err
		}
		if err := t.state.Commit(); err != nil {
			return err
		}
	}

	var err error
	if t.state != nil {
		err = t.state.Close()
	}
	return utils.Err(
		err,
		t.baseDB.Close(),
	)
}

func addPendingValidator(
	env *environment,
	startTime time.Time,
	endTime time.Time,
	nodeID ids.NodeID,
	rewardAddress ids.ShortID,
	keys []*secp256k1.PrivateKey,
) (*txs.Tx, error) {
	addPendingValidatorTx, err := env.txBuilder.NewAddValidatorTx(
		env.config.MinValidatorStake,
		uint64(startTime.Unix()),
		uint64(endTime.Unix()),
		nodeID,
		rewardAddress,
		reward.PercentDenominator,
		keys,
		ids.ShortEmpty,
	)
	if err != nil {
		return nil, err
	}

	staker, err := state.NewPendingStaker(
		addPendingValidatorTx.ID(),
		addPendingValidatorTx.Unsigned.(*txs.AddValidatorTx),
	)
	if err != nil {
		return nil, err
	}

	env.state.PutPendingValidator(staker)
	env.state.AddTx(addPendingValidatorTx, status.Committed)
	dummyHeight := uint64(1)
	env.state.SetHeight(dummyHeight)
	if err := env.state.Commit(); err != nil {
		return nil, err
	}
	return addPendingValidatorTx, nil
}<|MERGE_RESOLUTION|>--- conflicted
+++ resolved
@@ -56,31 +56,10 @@
 )
 
 var (
-<<<<<<< HEAD
 	genesisBlkID ids.ID
 	testSubnet1  *txs.Tx
 
 	defaultTxFee = uint64(100)
-
-	errMissing = errors.New("missing")
-=======
-	defaultMinStakingDuration = 24 * time.Hour
-	defaultMaxStakingDuration = 365 * 24 * time.Hour
-	defaultGenesisTime        = time.Date(1997, 1, 1, 0, 0, 0, 0, time.UTC)
-	defaultValidateStartTime  = defaultGenesisTime
-	defaultValidateEndTime    = defaultValidateStartTime.Add(10 * defaultMinStakingDuration)
-	defaultMinValidatorStake  = 5 * units.MilliAvax
-	defaultBalance            = 100 * defaultMinValidatorStake
-	preFundedKeys             = secp256k1.TestKeys()
-	avaxAssetID               = ids.ID{'y', 'e', 'e', 't'}
-	defaultTxFee              = uint64(100)
-
-	genesisBlkID ids.ID
-	testSubnet1  *txs.Tx
-
-	// Node IDs of genesis validators. Initialized in init function
-	genesisNodeIDs []ids.NodeID
->>>>>>> ab1cd0b5
 )
 
 type stakerStatus uint
@@ -123,6 +102,7 @@
 func newEnvironment(t *testing.T, ctrl *gomock.Controller) *environment {
 	res := &environment{
 		isBootstrapped: &utils.Atomic[bool]{},
+		ctx:            snowtest.Context(t, snowtest.PChainID),
 		config:         defaultConfig(),
 		clk:            defaultClock(),
 	}
@@ -131,9 +111,6 @@
 	res.baseDB = versiondb.New(memdb.New())
 	atomicDB := prefixdb.New([]byte{1}, res.baseDB)
 	m := atomic.NewMemory(atomicDB)
-
-	res.ctx = snowtest.Context(t, snowtest.PChainID)
-	res.ctx.AVAXAssetID = avaxAssetID
 	res.ctx.SharedMemory = m.NewSharedMemory(res.ctx.ChainID)
 
 	res.fx = defaultFx(res.clk, res.ctx.Log, res.isBootstrapped.Get())
@@ -265,7 +242,7 @@
 	db database.Database,
 	rewards reward.Calculator,
 ) state.State {
-	genesis, err := ts.BuildGenesis()
+	genesis, err := ts.BuildGenesis(ctx.AVAXAssetID)
 	if err != nil {
 		panic(err)
 	}
@@ -294,38 +271,6 @@
 	return state
 }
 
-<<<<<<< HEAD
-func defaultCtx(db database.Database) *snow.Context {
-	ctx := snow.DefaultContextTest()
-	ctx.NetworkID = ts.NetworkID
-	ctx.XChainID = ts.XChainID
-	ctx.CChainID = ts.CChainID
-	ctx.AVAXAssetID = ts.AvaxAssetID
-
-	atomicDB := prefixdb.New([]byte{1}, db)
-	m := atomic.NewMemory(atomicDB)
-
-	ctx.SharedMemory = m.NewSharedMemory(ctx.ChainID)
-
-	ctx.ValidatorState = &validators.TestState{
-		GetSubnetIDF: func(_ context.Context, chainID ids.ID) (ids.ID, error) {
-			subnetID, ok := map[ids.ID]ids.ID{
-				constants.PlatformChainID: constants.PrimaryNetworkID,
-				ts.XChainID:               constants.PrimaryNetworkID,
-				ts.CChainID:               constants.PrimaryNetworkID,
-			}[chainID]
-			if !ok {
-				return ids.Empty, errMissing
-			}
-			return subnetID, nil
-		},
-	}
-
-	return ctx
-}
-
-=======
->>>>>>> ab1cd0b5
 func defaultConfig() *config.Config {
 	return &config.Config{
 		Chains:                 chains.TestManager,
