--- conflicted
+++ resolved
@@ -18,13 +18,11 @@
 	"github.com/ava-labs/avalanchego/utils/set"
 	"github.com/ava-labs/avalanchego/utils/timer/mockable"
 	"github.com/ava-labs/avalanchego/utils/units"
-	"github.com/ava-labs/avalanchego/vms/components/fees"
 	"github.com/ava-labs/avalanchego/vms/platformvm/block"
 	"github.com/ava-labs/avalanchego/vms/platformvm/config"
 	"github.com/ava-labs/avalanchego/vms/platformvm/state"
 	"github.com/ava-labs/avalanchego/vms/platformvm/status"
 	"github.com/ava-labs/avalanchego/vms/platformvm/txs"
-	"github.com/ava-labs/avalanchego/vms/platformvm/txs/fee"
 	"github.com/ava-labs/avalanchego/vms/platformvm/txs/mempool"
 
 	blockexecutor "github.com/ava-labs/avalanchego/vms/platformvm/block/executor"
@@ -335,18 +333,9 @@
 	}
 
 	var (
-<<<<<<< HEAD
-		isEActivated = backend.Config.UpgradeConfig.IsEActivated(timestamp)
-		feeCfg       = fee.GetDynamicConfig(isEActivated)
-		feeMan       = fees.NewManager(feeCfg.FeeRate)
-
-		blockTxs []*txs.Tx
-		inputs   set.Set[ids.ID]
-=======
 		blockTxs      []*txs.Tx
 		inputs        set.Set[ids.ID]
 		feeCalculator = config.PickFeeCalculator(backend.Config, timestamp)
->>>>>>> 65f00e90
 	)
 
 	for {
@@ -368,18 +357,10 @@
 		}
 
 		executor := &txexecutor.StandardTxExecutor{
-<<<<<<< HEAD
-			Backend:            backend,
-			BlkFeeManager:      feeMan,
-			BlockMaxComplexity: feeCfg.BlockMaxComplexity,
-			State:              txDiff,
-			Tx:                 tx,
-=======
 			Backend:       backend,
 			State:         txDiff,
 			FeeCalculator: feeCalculator,
 			Tx:            tx,
->>>>>>> 65f00e90
 		}
 
 		err = tx.Unsigned.Visit(executor)
