// Copyright (C) 2019-2023, Ava Labs, Inc. All rights reserved.
// See the file LICENSE for licensing terms.

package builder

import (
	"context"
	"errors"
	"testing"
	"time"

	"github.com/stretchr/testify/require"

	"go.uber.org/mock/gomock"

	"github.com/ava-labs/avalanchego/ids"
	"github.com/ava-labs/avalanchego/snow/consensus/snowman"
	"github.com/ava-labs/avalanchego/utils/constants"
	"github.com/ava-labs/avalanchego/utils/crypto/secp256k1"
	"github.com/ava-labs/avalanchego/utils/timer/mockable"
	"github.com/ava-labs/avalanchego/utils/units"
	"github.com/ava-labs/avalanchego/vms/platformvm/block"
	"github.com/ava-labs/avalanchego/vms/platformvm/reward"
	"github.com/ava-labs/avalanchego/vms/platformvm/state"
	"github.com/ava-labs/avalanchego/vms/platformvm/txs"

	blockexecutor "github.com/ava-labs/avalanchego/vms/platformvm/block/executor"
	ts "github.com/ava-labs/avalanchego/vms/platformvm/testsetup"
	txexecutor "github.com/ava-labs/avalanchego/vms/platformvm/txs/executor"
)

func TestBuildBlockBasic(t *testing.T) {
	require := require.New(t)

	env := newEnvironment(t)
	env.ctx.Lock.Lock()
	defer func() {
		require.NoError(shutdownEnvironment(env))
		env.ctx.Lock.Unlock()
	}()

	// Create a valid transaction
	tx, err := env.txBuilder.NewCreateChainTx(
		testSubnet1.ID(),
		nil,
		constants.AVMID,
		nil,
		"chain name",
		[]*secp256k1.PrivateKey{testSubnet1ControlKeys[0], testSubnet1ControlKeys[1]},
		ids.ShortEmpty,
	)
	require.NoError(err)
	txID := tx.ID()

	// Issue the transaction
	require.NoError(env.network.IssueTx(context.Background(), tx))
	require.True(env.mempool.Has(txID))

	// [BuildBlock] should build a block with the transaction
	blkIntf, err := env.Builder.BuildBlock(context.Background())
	require.NoError(err)

	require.IsType(&blockexecutor.Block{}, blkIntf)
	blk := blkIntf.(*blockexecutor.Block)
	require.Len(blk.Txs(), 1)
	require.Equal(txID, blk.Txs()[0].ID())

	// Mempool should not contain the transaction or have marked it as dropped
	require.False(env.mempool.Has(txID))
	require.NoError(env.mempool.GetDropReason(txID))
}

func TestBuildBlockDoesNotBuildWithEmptyMempool(t *testing.T) {
	require := require.New(t)

	env := newEnvironment(t)
	env.ctx.Lock.Lock()
	defer func() {
		require.NoError(shutdownEnvironment(env))
		env.ctx.Lock.Unlock()
	}()

	tx, exists := env.mempool.Peek()
	require.False(exists)
	require.Nil(tx)

	// [BuildBlock] should not build an empty block
	blk, err := env.Builder.BuildBlock(context.Background())
	require.ErrorIs(err, ErrNoPendingBlocks)
	require.Nil(blk)
}

func TestBuildBlockShouldReward(t *testing.T) {
	require := require.New(t)

	env := newEnvironment(t)
	env.ctx.Lock.Lock()
	defer func() {
		require.NoError(shutdownEnvironment(env))
		env.ctx.Lock.Unlock()
	}()

	var (
		now    = env.backend.Clk.Time()
		nodeID = ids.GenerateTestNodeID()

		defaultValidatorStake = 100 * units.MilliAvax
		validatorStartTime    = now.Add(2 * txexecutor.SyncBound)
		validatorEndTime      = validatorStartTime.Add(360 * 24 * time.Hour)
	)

	// Create a valid [AddValidatorTx]
	tx, err := env.txBuilder.NewAddValidatorTx(
		defaultValidatorStake,
		uint64(validatorStartTime.Unix()),
		uint64(validatorEndTime.Unix()),
		nodeID,
		ts.Keys[0].PublicKey().Address(),
		reward.PercentDenominator,
		[]*secp256k1.PrivateKey{ts.Keys[0]},
		ts.Keys[0].PublicKey().Address(),
	)
	require.NoError(err)
	txID := tx.ID()

	// Issue the transaction
	require.NoError(env.network.IssueTx(context.Background(), tx))
	require.True(env.mempool.Has(txID))

	// Build and accept a block with the tx
	blk, err := env.Builder.BuildBlock(context.Background())
	require.NoError(err)
	require.IsType(&block.BanffStandardBlock{}, blk.(*blockexecutor.Block).Block)
	require.Equal([]*txs.Tx{tx}, blk.(*blockexecutor.Block).Block.Txs())
	require.NoError(blk.Verify(context.Background()))
	require.NoError(blk.Accept(context.Background()))
	require.True(env.blkManager.SetPreference(blk.ID()))

	// Validator should now be pending
	staker, err := env.state.GetPendingValidator(constants.PrimaryNetworkID, nodeID)
	require.NoError(err)
	require.Equal(txID, staker.TxID)

	// Move it from pending to current
	env.backend.Clk.Set(validatorStartTime)
	blk, err = env.Builder.BuildBlock(context.Background())
	require.NoError(err)
	require.NoError(blk.Verify(context.Background()))
	require.NoError(blk.Accept(context.Background()))
	require.True(env.blkManager.SetPreference(blk.ID()))

	staker, err = env.state.GetCurrentValidator(constants.PrimaryNetworkID, nodeID)
	require.NoError(err)
	require.Equal(txID, staker.TxID)

	// Should be rewarded at the end of staking period
	env.backend.Clk.Set(validatorEndTime)

	for {
		iter, err := env.state.GetCurrentStakerIterator()
		require.NoError(err)
		require.True(iter.Next())
		staker := iter.Value()
		iter.Release()

		// Check that the right block was built
		blk, err := env.Builder.BuildBlock(context.Background())
		require.NoError(err)
		require.NoError(blk.Verify(context.Background()))
		require.IsType(&block.BanffProposalBlock{}, blk.(*blockexecutor.Block).Block)

		expectedTx, err := env.txBuilder.NewRewardValidatorTx(staker.TxID)
		require.NoError(err)
		require.Equal([]*txs.Tx{expectedTx}, blk.(*blockexecutor.Block).Block.Txs())

		// Commit the [ProposalBlock] with a [CommitBlock]
		proposalBlk, ok := blk.(snowman.OracleBlock)
		require.True(ok)
		options, err := proposalBlk.Options(context.Background())
		require.NoError(err)

		commit := options[0].(*blockexecutor.Block)
		require.IsType(&block.BanffCommitBlock{}, commit.Block)

		require.NoError(blk.Accept(context.Background()))
		require.NoError(commit.Verify(context.Background()))
		require.NoError(commit.Accept(context.Background()))
		require.True(env.blkManager.SetPreference(commit.ID()))

		// Stop rewarding once our staker is rewarded
		if staker.TxID == txID {
			break
		}
	}

	// Staking rewards should have been issued
	rewardUTXOs, err := env.state.GetRewardUTXOs(txID)
	require.NoError(err)
	require.NotEmpty(rewardUTXOs)
}

func TestBuildBlockAdvanceTime(t *testing.T) {
	require := require.New(t)

	env := newEnvironment(t)
	env.ctx.Lock.Lock()
	defer func() {
		require.NoError(shutdownEnvironment(env))
		env.ctx.Lock.Unlock()
	}()

	var (
		now      = env.backend.Clk.Time()
		nextTime = now.Add(2 * txexecutor.SyncBound)
	)

	// Add a staker to [env.state]
	env.state.PutCurrentValidator(&state.Staker{
		NextTime: nextTime,
		Priority: txs.PrimaryNetworkValidatorCurrentPriority,
	})

	// Advance wall clock to [nextTime]
	env.backend.Clk.Set(nextTime)

	// [BuildBlock] should build a block advancing the time to [NextTime]
	blkIntf, err := env.Builder.BuildBlock(context.Background())
	require.NoError(err)

	require.IsType(&blockexecutor.Block{}, blkIntf)
	blk := blkIntf.(*blockexecutor.Block)
	require.Empty(blk.Txs())
	require.IsType(&block.BanffStandardBlock{}, blk.Block)
	standardBlk := blk.Block.(*block.BanffStandardBlock)
	require.Equal(nextTime.Unix(), standardBlk.Timestamp().Unix())
}

func TestBuildBlockForceAdvanceTime(t *testing.T) {
	require := require.New(t)

	env := newEnvironment(t)
	env.ctx.Lock.Lock()
	defer func() {
		require.NoError(shutdownEnvironment(env))
		env.ctx.Lock.Unlock()
	}()

	// Create a valid transaction
	tx, err := env.txBuilder.NewCreateChainTx(
		testSubnet1.ID(),
		nil,
		constants.AVMID,
		nil,
		"chain name",
		[]*secp256k1.PrivateKey{testSubnet1ControlKeys[0], testSubnet1ControlKeys[1]},
		ids.ShortEmpty,
	)
	require.NoError(err)
	txID := tx.ID()

	// Issue the transaction
	require.NoError(env.network.IssueTx(context.Background(), tx))
	require.True(env.mempool.Has(txID))

	var (
		now      = env.backend.Clk.Time()
		nextTime = now.Add(2 * txexecutor.SyncBound)
	)

	// Add a staker to [env.state]
	env.state.PutCurrentValidator(&state.Staker{
		NextTime: nextTime,
		Priority: txs.PrimaryNetworkValidatorCurrentPriority,
	})

	// Advance wall clock to [nextTime] + [txexecutor.SyncBound]
	env.backend.Clk.Set(nextTime.Add(txexecutor.SyncBound))

	// [BuildBlock] should build a block advancing the time to [nextTime],
	// not the current wall clock.
	blkIntf, err := env.Builder.BuildBlock(context.Background())
	require.NoError(err)

	require.IsType(&blockexecutor.Block{}, blkIntf)
	blk := blkIntf.(*blockexecutor.Block)
	require.Equal([]*txs.Tx{tx}, blk.Txs())
	require.IsType(&block.BanffStandardBlock{}, blk.Block)
	standardBlk := blk.Block.(*block.BanffStandardBlock)
	require.Equal(nextTime.Unix(), standardBlk.Timestamp().Unix())
}

func TestBuildBlockDropExpiredStakerTxs(t *testing.T) {
	require := require.New(t)

	env := newEnvironment(t)
	env.ctx.Lock.Lock()
	defer func() {
		require.NoError(shutdownEnvironment(env))
		env.ctx.Lock.Unlock()
	}()

	var (
		now                   = env.backend.Clk.Time()
		defaultValidatorStake = 100 * units.MilliAvax

		// Add a validator with StartTime in the future within [MaxFutureStartTime]
		validatorStartTime = now.Add(txexecutor.MaxFutureStartTime - 1*time.Second)
		validatorEndTime   = validatorStartTime.Add(360 * 24 * time.Hour)
	)

	tx1, err := env.txBuilder.NewAddValidatorTx(
		defaultValidatorStake,
		uint64(validatorStartTime.Unix()),
		uint64(validatorEndTime.Unix()),
		ids.GenerateTestNodeID(),
		preFundedKeys[0].PublicKey().Address(),
		reward.PercentDenominator,
		[]*secp256k1.PrivateKey{preFundedKeys[0]},
		preFundedKeys[0].PublicKey().Address(),
	)
	require.NoError(err)
	require.NoError(env.mempool.Add(tx1))
	tx1ID := tx1.ID()
	require.True(env.mempool.Has(tx1ID))

	// Add a validator with StartTime before current chain time
	validator2StartTime := now.Add(-5 * time.Second)
	validator2EndTime := validator2StartTime.Add(360 * 24 * time.Hour)

	tx2, err := env.txBuilder.NewAddValidatorTx(
		defaultValidatorStake,
		uint64(validator2StartTime.Unix()),
		uint64(validator2EndTime.Unix()),
		ids.GenerateTestNodeID(),
		preFundedKeys[1].PublicKey().Address(),
		reward.PercentDenominator,
		[]*secp256k1.PrivateKey{preFundedKeys[1]},
		preFundedKeys[1].PublicKey().Address(),
	)
	require.NoError(err)
	require.NoError(env.mempool.Add(tx2))
	tx2ID := tx2.ID()
	require.True(env.mempool.Has(tx2ID))

	// Add a validator with StartTime in the future past [MaxFutureStartTime]
	validator3StartTime := now.Add(txexecutor.MaxFutureStartTime + 5*time.Second)
	validator3EndTime := validator2StartTime.Add(360 * 24 * time.Hour)

	tx3, err := env.txBuilder.NewAddValidatorTx(
		defaultValidatorStake,
		uint64(validator3StartTime.Unix()),
		uint64(validator3EndTime.Unix()),
		ids.GenerateTestNodeID(),
		preFundedKeys[2].PublicKey().Address(),
		reward.PercentDenominator,
		[]*secp256k1.PrivateKey{preFundedKeys[2]},
		preFundedKeys[2].PublicKey().Address(),
	)
	require.NoError(err)
	require.NoError(env.mempool.Add(tx3))
	tx3ID := tx3.ID()
	require.True(env.mempool.Has(tx3ID))

	// Only tx1 should be in a built block
	blkIntf, err := env.Builder.BuildBlock(context.Background())
	require.NoError(err)

	require.IsType(&blockexecutor.Block{}, blkIntf)
	blk := blkIntf.(*blockexecutor.Block)
	require.Len(blk.Txs(), 1)
	require.Equal(tx1ID, blk.Txs()[0].ID())

	// Mempool should have none of the txs
	require.False(env.mempool.Has(tx1ID))
	require.False(env.mempool.Has(tx2ID))
	require.False(env.mempool.Has(tx3ID))

	// Only tx2 and tx3 should be dropped
	require.NoError(env.mempool.GetDropReason(tx1ID))

	tx2DropReason := env.mempool.GetDropReason(tx2ID)
	require.ErrorIs(tx2DropReason, txexecutor.ErrTimestampNotBeforeStartTime)

	tx3DropReason := env.mempool.GetDropReason(tx3ID)
	require.ErrorIs(tx3DropReason, txexecutor.ErrFutureStakeTime)
}

func TestPreviouslyDroppedTxsCanBeReAddedToMempool(t *testing.T) {
	require := require.New(t)

	env := newEnvironment(t)
	env.ctx.Lock.Lock()
	defer func() {
		require.NoError(shutdownEnvironment(env))
		env.ctx.Lock.Unlock()
	}()

	// Create a valid transaction
	tx, err := env.txBuilder.NewCreateChainTx(
		testSubnet1.ID(),
		nil,
		constants.AVMID,
		nil,
		"chain name",
		[]*secp256k1.PrivateKey{testSubnet1ControlKeys[0], testSubnet1ControlKeys[1]},
		ids.ShortEmpty,
	)
	require.NoError(err)
	txID := tx.ID()

	// Issue the transaction
	require.NoError(env.network.IssueTx(context.Background(), tx))
	require.True(env.mempool.Has(txID))

	// Transaction should not be marked as dropped when added to the mempool
	reason := env.mempool.GetDropReason(txID)
	require.NoError(reason)

	// Mark the transaction as dropped
	errTestingDropped := errors.New("testing dropped")
	env.mempool.MarkDropped(txID, errTestingDropped)
	reason = env.mempool.GetDropReason(txID)
	require.ErrorIs(reason, errTestingDropped)

	// Dropped transactions should still be in the mempool
	require.True(env.mempool.Has(txID))

	// Remove the transaction from the mempool
	env.mempool.Remove([]*txs.Tx{tx})

	// Issue the transaction again
	require.NoError(env.network.IssueTx(context.Background(), tx))
	require.True(env.mempool.Has(txID))

	// When issued again, the mempool should not be marked as dropped
	reason = env.mempool.GetDropReason(txID)
	require.NoError(reason)
}

func TestNoErrorOnUnexpectedSetPreferenceDuringBootstrapping(t *testing.T) {
	require := require.New(t)

	env := newEnvironment(t)
	env.ctx.Lock.Lock()
	env.isBootstrapped.Set(false)
	defer func() {
		require.NoError(shutdownEnvironment(env))
		env.ctx.Lock.Unlock()
	}()

	require.True(env.blkManager.SetPreference(ids.GenerateTestID())) // should not panic
}

func TestGetNextStakerToReward(t *testing.T) {
	var (
		now  = time.Now()
		txID = ids.GenerateTestID()
	)

	type test struct {
		name                 string
		timestamp            time.Time
		stateF               func(*gomock.Controller) state.Chain
		expectedTxID         ids.ID
		expectedShouldReward bool
		expectedErr          error
	}

	tests := []test{
		{
			name:      "end of time",
			timestamp: mockable.MaxTime,
			stateF: func(ctrl *gomock.Controller) state.Chain {
				return state.NewMockChain(ctrl)
			},
			expectedErr: ErrEndOfTime,
		},
		{
			name:      "no stakers",
			timestamp: now,
			stateF: func(ctrl *gomock.Controller) state.Chain {
				currentStakerIter := state.NewMockStakerIterator(ctrl)
				currentStakerIter.EXPECT().Next().Return(false)
				currentStakerIter.EXPECT().Release()

				s := state.NewMockChain(ctrl)
				s.EXPECT().GetCurrentStakerIterator().Return(currentStakerIter, nil)

				return s
			},
		},
		{
			name:      "expired subnet validator/delegator",
			timestamp: now,
			stateF: func(ctrl *gomock.Controller) state.Chain {
				currentStakerIter := state.NewMockStakerIterator(ctrl)

				currentStakerIter.EXPECT().Next().Return(true)
				currentStakerIter.EXPECT().Value().Return(&state.Staker{
					Priority: txs.SubnetPermissionedValidatorCurrentPriority,
					EndTime:  now,
				})
				currentStakerIter.EXPECT().Next().Return(true)
				currentStakerIter.EXPECT().Value().Return(&state.Staker{
					TxID:     txID,
					Priority: txs.SubnetPermissionlessDelegatorCurrentPriority,
					EndTime:  now,
				})
				currentStakerIter.EXPECT().Release()

				s := state.NewMockChain(ctrl)
				s.EXPECT().GetCurrentStakerIterator().Return(currentStakerIter, nil)

				return s
			},
			expectedTxID:         txID,
			expectedShouldReward: true,
		},
		{
			name:      "expired primary network validator after subnet expired subnet validator",
			timestamp: now,
			stateF: func(ctrl *gomock.Controller) state.Chain {
				currentStakerIter := state.NewMockStakerIterator(ctrl)

				currentStakerIter.EXPECT().Next().Return(true)
				currentStakerIter.EXPECT().Value().Return(&state.Staker{
					Priority: txs.SubnetPermissionedValidatorCurrentPriority,
					EndTime:  now,
				})
				currentStakerIter.EXPECT().Next().Return(true)
				currentStakerIter.EXPECT().Value().Return(&state.Staker{
					TxID:     txID,
					Priority: txs.PrimaryNetworkValidatorCurrentPriority,
					EndTime:  now,
				})
				currentStakerIter.EXPECT().Release()

				s := state.NewMockChain(ctrl)
				s.EXPECT().GetCurrentStakerIterator().Return(currentStakerIter, nil)

				return s
			},
			expectedTxID:         txID,
			expectedShouldReward: true,
		},
		{
			name:      "expired primary network delegator after subnet expired subnet validator",
			timestamp: now,
			stateF: func(ctrl *gomock.Controller) state.Chain {
				currentStakerIter := state.NewMockStakerIterator(ctrl)

				currentStakerIter.EXPECT().Next().Return(true)
				currentStakerIter.EXPECT().Value().Return(&state.Staker{
					Priority: txs.SubnetPermissionedValidatorCurrentPriority,
					EndTime:  now,
				})
				currentStakerIter.EXPECT().Next().Return(true)
				currentStakerIter.EXPECT().Value().Return(&state.Staker{
					TxID:     txID,
					Priority: txs.PrimaryNetworkDelegatorCurrentPriority,
					EndTime:  now,
				})
				currentStakerIter.EXPECT().Release()

				s := state.NewMockChain(ctrl)
				s.EXPECT().GetCurrentStakerIterator().Return(currentStakerIter, nil)

				return s
			},
			expectedTxID:         txID,
			expectedShouldReward: true,
		},
		{
			name:      "non-expired primary network delegator",
			timestamp: now,
			stateF: func(ctrl *gomock.Controller) state.Chain {
				currentStakerIter := state.NewMockStakerIterator(ctrl)

				currentStakerIter.EXPECT().Next().Return(true)
				currentStakerIter.EXPECT().Value().Return(&state.Staker{
					TxID:     txID,
					Priority: txs.PrimaryNetworkDelegatorCurrentPriority,
					EndTime:  now.Add(time.Second),
				})
				currentStakerIter.EXPECT().Release()

				s := state.NewMockChain(ctrl)
				s.EXPECT().GetCurrentStakerIterator().Return(currentStakerIter, nil)

				return s
			},
			expectedTxID:         txID,
			expectedShouldReward: false,
		},
		{
			name:      "non-expired primary network validator",
			timestamp: now,
			stateF: func(ctrl *gomock.Controller) state.Chain {
				currentStakerIter := state.NewMockStakerIterator(ctrl)

				currentStakerIter.EXPECT().Next().Return(true)
				currentStakerIter.EXPECT().Value().Return(&state.Staker{
					TxID:     txID,
					Priority: txs.PrimaryNetworkValidatorCurrentPriority,
					EndTime:  now.Add(time.Second),
				})
				currentStakerIter.EXPECT().Release()

				s := state.NewMockChain(ctrl)
				s.EXPECT().GetCurrentStakerIterator().Return(currentStakerIter, nil)

				return s
			},
			expectedTxID:         txID,
			expectedShouldReward: false,
		},
	}

	for _, tt := range tests {
		t.Run(tt.name, func(t *testing.T) {
			require := require.New(t)
			ctrl := gomock.NewController(t)

			state := tt.stateF(ctrl)
			txID, shouldReward, err := getNextStakerToReward(tt.timestamp, state)
			require.ErrorIs(err, tt.expectedErr)
			if tt.expectedErr != nil {
				return
			}
			require.Equal(tt.expectedTxID, txID)
			require.Equal(tt.expectedShouldReward, shouldReward)
		})
	}
<<<<<<< HEAD
}

func TestBuildBlock(t *testing.T) {
	env := newEnvironment(t)
	env.ctx.Lock.Lock()
	defer func() {
		require.NoError(t, shutdownEnvironment(env))
		env.ctx.Lock.Unlock()
	}()

	var (
		now             = env.backend.Clk.Time()
		parentID        = ids.GenerateTestID()
		height          = uint64(1337)
		parentTimestamp = now.Add(-2 * time.Second)

		defaultValidatorStake = 100 * units.MilliAvax
		validatorStartTime    = now.Add(2 * txexecutor.SyncBound)
		validatorEndTime      = validatorStartTime.Add(360 * 24 * time.Hour)
	)

	tx, err := env.txBuilder.NewAddValidatorTx(
		defaultValidatorStake,
		uint64(validatorStartTime.Unix()),
		uint64(validatorEndTime.Unix()),
		ids.GenerateTestNodeID(),
		ts.Keys[0].PublicKey().Address(),
		reward.PercentDenominator,
		[]*secp256k1.PrivateKey{ts.Keys[0]},
		ts.Keys[0].PublicKey().Address(),
	)
	require.NoError(t, err)

	type test struct {
		name             string
		builderF         func(*gomock.Controller) *builder
		timestamp        time.Time
		forceAdvanceTime bool
		parentStateF     func(*gomock.Controller) state.Chain
		expectedBlkF     func(*require.Assertions) block.Block
		expectedErr      error
	}

	tests := []test{
		{
			name: "should advance time",
			builderF: func(ctrl *gomock.Controller) *builder {
				mempool := mempool.NewMockMempool(ctrl)

				// There are no txs.
				mempool.EXPECT().DropExpiredStakerTxs(gomock.Any()).Return([]ids.ID{})
				mempool.EXPECT().Peek().Return(nil, false)

				clk := &mockable.Clock{}
				clk.Set(now)
				return &builder{
					Mempool: mempool,
					txExecutorBackend: &txexecutor.Backend{
						Clk: clk,
					},
				}
			},
			timestamp:        now.Add(-1 * time.Second),
			forceAdvanceTime: true,
			parentStateF: func(ctrl *gomock.Controller) state.Chain {
				s := state.NewMockChain(ctrl)

				// add current validator that ends at [now] - 1 second.
				// That is, it ends in the past but after the current chain time.
				// Handle calls in [getNextStakerToReward]
				// and [GetNextStakerChangeTime]
				// when determining whether to issue a reward tx.
				currentStakerIter := state.NewMockStakerIterator(ctrl)
				gomock.InOrder(
					// expect calls from [getNextStakerToReward]
					currentStakerIter.EXPECT().Next().Return(true),
					currentStakerIter.EXPECT().Value().Return(&state.Staker{
						NextTime: now.Add(-1 * time.Second),
						Priority: txs.PrimaryNetworkDelegatorCurrentPriority,
					}),
					currentStakerIter.EXPECT().Release(),
				)

				s.EXPECT().GetCurrentStakerIterator().Return(currentStakerIter, nil).Times(1)
				return s
			},
			expectedBlkF: func(require *require.Assertions) block.Block {
				expectedBlk, err := block.NewBanffStandardBlock(
					now.Add(-1*time.Second), // note the advanced time
					parentID,
					height,
					nil, // empty block to advance time
				)
				require.NoError(err)
				return expectedBlk
			},
			expectedErr: nil,
		},
		{
			name: "has a staker tx no force",
			builderF: func(ctrl *gomock.Controller) *builder {
				mempool := mempool.NewMockMempool(ctrl)

				// There is a tx.
				mempool.EXPECT().DropExpiredStakerTxs(gomock.Any()).Return([]ids.ID{})

				gomock.InOrder(
					mempool.EXPECT().Peek().Return(tx, true),
					mempool.EXPECT().Remove([]*txs.Tx{tx}),
					// Second loop iteration
					mempool.EXPECT().Peek().Return(nil, false),
				)

				clk := &mockable.Clock{}
				clk.Set(now)
				return &builder{
					Mempool: mempool,
					txExecutorBackend: &txexecutor.Backend{
						Clk: clk,
					},
				}
			},
			timestamp:        parentTimestamp,
			forceAdvanceTime: false,
			parentStateF: func(ctrl *gomock.Controller) state.Chain {
				s := state.NewMockChain(ctrl)

				// Handle calls in [getNextStakerToReward]
				// and [GetNextStakerChangeTime].
				// Next validator change time is in the future.
				currentStakerIter := state.NewMockStakerIterator(ctrl)
				gomock.InOrder(
					// expect calls from [getNextStakerToReward]
					currentStakerIter.EXPECT().Next().Return(true),
					currentStakerIter.EXPECT().Value().Return(&state.Staker{
						NextTime: now.Add(time.Second),
						Priority: txs.PrimaryNetworkDelegatorCurrentPriority,
					}),
					currentStakerIter.EXPECT().Release(),
				)

				s.EXPECT().GetCurrentStakerIterator().Return(currentStakerIter, nil).Times(1)
				return s
			},
			expectedBlkF: func(require *require.Assertions) block.Block {
				expectedBlk, err := block.NewBanffStandardBlock(
					parentTimestamp,
					parentID,
					height,
					[]*txs.Tx{tx},
				)
				require.NoError(err)
				return expectedBlk
			},
			expectedErr: nil,
		},
		{
			name: "has a staker tx with force",
			builderF: func(ctrl *gomock.Controller) *builder {
				mempool := mempool.NewMockMempool(ctrl)

				// There are no decision txs
				// There is a staker tx.
				mempool.EXPECT().DropExpiredStakerTxs(gomock.Any()).Return([]ids.ID{})

				gomock.InOrder(
					mempool.EXPECT().Peek().Return(tx, true),
					mempool.EXPECT().Remove([]*txs.Tx{tx}),
					// Second loop iteration
					mempool.EXPECT().Peek().Return(nil, false),
				)

				clk := &mockable.Clock{}
				clk.Set(now)
				return &builder{
					Mempool: mempool,
					txExecutorBackend: &txexecutor.Backend{
						Clk: clk,
					},
				}
			},
			timestamp:        parentTimestamp,
			forceAdvanceTime: true,
			parentStateF: func(ctrl *gomock.Controller) state.Chain {
				s := state.NewMockChain(ctrl)

				// Handle calls in [getNextStakerToReward]
				// and [GetNextStakerChangeTime].
				// Next validator change time is in the future.
				currentStakerIter := state.NewMockStakerIterator(ctrl)
				gomock.InOrder(
					// expect calls from [getNextStakerToReward]
					currentStakerIter.EXPECT().Next().Return(true),
					currentStakerIter.EXPECT().Value().Return(&state.Staker{
						NextTime: now.Add(time.Second),
						Priority: txs.PrimaryNetworkDelegatorCurrentPriority,
					}),
					currentStakerIter.EXPECT().Release(),
				)

				s.EXPECT().GetCurrentStakerIterator().Return(currentStakerIter, nil).Times(1)
				return s
			},
			expectedBlkF: func(require *require.Assertions) block.Block {
				expectedBlk, err := block.NewBanffStandardBlock(
					parentTimestamp,
					parentID,
					height,
					[]*txs.Tx{tx},
				)
				require.NoError(err)
				return expectedBlk
			},
			expectedErr: nil,
		},
	}

	for _, tt := range tests {
		t.Run(tt.name, func(t *testing.T) {
			require := require.New(t)
			ctrl := gomock.NewController(t)

			gotBlk, err := buildBlock(
				tt.builderF(ctrl),
				parentID,
				height,
				tt.timestamp,
				tt.forceAdvanceTime,
				tt.parentStateF(ctrl),
			)
			if tt.expectedErr != nil {
				require.ErrorIs(err, tt.expectedErr)
				return
			}
			require.NoError(err)
			require.Equal(tt.expectedBlkF(require), gotBlk)
		})
	}
=======
>>>>>>> 5db63ac2
}<|MERGE_RESOLUTION|>--- conflicted
+++ resolved
@@ -313,10 +313,10 @@
 		uint64(validatorStartTime.Unix()),
 		uint64(validatorEndTime.Unix()),
 		ids.GenerateTestNodeID(),
-		preFundedKeys[0].PublicKey().Address(),
+		ts.Keys[0].PublicKey().Address(),
 		reward.PercentDenominator,
-		[]*secp256k1.PrivateKey{preFundedKeys[0]},
-		preFundedKeys[0].PublicKey().Address(),
+		[]*secp256k1.PrivateKey{ts.Keys[0]},
+		ts.Keys[0].PublicKey().Address(),
 	)
 	require.NoError(err)
 	require.NoError(env.mempool.Add(tx1))
@@ -332,10 +332,10 @@
 		uint64(validator2StartTime.Unix()),
 		uint64(validator2EndTime.Unix()),
 		ids.GenerateTestNodeID(),
-		preFundedKeys[1].PublicKey().Address(),
+		ts.Keys[1].PublicKey().Address(),
 		reward.PercentDenominator,
-		[]*secp256k1.PrivateKey{preFundedKeys[1]},
-		preFundedKeys[1].PublicKey().Address(),
+		[]*secp256k1.PrivateKey{ts.Keys[1]},
+		ts.Keys[1].PublicKey().Address(),
 	)
 	require.NoError(err)
 	require.NoError(env.mempool.Add(tx2))
@@ -351,10 +351,10 @@
 		uint64(validator3StartTime.Unix()),
 		uint64(validator3EndTime.Unix()),
 		ids.GenerateTestNodeID(),
-		preFundedKeys[2].PublicKey().Address(),
+		ts.Keys[2].PublicKey().Address(),
 		reward.PercentDenominator,
-		[]*secp256k1.PrivateKey{preFundedKeys[2]},
-		preFundedKeys[2].PublicKey().Address(),
+		[]*secp256k1.PrivateKey{ts.Keys[2]},
+		ts.Keys[2].PublicKey().Address(),
 	)
 	require.NoError(err)
 	require.NoError(env.mempool.Add(tx3))
@@ -631,245 +631,4 @@
 			require.Equal(tt.expectedShouldReward, shouldReward)
 		})
 	}
-<<<<<<< HEAD
-}
-
-func TestBuildBlock(t *testing.T) {
-	env := newEnvironment(t)
-	env.ctx.Lock.Lock()
-	defer func() {
-		require.NoError(t, shutdownEnvironment(env))
-		env.ctx.Lock.Unlock()
-	}()
-
-	var (
-		now             = env.backend.Clk.Time()
-		parentID        = ids.GenerateTestID()
-		height          = uint64(1337)
-		parentTimestamp = now.Add(-2 * time.Second)
-
-		defaultValidatorStake = 100 * units.MilliAvax
-		validatorStartTime    = now.Add(2 * txexecutor.SyncBound)
-		validatorEndTime      = validatorStartTime.Add(360 * 24 * time.Hour)
-	)
-
-	tx, err := env.txBuilder.NewAddValidatorTx(
-		defaultValidatorStake,
-		uint64(validatorStartTime.Unix()),
-		uint64(validatorEndTime.Unix()),
-		ids.GenerateTestNodeID(),
-		ts.Keys[0].PublicKey().Address(),
-		reward.PercentDenominator,
-		[]*secp256k1.PrivateKey{ts.Keys[0]},
-		ts.Keys[0].PublicKey().Address(),
-	)
-	require.NoError(t, err)
-
-	type test struct {
-		name             string
-		builderF         func(*gomock.Controller) *builder
-		timestamp        time.Time
-		forceAdvanceTime bool
-		parentStateF     func(*gomock.Controller) state.Chain
-		expectedBlkF     func(*require.Assertions) block.Block
-		expectedErr      error
-	}
-
-	tests := []test{
-		{
-			name: "should advance time",
-			builderF: func(ctrl *gomock.Controller) *builder {
-				mempool := mempool.NewMockMempool(ctrl)
-
-				// There are no txs.
-				mempool.EXPECT().DropExpiredStakerTxs(gomock.Any()).Return([]ids.ID{})
-				mempool.EXPECT().Peek().Return(nil, false)
-
-				clk := &mockable.Clock{}
-				clk.Set(now)
-				return &builder{
-					Mempool: mempool,
-					txExecutorBackend: &txexecutor.Backend{
-						Clk: clk,
-					},
-				}
-			},
-			timestamp:        now.Add(-1 * time.Second),
-			forceAdvanceTime: true,
-			parentStateF: func(ctrl *gomock.Controller) state.Chain {
-				s := state.NewMockChain(ctrl)
-
-				// add current validator that ends at [now] - 1 second.
-				// That is, it ends in the past but after the current chain time.
-				// Handle calls in [getNextStakerToReward]
-				// and [GetNextStakerChangeTime]
-				// when determining whether to issue a reward tx.
-				currentStakerIter := state.NewMockStakerIterator(ctrl)
-				gomock.InOrder(
-					// expect calls from [getNextStakerToReward]
-					currentStakerIter.EXPECT().Next().Return(true),
-					currentStakerIter.EXPECT().Value().Return(&state.Staker{
-						NextTime: now.Add(-1 * time.Second),
-						Priority: txs.PrimaryNetworkDelegatorCurrentPriority,
-					}),
-					currentStakerIter.EXPECT().Release(),
-				)
-
-				s.EXPECT().GetCurrentStakerIterator().Return(currentStakerIter, nil).Times(1)
-				return s
-			},
-			expectedBlkF: func(require *require.Assertions) block.Block {
-				expectedBlk, err := block.NewBanffStandardBlock(
-					now.Add(-1*time.Second), // note the advanced time
-					parentID,
-					height,
-					nil, // empty block to advance time
-				)
-				require.NoError(err)
-				return expectedBlk
-			},
-			expectedErr: nil,
-		},
-		{
-			name: "has a staker tx no force",
-			builderF: func(ctrl *gomock.Controller) *builder {
-				mempool := mempool.NewMockMempool(ctrl)
-
-				// There is a tx.
-				mempool.EXPECT().DropExpiredStakerTxs(gomock.Any()).Return([]ids.ID{})
-
-				gomock.InOrder(
-					mempool.EXPECT().Peek().Return(tx, true),
-					mempool.EXPECT().Remove([]*txs.Tx{tx}),
-					// Second loop iteration
-					mempool.EXPECT().Peek().Return(nil, false),
-				)
-
-				clk := &mockable.Clock{}
-				clk.Set(now)
-				return &builder{
-					Mempool: mempool,
-					txExecutorBackend: &txexecutor.Backend{
-						Clk: clk,
-					},
-				}
-			},
-			timestamp:        parentTimestamp,
-			forceAdvanceTime: false,
-			parentStateF: func(ctrl *gomock.Controller) state.Chain {
-				s := state.NewMockChain(ctrl)
-
-				// Handle calls in [getNextStakerToReward]
-				// and [GetNextStakerChangeTime].
-				// Next validator change time is in the future.
-				currentStakerIter := state.NewMockStakerIterator(ctrl)
-				gomock.InOrder(
-					// expect calls from [getNextStakerToReward]
-					currentStakerIter.EXPECT().Next().Return(true),
-					currentStakerIter.EXPECT().Value().Return(&state.Staker{
-						NextTime: now.Add(time.Second),
-						Priority: txs.PrimaryNetworkDelegatorCurrentPriority,
-					}),
-					currentStakerIter.EXPECT().Release(),
-				)
-
-				s.EXPECT().GetCurrentStakerIterator().Return(currentStakerIter, nil).Times(1)
-				return s
-			},
-			expectedBlkF: func(require *require.Assertions) block.Block {
-				expectedBlk, err := block.NewBanffStandardBlock(
-					parentTimestamp,
-					parentID,
-					height,
-					[]*txs.Tx{tx},
-				)
-				require.NoError(err)
-				return expectedBlk
-			},
-			expectedErr: nil,
-		},
-		{
-			name: "has a staker tx with force",
-			builderF: func(ctrl *gomock.Controller) *builder {
-				mempool := mempool.NewMockMempool(ctrl)
-
-				// There are no decision txs
-				// There is a staker tx.
-				mempool.EXPECT().DropExpiredStakerTxs(gomock.Any()).Return([]ids.ID{})
-
-				gomock.InOrder(
-					mempool.EXPECT().Peek().Return(tx, true),
-					mempool.EXPECT().Remove([]*txs.Tx{tx}),
-					// Second loop iteration
-					mempool.EXPECT().Peek().Return(nil, false),
-				)
-
-				clk := &mockable.Clock{}
-				clk.Set(now)
-				return &builder{
-					Mempool: mempool,
-					txExecutorBackend: &txexecutor.Backend{
-						Clk: clk,
-					},
-				}
-			},
-			timestamp:        parentTimestamp,
-			forceAdvanceTime: true,
-			parentStateF: func(ctrl *gomock.Controller) state.Chain {
-				s := state.NewMockChain(ctrl)
-
-				// Handle calls in [getNextStakerToReward]
-				// and [GetNextStakerChangeTime].
-				// Next validator change time is in the future.
-				currentStakerIter := state.NewMockStakerIterator(ctrl)
-				gomock.InOrder(
-					// expect calls from [getNextStakerToReward]
-					currentStakerIter.EXPECT().Next().Return(true),
-					currentStakerIter.EXPECT().Value().Return(&state.Staker{
-						NextTime: now.Add(time.Second),
-						Priority: txs.PrimaryNetworkDelegatorCurrentPriority,
-					}),
-					currentStakerIter.EXPECT().Release(),
-				)
-
-				s.EXPECT().GetCurrentStakerIterator().Return(currentStakerIter, nil).Times(1)
-				return s
-			},
-			expectedBlkF: func(require *require.Assertions) block.Block {
-				expectedBlk, err := block.NewBanffStandardBlock(
-					parentTimestamp,
-					parentID,
-					height,
-					[]*txs.Tx{tx},
-				)
-				require.NoError(err)
-				return expectedBlk
-			},
-			expectedErr: nil,
-		},
-	}
-
-	for _, tt := range tests {
-		t.Run(tt.name, func(t *testing.T) {
-			require := require.New(t)
-			ctrl := gomock.NewController(t)
-
-			gotBlk, err := buildBlock(
-				tt.builderF(ctrl),
-				parentID,
-				height,
-				tt.timestamp,
-				tt.forceAdvanceTime,
-				tt.parentStateF(ctrl),
-			)
-			if tt.expectedErr != nil {
-				require.ErrorIs(err, tt.expectedErr)
-				return
-			}
-			require.NoError(err)
-			require.Equal(tt.expectedBlkF(require), gotBlk)
-		})
-	}
-=======
->>>>>>> 5db63ac2
 }