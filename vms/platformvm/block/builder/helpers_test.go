// Copyright (C) 2019-2024, Ava Labs, Inc. All rights reserved.
// See the file LICENSE for licensing terms.

package builder

import (
	"context"
	"testing"
	"time"

	"github.com/prometheus/client_golang/prometheus"
	"github.com/stretchr/testify/require"

	"github.com/ava-labs/avalanchego/chains"
	"github.com/ava-labs/avalanchego/chains/atomic"
	"github.com/ava-labs/avalanchego/codec"
	"github.com/ava-labs/avalanchego/codec/linearcodec"
	"github.com/ava-labs/avalanchego/database"
	"github.com/ava-labs/avalanchego/database/memdb"
	"github.com/ava-labs/avalanchego/database/prefixdb"
	"github.com/ava-labs/avalanchego/database/versiondb"
	"github.com/ava-labs/avalanchego/ids"
	"github.com/ava-labs/avalanchego/snow"
	"github.com/ava-labs/avalanchego/snow/engine/common"
	"github.com/ava-labs/avalanchego/snow/snowtest"
	"github.com/ava-labs/avalanchego/snow/uptime"
	"github.com/ava-labs/avalanchego/snow/validators"
	"github.com/ava-labs/avalanchego/utils"
	"github.com/ava-labs/avalanchego/utils/constants"
	"github.com/ava-labs/avalanchego/utils/crypto/secp256k1"
	"github.com/ava-labs/avalanchego/utils/formatting"
	"github.com/ava-labs/avalanchego/utils/formatting/address"
	"github.com/ava-labs/avalanchego/utils/json"
	"github.com/ava-labs/avalanchego/utils/logging"
	"github.com/ava-labs/avalanchego/utils/timer/mockable"
	"github.com/ava-labs/avalanchego/utils/units"
	"github.com/ava-labs/avalanchego/vms/components/fees"
	"github.com/ava-labs/avalanchego/vms/platformvm/api"
	"github.com/ava-labs/avalanchego/vms/platformvm/config"
	"github.com/ava-labs/avalanchego/vms/platformvm/fx"
	"github.com/ava-labs/avalanchego/vms/platformvm/metrics"
	"github.com/ava-labs/avalanchego/vms/platformvm/network"
	"github.com/ava-labs/avalanchego/vms/platformvm/reward"
	"github.com/ava-labs/avalanchego/vms/platformvm/state"
	"github.com/ava-labs/avalanchego/vms/platformvm/status"
	"github.com/ava-labs/avalanchego/vms/platformvm/txs"
	"github.com/ava-labs/avalanchego/vms/platformvm/txs/fee"
	"github.com/ava-labs/avalanchego/vms/platformvm/txs/mempool"
	"github.com/ava-labs/avalanchego/vms/platformvm/txs/txstest"
	"github.com/ava-labs/avalanchego/vms/platformvm/upgrade"
	"github.com/ava-labs/avalanchego/vms/platformvm/utxo"
	"github.com/ava-labs/avalanchego/vms/secp256k1fx"

	blockexecutor "github.com/ava-labs/avalanchego/vms/platformvm/block/executor"
	txexecutor "github.com/ava-labs/avalanchego/vms/platformvm/txs/executor"
	pvalidators "github.com/ava-labs/avalanchego/vms/platformvm/validators"
	walletcommon "github.com/ava-labs/avalanchego/wallet/subnet/primary/common"
)

const (
	defaultWeight = 10000
	trackChecksum = false

	apricotPhase3 fork = iota
	apricotPhase5
	banff
	cortina
	durango
	eUpgrade

	latestFork = durango
)

var (
	defaultMinStakingDuration = 24 * time.Hour
	defaultMaxStakingDuration = 365 * 24 * time.Hour
	defaultGenesisTime        = time.Date(1997, 1, 1, 0, 0, 0, 0, time.UTC)
	defaultValidateStartTime  = defaultGenesisTime
	defaultValidateEndTime    = defaultValidateStartTime.Add(10 * defaultMinStakingDuration)
	defaultMinValidatorStake  = 5 * units.MilliAvax
	defaultBalance            = 100 * defaultMinValidatorStake
	preFundedKeys             = secp256k1.TestKeys()
	defaultTxFee              = uint64(100)

	testSubnet1            *txs.Tx
	testSubnet1ControlKeys = preFundedKeys[0:3]

	// Node IDs of genesis validators. Initialized in init function
	genesisNodeIDs []ids.NodeID
)

func init() {
	genesisNodeIDs = make([]ids.NodeID, len(preFundedKeys))
	for i := range preFundedKeys {
		genesisNodeIDs[i] = ids.GenerateTestNodeID()
	}
}

type fork uint8

type mutableSharedMemory struct {
	atomic.SharedMemory
}

type environment struct {
	Builder
	blkManager blockexecutor.Manager
	mempool    mempool.Mempool
	network    *network.Network
	sender     *common.SenderTest

	isBootstrapped *utils.Atomic[bool]
	config         *config.Config
	clk            *mockable.Clock
	baseDB         *versiondb.Database
	ctx            *snow.Context
	msm            *mutableSharedMemory
	fx             fx.Fx
	state          state.State
	uptimes        uptime.Manager
	utxosVerifier  utxo.Verifier
	txBuilder      *txstest.Builder
	backend        txexecutor.Backend
}

func newEnvironment(t *testing.T, f fork) *environment { //nolint:unparam
	require := require.New(t)

	res := &environment{
		isBootstrapped: &utils.Atomic[bool]{},
		config:         defaultConfig(t, f),
		clk:            defaultClock(),
	}
	res.isBootstrapped.Set(true)

	res.baseDB = versiondb.New(memdb.New())
	atomicDB := prefixdb.New([]byte{1}, res.baseDB)
	m := atomic.NewMemory(atomicDB)

	res.ctx = snowtest.Context(t, snowtest.PChainID)
	res.msm = &mutableSharedMemory{
		SharedMemory: m.NewSharedMemory(res.ctx.ChainID),
	}
	res.ctx.SharedMemory = res.msm

	res.ctx.Lock.Lock()
	defer res.ctx.Lock.Unlock()

	res.fx = defaultFx(t, res.clk, res.ctx.Log, res.isBootstrapped.Get())

	rewardsCalc := reward.NewCalculator(res.config.RewardConfig)
	res.state = defaultState(t, res.config, res.ctx, res.baseDB, rewardsCalc)

	res.uptimes = uptime.NewManager(res.state, res.clk)
	res.utxosVerifier = utxo.NewVerifier(res.ctx, res.clk, res.fx)

	res.txBuilder = txstest.NewBuilder(
		res.ctx,
		res.config,
		res.state,
	)

	genesisID := res.state.GetLastAccepted()
	res.backend = txexecutor.Backend{
		Config:       res.config,
		Ctx:          res.ctx,
		Clk:          res.clk,
		Bootstrapped: res.isBootstrapped,
		Fx:           res.fx,
		FlowChecker:  res.utxosVerifier,
		Uptimes:      res.uptimes,
		Rewards:      rewardsCalc,
	}

	registerer := prometheus.NewRegistry()
	res.sender = &common.SenderTest{T: t}
	res.sender.SendAppGossipF = func(context.Context, common.SendConfig, []byte) error {
		return nil
	}

	metrics, err := metrics.New("", registerer)
	require.NoError(err)

	res.mempool, err = mempool.New("mempool", registerer, nil)
	require.NoError(err)

	res.blkManager = blockexecutor.NewManager(
		res.mempool,
		metrics,
		res.state,
		&res.backend,
		pvalidators.TestManager,
	)

	txVerifier := network.NewLockedTxVerifier(&res.ctx.Lock, res.blkManager)
	res.network, err = network.New(
		res.backend.Ctx.Log,
		res.backend.Ctx.NodeID,
		res.backend.Ctx.SubnetID,
		res.backend.Ctx.ValidatorState,
		txVerifier,
		res.mempool,
		res.backend.Config.PartialSyncPrimaryNetwork,
		res.sender,
		registerer,
		network.DefaultConfig,
	)
	require.NoError(err)

	res.Builder = New(
		res.mempool,
		&res.backend,
		res.blkManager,
	)
	res.Builder.StartBlockTimer()

	res.blkManager.SetPreference(genesisID)
	addSubnet(t, res)

	t.Cleanup(func() {
		res.ctx.Lock.Lock()
		defer res.ctx.Lock.Unlock()

		res.Builder.ShutdownBlockTimer()

		if res.isBootstrapped.Get() {
			validatorIDs := res.config.Validators.GetValidatorIDs(constants.PrimaryNetworkID)

			require.NoError(res.uptimes.StopTracking(validatorIDs, constants.PrimaryNetworkID))

			require.NoError(res.state.Commit())
		}

		require.NoError(res.state.Close())
		require.NoError(res.baseDB.Close())
	})

	return res
}

func addSubnet(t *testing.T, env *environment) {
	require := require.New(t)

	// Create a subnet
	var err error
	testSubnet1, err = env.txBuilder.NewCreateSubnetTx(
		&secp256k1fx.OutputOwners{
			Threshold: 2,
			Addrs: []ids.ShortID{
				preFundedKeys[0].PublicKey().Address(),
				preFundedKeys[1].PublicKey().Address(),
				preFundedKeys[2].PublicKey().Address(),
			},
		},
		[]*secp256k1.PrivateKey{preFundedKeys[0]},
		walletcommon.WithChangeOwner(&secp256k1fx.OutputOwners{
			Threshold: 1,
			Addrs:     []ids.ShortID{preFundedKeys[0].PublicKey().Address()},
		}),
	)
	require.NoError(err)

	// store it
	genesisID := env.state.GetLastAccepted()
	stateDiff, err := state.NewDiff(genesisID, env.blkManager)
	require.NoError(err)

<<<<<<< HEAD
	chainTime := env.state.GetTimestamp()
	feeCfg := config.GetDynamicFeesConfig(env.config.UpgradeConfig.IsEActivated(chainTime))
	executor := txexecutor.StandardTxExecutor{
		Backend:            &env.backend,
		BlkFeeManager:      fees.NewManager(feeCfg.FeeRate),
		BlockMaxComplexity: feeCfg.BlockMaxComplexity,
		State:              stateDiff,
		Tx:                 testSubnet1,
=======
	feeCalculator := fee.NewStaticCalculator(env.backend.Config.StaticFeeConfig, env.backend.Config.UpgradeConfig, stateDiff.GetTimestamp())
	executor := txexecutor.StandardTxExecutor{
		Backend:       &env.backend,
		State:         stateDiff,
		FeeCalculator: feeCalculator,
		Tx:            testSubnet1,
>>>>>>> 32e26d52
	}
	require.NoError(testSubnet1.Unsigned.Visit(&executor))

	stateDiff.AddTx(testSubnet1, status.Committed)
	require.NoError(stateDiff.Apply(env.state))
	require.NoError(env.state.Commit())
}

func defaultState(
	t *testing.T,
	cfg *config.Config,
	ctx *snow.Context,
	db database.Database,
	rewards reward.Calculator,
) state.State {
	require := require.New(t)

	execCfg, _ := config.GetExecutionConfig([]byte(`{}`))
	genesisBytes := buildGenesisTest(t, ctx)
	state, err := state.New(
		db,
		genesisBytes,
		prometheus.NewRegistry(),
		cfg,
		execCfg,
		ctx,
		metrics.Noop,
		rewards,
	)
	require.NoError(err)

	// persist and reload to init a bunch of in-memory stuff
	state.SetHeight(0)
	require.NoError(state.Commit())
	return state
}

func defaultConfig(t *testing.T, f fork) *config.Config {
	c := &config.Config{
		Chains:                 chains.TestManager,
		UptimeLockedCalculator: uptime.NewLockedCalculator(),
		Validators:             validators.NewManager(),
		StaticFeeConfig: fee.StaticConfig{
			TxFee:                 defaultTxFee,
			CreateSubnetTxFee:     100 * defaultTxFee,
			CreateBlockchainTxFee: 100 * defaultTxFee,
		},
		MinValidatorStake: 5 * units.MilliAvax,
		MaxValidatorStake: 500 * units.MilliAvax,
		MinDelegatorStake: 1 * units.MilliAvax,
		MinStakeDuration:  defaultMinStakingDuration,
		MaxStakeDuration:  defaultMaxStakingDuration,
		RewardConfig: reward.Config{
			MaxConsumptionRate: .12 * reward.PercentDenominator,
			MinConsumptionRate: .10 * reward.PercentDenominator,
			MintingPeriod:      365 * 24 * time.Hour,
			SupplyCap:          720 * units.MegaAvax,
		},
		UpgradeConfig: upgrade.Config{
			ApricotPhase3Time: mockable.MaxTime,
			ApricotPhase5Time: mockable.MaxTime,
			BanffTime:         mockable.MaxTime,
			CortinaTime:       mockable.MaxTime,
			DurangoTime:       mockable.MaxTime,
			EUpgradeTime:      mockable.MaxTime,
		},
	}

	switch f {
	case eUpgrade:
		c.UpgradeConfig.EUpgradeTime = time.Time{} // neglecting fork ordering this for package tests
		fallthrough
	case durango:
		c.UpgradeConfig.DurangoTime = time.Time{} // neglecting fork ordering for this package's tests
		fallthrough
	case cortina:
		c.UpgradeConfig.CortinaTime = time.Time{} // neglecting fork ordering for this package's tests
		fallthrough
	case banff:
		c.UpgradeConfig.BanffTime = time.Time{} // neglecting fork ordering for this package's tests
		fallthrough
	case apricotPhase5:
		c.UpgradeConfig.ApricotPhase5Time = defaultValidateEndTime
		fallthrough
	case apricotPhase3:
		c.UpgradeConfig.ApricotPhase3Time = defaultValidateEndTime
	default:
		require.FailNow(t, "unhandled fork", f)
	}

	return c
}

func defaultClock() *mockable.Clock {
	// set time after Banff fork (and before default nextStakerTime)
	clk := &mockable.Clock{}
	clk.Set(defaultGenesisTime)
	return clk
}

type fxVMInt struct {
	registry codec.Registry
	clk      *mockable.Clock
	log      logging.Logger
}

func (fvi *fxVMInt) CodecRegistry() codec.Registry {
	return fvi.registry
}

func (fvi *fxVMInt) Clock() *mockable.Clock {
	return fvi.clk
}

func (fvi *fxVMInt) Logger() logging.Logger {
	return fvi.log
}

func defaultFx(t *testing.T, clk *mockable.Clock, log logging.Logger, isBootstrapped bool) fx.Fx {
	require := require.New(t)

	fxVMInt := &fxVMInt{
		registry: linearcodec.NewDefault(),
		clk:      clk,
		log:      log,
	}
	res := &secp256k1fx.Fx{}
	require.NoError(res.Initialize(fxVMInt))
	if isBootstrapped {
		require.NoError(res.Bootstrapped())
	}
	return res
}

func buildGenesisTest(t *testing.T, ctx *snow.Context) []byte {
	require := require.New(t)

	genesisUTXOs := make([]api.UTXO, len(preFundedKeys))
	for i, key := range preFundedKeys {
		id := key.PublicKey().Address()
		addr, err := address.FormatBech32(constants.UnitTestHRP, id.Bytes())
		require.NoError(err)
		genesisUTXOs[i] = api.UTXO{
			Amount:  json.Uint64(defaultBalance),
			Address: addr,
		}
	}

	genesisValidators := make([]api.GenesisPermissionlessValidator, len(genesisNodeIDs))
	for i, nodeID := range genesisNodeIDs {
		addr, err := address.FormatBech32(constants.UnitTestHRP, nodeID.Bytes())
		require.NoError(err)
		genesisValidators[i] = api.GenesisPermissionlessValidator{
			GenesisValidator: api.GenesisValidator{
				StartTime: json.Uint64(defaultValidateStartTime.Unix()),
				EndTime:   json.Uint64(defaultValidateEndTime.Unix()),
				NodeID:    nodeID,
			},
			RewardOwner: &api.Owner{
				Threshold: 1,
				Addresses: []string{addr},
			},
			Staked: []api.UTXO{{
				Amount:  json.Uint64(defaultWeight),
				Address: addr,
			}},
			DelegationFee: reward.PercentDenominator,
		}
	}

	buildGenesisArgs := api.BuildGenesisArgs{
		NetworkID:     json.Uint32(constants.UnitTestID),
		AvaxAssetID:   ctx.AVAXAssetID,
		UTXOs:         genesisUTXOs,
		Validators:    genesisValidators,
		Chains:        nil,
		Time:          json.Uint64(defaultGenesisTime.Unix()),
		InitialSupply: json.Uint64(360 * units.MegaAvax),
		Encoding:      formatting.Hex,
	}

	buildGenesisResponse := api.BuildGenesisReply{}
	platformvmSS := api.StaticService{}
	require.NoError(platformvmSS.BuildGenesis(nil, &buildGenesisArgs, &buildGenesisResponse))

	genesisBytes, err := formatting.Decode(buildGenesisResponse.Encoding, buildGenesisResponse.Bytes)
	require.NoError(err)

	return genesisBytes
}<|MERGE_RESOLUTION|>--- conflicted
+++ resolved
@@ -265,23 +265,26 @@
 	stateDiff, err := state.NewDiff(genesisID, env.blkManager)
 	require.NoError(err)
 
-<<<<<<< HEAD
-	chainTime := env.state.GetTimestamp()
-	feeCfg := config.GetDynamicFeesConfig(env.config.UpgradeConfig.IsEActivated(chainTime))
-	executor := txexecutor.StandardTxExecutor{
-		Backend:            &env.backend,
-		BlkFeeManager:      fees.NewManager(feeCfg.FeeRate),
-		BlockMaxComplexity: feeCfg.BlockMaxComplexity,
-		State:              stateDiff,
-		Tx:                 testSubnet1,
-=======
-	feeCalculator := fee.NewStaticCalculator(env.backend.Config.StaticFeeConfig, env.backend.Config.UpgradeConfig, stateDiff.GetTimestamp())
+	var (
+		chainTime     = stateDiff.GetTimestamp()
+		isEActive     = env.backend.Config.UpgradeConfig.IsEActivated(chainTime)
+		staticFeeCfg  = env.backend.Config.StaticFeeConfig
+		feeCalculator *fee.Calculator
+	)
+
+	if !isEActive {
+		feeCalculator = fee.NewStaticCalculator(staticFeeCfg, env.backend.Config.UpgradeConfig, chainTime)
+	} else {
+		feesCfg := config.GetDynamicFeesConfig(isEActive)
+		feesMan := fees.NewManager(feesCfg.FeeRate)
+		feeCalculator = fee.NewDynamicCalculator(staticFeeCfg, feesMan, feesCfg.BlockMaxComplexity)
+	}
+
 	executor := txexecutor.StandardTxExecutor{
 		Backend:       &env.backend,
 		State:         stateDiff,
 		FeeCalculator: feeCalculator,
 		Tx:            testSubnet1,
->>>>>>> 32e26d52
 	}
 	require.NoError(testSubnet1.Unsigned.Visit(&executor))
 
