--- conflicted
+++ resolved
@@ -350,13 +350,6 @@
 	}
 
 	return vm, baseDBManager.Current()
-<<<<<<< HEAD
-}
-
-func GenesisVM(t *testing.T) ([]byte, chan common.Message, *VM, *atomic.Memory) {
-	return GenesisVMWithArgs(t, nil)
-=======
->>>>>>> 8b71bf51
 }
 
 func GenesisVMWithArgs(t *testing.T, args *BuildGenesisArgs) ([]byte, chan common.Message, *VM, *atomic.Memory) {
