--- conflicted
+++ resolved
@@ -408,14 +408,9 @@
 				feeRates, err := vm.state.GetFeeRates()
 				require.NoError(err)
 
-				feeCfg := config.GetDynamicFeesConfig(vm.Config.IsEActivated(chainTime))
-<<<<<<< HEAD
+				feeCfg := fee.GetDynamicConfig(vm.Config.IsEActivated(chainTime))
 				feeMan := commonfees.NewManager(feeRates)
-				feeCalc = fee.NewDynamicCalculator(&vm.Config, feeMan, feeCfg.BlockMaxComplexity, testSubnet1.Creds)
-=======
-				feeMan := commonfees.NewManager(feeCfg.FeeRate)
 				feeCalc = fee.NewDynamicCalculator(staticFeeCfg, feeMan, feeCfg.BlockMaxComplexity, testSubnet1.Creds)
->>>>>>> f8ab1c09
 			}
 
 			require.NoError(testSubnet1.Unsigned.Visit(feeCalc))
@@ -2412,14 +2407,9 @@
 		feeRates, err := vm.state.GetFeeRates()
 		require.NoError(err)
 
-		feeCfg := config.GetDynamicFeesConfig(vm.Config.IsEActivated(chainTime))
-<<<<<<< HEAD
+		feeCfg := fee.GetDynamicConfig(vm.Config.IsEActivated(chainTime))
 		feeMan := commonfees.NewManager(feeRates)
-		feeCalc = fee.NewDynamicCalculator(&vm.Config, feeMan, feeCfg.BlockMaxComplexity, baseTx.Creds)
-=======
-		feeMan := commonfees.NewManager(feeCfg.FeeRate)
 		feeCalc = fee.NewDynamicCalculator(staticFeeCfg, feeMan, feeCfg.BlockMaxComplexity, baseTx.Creds)
->>>>>>> f8ab1c09
 	}
 
 	require.NoError(baseTx.Unsigned.Visit(feeCalc))
