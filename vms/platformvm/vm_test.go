--- conflicted
+++ resolved
@@ -2401,11 +2401,7 @@
 
 func TestPruneMempool(t *testing.T) {
 	require := require.New(t)
-<<<<<<< HEAD
-	vm, _, _ := defaultVM(t, durango)
-=======
-	vm, txBuilder, _, _ := defaultVM(t, latestFork)
->>>>>>> 5d3fce99
+	vm, txBuilder, _, _ := defaultVM(t, durango)
 	vm.ctx.Lock.Lock()
 	defer vm.ctx.Lock.Unlock()
 
