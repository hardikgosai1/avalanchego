--- conflicted
+++ resolved
@@ -169,10 +169,6 @@
 	}
 
 	// Verify the flowcheck
-<<<<<<< HEAD
-	feeCalculator := fee.NewStaticCalculator(backend.Config.StaticFeeConfig, upgrades, currentTimestamp)
-=======
->>>>>>> 2cd621ac
 	fee, err := feeCalculator.ComputeFee(tx, sTx.Creds)
 	if err != nil {
 		return nil, err
@@ -267,19 +263,6 @@
 	}
 
 	// Verify the flowcheck
-<<<<<<< HEAD
-	var (
-		feeCalculator *fee.Calculator
-		staticFeesCfg = backend.Config.StaticFeeConfig
-	)
-	if !isEActive {
-		feeCalculator = fee.NewStaticCalculator(staticFeesCfg, upgrades, currentTimestamp)
-	} else {
-		feeCalculator = fee.NewDynamicCalculator(staticFeesCfg, feeManager, maxComplexity)
-	}
-
-=======
->>>>>>> 2cd621ac
 	fee, err := feeCalculator.ComputeFee(tx, sTx.Creds)
 	if err != nil {
 		return err
@@ -361,19 +344,6 @@
 	}
 
 	// Verify the flowcheck
-<<<<<<< HEAD
-	var (
-		feeCalculator *fee.Calculator
-		staticFeesCfg = backend.Config.StaticFeeConfig
-	)
-	if !isEActive {
-		feeCalculator = fee.NewStaticCalculator(staticFeesCfg, upgrades, currentTimestamp)
-	} else {
-		feeCalculator = fee.NewDynamicCalculator(staticFeesCfg, feeManager, maxComplexity)
-	}
-
-=======
->>>>>>> 2cd621ac
 	fee, err := feeCalculator.ComputeFee(tx, sTx.Creds)
 	if err != nil {
 		return nil, false, err
@@ -498,10 +468,6 @@
 	}
 
 	// Verify the flowcheck
-<<<<<<< HEAD
-	feeCalculator := fee.NewStaticCalculator(backend.Config.StaticFeeConfig, upgrades, currentTimestamp)
-=======
->>>>>>> 2cd621ac
 	fee, err := feeCalculator.ComputeFee(tx, sTx.Creds)
 	if err != nil {
 		return nil, err
@@ -625,19 +591,6 @@
 	copy(outs[len(tx.Outs):], tx.StakeOuts)
 
 	// Verify the flowcheck
-<<<<<<< HEAD
-	var (
-		feeCalculator *fee.Calculator
-		staticFeesCfg = backend.Config.StaticFeeConfig
-	)
-	if !isEActive {
-		feeCalculator = fee.NewStaticCalculator(staticFeesCfg, upgrades, currentTimestamp)
-	} else {
-		feeCalculator = fee.NewDynamicCalculator(staticFeesCfg, feeManager, maxComplexity)
-	}
-
-=======
->>>>>>> 2cd621ac
 	fee, err := feeCalculator.ComputeFee(tx, sTx.Creds)
 	if err != nil {
 		return err
@@ -786,19 +739,6 @@
 	}
 
 	// Verify the flowcheck
-<<<<<<< HEAD
-	var (
-		feeCalculator *fee.Calculator
-		staticFeesCfg = backend.Config.StaticFeeConfig
-	)
-	if !isEActive {
-		feeCalculator = fee.NewStaticCalculator(staticFeesCfg, upgrades, currentTimestamp)
-	} else {
-		feeCalculator = fee.NewDynamicCalculator(staticFeesCfg, feeManager, maxComplexity)
-	}
-
-=======
->>>>>>> 2cd621ac
 	fee, err := feeCalculator.ComputeFee(tx, sTx.Creds)
 	if err != nil {
 		return err
@@ -861,19 +801,6 @@
 	}
 
 	// Verify the flowcheck
-<<<<<<< HEAD
-	var (
-		feeCalculator *fee.Calculator
-		staticFeesCfg = backend.Config.StaticFeeConfig
-	)
-	if !isEActive {
-		feeCalculator = fee.NewStaticCalculator(staticFeesCfg, upgrades, currentTimestamp)
-	} else {
-		feeCalculator = fee.NewDynamicCalculator(staticFeesCfg, feeManager, maxComplexity)
-	}
-
-=======
->>>>>>> 2cd621ac
 	fee, err := feeCalculator.ComputeFee(tx, sTx.Creds)
 	if err != nil {
 		return err
