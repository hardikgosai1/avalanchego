--- conflicted
+++ resolved
@@ -360,13 +360,8 @@
 	// Add a validator to pending validator set of primary network
 	// starts validating primary network 10 seconds after genesis
 	pendingDSValidatorID := ids.GenerateTestNodeID()
-<<<<<<< HEAD
-	dsStartTime := ts.GenesisTime.Add(10 * time.Second)
+	dsStartTime := ts.ValidateStartTime.Add(10 * time.Second)
 	dsEndTime := dsStartTime.Add(5 * ts.MinStakingDuration)
-=======
-	dsStartTime := defaultValidateStartTime.Add(10 * time.Second)
-	dsEndTime := dsStartTime.Add(5 * defaultMinStakingDuration)
->>>>>>> 3e1890c0
 
 	addDSTx, err := env.txBuilder.NewAddValidatorTx(
 		env.config.MinValidatorStake, // stake amount
@@ -517,11 +512,7 @@
 
 	// Case: Proposed validator start validating at/before current timestamp
 	// First, advance the timestamp
-<<<<<<< HEAD
-	newTimestamp := ts.GenesisTime.Add(2 * time.Second)
-=======
-	newTimestamp := defaultValidateStartTime.Add(2 * time.Second)
->>>>>>> 3e1890c0
+	newTimestamp := ts.ValidateStartTime.Add(2 * time.Second)
 	env.state.SetTimestamp(newTimestamp)
 
 	{
@@ -553,11 +544,7 @@
 	}
 
 	// reset the timestamp
-<<<<<<< HEAD
-	env.state.SetTimestamp(ts.GenesisTime)
-=======
-	env.state.SetTimestamp(defaultValidateStartTime)
->>>>>>> 3e1890c0
+	env.state.SetTimestamp(ts.ValidateStartTime)
 
 	// Case: Proposed validator already validating the subnet
 	// First, add validator as validator of subnet
@@ -622,15 +609,9 @@
 	{
 		// Case: Too few signatures
 		tx, err := env.txBuilder.NewAddSubnetValidatorTx(
-<<<<<<< HEAD
-			ts.Weight,                       // weight
-			uint64(ts.GenesisTime.Unix())+1, // start time
-			uint64(ts.GenesisTime.Add(ts.MinStakingDuration).Unix())+1, // end time
-=======
-			defaultWeight, // weight
-			uint64(defaultValidateStartTime.Unix())+1,                                // start time
-			uint64(defaultValidateStartTime.Add(defaultMinStakingDuration).Unix())+1, // end time
->>>>>>> 3e1890c0
+			ts.Weight,                             // weight
+			uint64(ts.ValidateStartTime.Unix())+1, // start time
+			uint64(ts.ValidateStartTime.Add(ts.MinStakingDuration).Unix())+1, // end time
 			nodeID,           // node ID
 			testSubnet1.ID(), // subnet ID
 			[]*secp256k1.PrivateKey{testSubnet1ControlKeys[0], testSubnet1ControlKeys[2]},
@@ -664,15 +645,9 @@
 	{
 		// Case: Control Signature from invalid key (keys[3] is not a control key)
 		tx, err := env.txBuilder.NewAddSubnetValidatorTx(
-<<<<<<< HEAD
-			ts.Weight,                       // weight
-			uint64(ts.GenesisTime.Unix())+1, // start time
-			uint64(ts.GenesisTime.Add(ts.MinStakingDuration).Unix())+1, // end time
-=======
-			defaultWeight, // weight
-			uint64(defaultValidateStartTime.Unix())+1,                                // start time
-			uint64(defaultValidateStartTime.Add(defaultMinStakingDuration).Unix())+1, // end time
->>>>>>> 3e1890c0
+			ts.Weight,                             // weight
+			uint64(ts.ValidateStartTime.Unix())+1, // start time
+			uint64(ts.ValidateStartTime.Add(ts.MinStakingDuration).Unix())+1, // end time
 			nodeID,           // node ID
 			testSubnet1.ID(), // subnet ID
 			[]*secp256k1.PrivateKey{testSubnet1ControlKeys[0], ts.Keys[1]},
@@ -705,15 +680,9 @@
 		// Case: Proposed validator in pending validator set for subnet
 		// First, add validator to pending validator set of subnet
 		tx, err := env.txBuilder.NewAddSubnetValidatorTx(
-<<<<<<< HEAD
-			ts.Weight,                       // weight
-			uint64(ts.GenesisTime.Unix())+1, // start time
-			uint64(ts.GenesisTime.Add(ts.MinStakingDuration).Unix())+1, // end time
-=======
-			defaultWeight, // weight
-			uint64(defaultValidateStartTime.Unix())+1,                                // start time
-			uint64(defaultValidateStartTime.Add(defaultMinStakingDuration).Unix())+1, // end time
->>>>>>> 3e1890c0
+			ts.Weight,                             // weight
+			uint64(ts.ValidateStartTime.Unix())+1, // start time
+			uint64(ts.ValidateStartTime.Add(ts.MinStakingDuration).Unix())+1, // end time
 			nodeID,           // node ID
 			testSubnet1.ID(), // subnet ID
 			[]*secp256k1.PrivateKey{testSubnet1ControlKeys[0], testSubnet1ControlKeys[1]},
@@ -767,13 +736,8 @@
 		// Case: Validator's start time too early
 		tx, err := env.txBuilder.NewAddValidatorTx(
 			env.config.MinValidatorStake,
-<<<<<<< HEAD
-			uint64(ts.ValidateStartTime.Unix()),
+			uint64(chainTime.Unix()),
 			uint64(ts.ValidateEndTime.Unix()),
-=======
-			uint64(chainTime.Unix()),
-			uint64(defaultValidateEndTime.Unix()),
->>>>>>> 3e1890c0
 			nodeID,
 			ids.ShortEmpty,
 			reward.PercentDenominator,
@@ -862,11 +826,7 @@
 
 	{
 		// Case: Validator in pending validator set of primary network
-<<<<<<< HEAD
-		startTime := ts.GenesisTime.Add(1 * time.Second)
-=======
-		startTime := defaultValidateStartTime.Add(1 * time.Second)
->>>>>>> 3e1890c0
+		startTime := ts.ValidateStartTime.Add(1 * time.Second)
 		tx, err := env.txBuilder.NewAddValidatorTx(
 			env.config.MinValidatorStake,                        // stake amount
 			uint64(startTime.Unix()),                            // start time
