// Copyright (C) 2019-2023, Ava Labs, Inc. All rights reserved.
// See the file LICENSE for licensing terms.

package executor

import (
	"fmt"
	"math"
	"testing"
	"time"

	"github.com/stretchr/testify/require"

	"github.com/ava-labs/avalanchego/database"
	"github.com/ava-labs/avalanchego/ids"
	"github.com/ava-labs/avalanchego/utils/crypto/secp256k1"
	"github.com/ava-labs/avalanchego/utils/hashing"
	"github.com/ava-labs/avalanchego/vms/platformvm/config/configtest"
	"github.com/ava-labs/avalanchego/vms/platformvm/genesis/genesistest"
	"github.com/ava-labs/avalanchego/vms/platformvm/reward"
	"github.com/ava-labs/avalanchego/vms/platformvm/state"
	"github.com/ava-labs/avalanchego/vms/platformvm/status"
	"github.com/ava-labs/avalanchego/vms/platformvm/txs"
	"github.com/ava-labs/avalanchego/vms/secp256k1fx"
)

func TestProposalTxExecuteAddDelegator(t *testing.T) {
	dummyHeight := uint64(1)
	rewardAddress := genesistest.Keys[0].PublicKey().Address()
	nodeID := genesistest.GenesisNodeIDs[0]

	newValidatorID := ids.GenerateTestNodeID()
	newValidatorStartTime := uint64(genesistest.ValidateStartTime.Add(5 * time.Second).Unix())
	newValidatorEndTime := uint64(genesistest.ValidateEndTime.Add(-5 * time.Second).Unix())

	// [addMinStakeValidator] adds a new validator to the primary network's
	// pending validator set with the minimum staking amount
	addMinStakeValidator := func(target *environment) {
		tx, err := target.txBuilder.NewAddValidatorTx(
			target.config.MinValidatorStake, // stake amount
			newValidatorStartTime,           // start time
			newValidatorEndTime,             // end time
			newValidatorID,                  // node ID
			rewardAddress,                   // Reward Address
			reward.PercentDenominator,       // Shares
			[]*secp256k1.PrivateKey{genesistest.Keys[0]},
			ids.ShortEmpty,
		)
		require.NoError(t, err)

		addValTx := tx.Unsigned.(*txs.AddValidatorTx)
		staker, err := state.NewCurrentStaker(
			tx.ID(),
			addValTx,
			addValTx.StartTime(),
			0,
		)
		require.NoError(t, err)

		target.state.PutCurrentValidator(staker)
		target.state.AddTx(tx, status.Committed)
		target.state.SetHeight(dummyHeight)
		require.NoError(t, target.state.Commit())
	}

	// [addMaxStakeValidator] adds a new validator to the primary network's
	// pending validator set with the maximum staking amount
	addMaxStakeValidator := func(target *environment) {
		tx, err := target.txBuilder.NewAddValidatorTx(
			target.config.MaxValidatorStake, // stake amount
			newValidatorStartTime,           // start time
			newValidatorEndTime,             // end time
			newValidatorID,                  // node ID
			rewardAddress,                   // Reward Address
			reward.PercentDenominator,       // Shared
			[]*secp256k1.PrivateKey{genesistest.Keys[0]},
			ids.ShortEmpty,
		)
		require.NoError(t, err)

		addValTx := tx.Unsigned.(*txs.AddValidatorTx)
		staker, err := state.NewCurrentStaker(
			tx.ID(),
			addValTx,
			addValTx.StartTime(),
			0,
		)
		require.NoError(t, err)

		target.state.PutCurrentValidator(staker)
		target.state.AddTx(tx, status.Committed)
		target.state.SetHeight(dummyHeight)
		require.NoError(t, target.state.Commit())
	}

	dummyH := newEnvironment(t, ts.ApricotPhase5Fork)
	currentTimestamp := dummyH.state.GetTimestamp()

	type test struct {
		description   string
		stakeAmount   uint64
		startTime     uint64
		endTime       uint64
		nodeID        ids.NodeID
		rewardAddress ids.ShortID
		feeKeys       []*secp256k1.PrivateKey
		setup         func(*environment)
		AP3Time       time.Time
		expectedErr   error
	}

	tests := []test{
		{
			description:   "validator stops validating earlier than delegator",
			stakeAmount:   dummyH.config.MinDelegatorStake,
			startTime:     uint64(genesistest.ValidateStartTime.Unix()) + 1,
			endTime:       uint64(genesistest.ValidateEndTime.Unix()) + 1,
			nodeID:        nodeID,
			rewardAddress: rewardAddress,
			feeKeys:       []*secp256k1.PrivateKey{genesistest.Keys[0]},
			setup:         nil,
			AP3Time:       genesistest.GenesisTime,
			expectedErr:   ErrPeriodMismatch,
		},
		{
			description:   fmt.Sprintf("delegator should not be added more than (%s) in the future", MaxFutureStartTime),
			stakeAmount:   dummyH.config.MinDelegatorStake,
			startTime:     uint64(currentTimestamp.Add(MaxFutureStartTime + time.Second).Unix()),
			endTime:       uint64(currentTimestamp.Add(MaxFutureStartTime + configtest.MinStakingDuration + time.Second).Unix()),
			nodeID:        nodeID,
			rewardAddress: rewardAddress,
			feeKeys:       []*secp256k1.PrivateKey{genesistest.Keys[0]},
			setup:         nil,
			AP3Time:       genesistest.GenesisTime,
			expectedErr:   ErrFutureStakeTime,
		},
		{
			description:   "validator not in the current or pending validator sets",
			stakeAmount:   dummyH.config.MinDelegatorStake,
			startTime:     uint64(genesistest.ValidateStartTime.Add(5 * time.Second).Unix()),
			endTime:       uint64(genesistest.ValidateEndTime.Add(-5 * time.Second).Unix()),
			nodeID:        newValidatorID,
			rewardAddress: rewardAddress,
			feeKeys:       []*secp256k1.PrivateKey{genesistest.Keys[0]},
			setup:         nil,
			AP3Time:       genesistest.GenesisTime,
			expectedErr:   database.ErrNotFound,
		},
		{
			description:   "delegator starts before validator",
			stakeAmount:   dummyH.config.MinDelegatorStake,
			startTime:     newValidatorStartTime - 1, // start validating subnet before primary network
			endTime:       newValidatorEndTime,
			nodeID:        newValidatorID,
			rewardAddress: rewardAddress,
			feeKeys:       []*secp256k1.PrivateKey{genesistest.Keys[0]},
			setup:         addMinStakeValidator,
			AP3Time:       genesistest.GenesisTime,
			expectedErr:   ErrPeriodMismatch,
		},
		{
			description:   "delegator stops before validator",
			stakeAmount:   dummyH.config.MinDelegatorStake,
			startTime:     newValidatorStartTime,
			endTime:       newValidatorEndTime + 1, // stop validating subnet after stopping validating primary network
			nodeID:        newValidatorID,
			rewardAddress: rewardAddress,
			feeKeys:       []*secp256k1.PrivateKey{genesistest.Keys[0]},
			setup:         addMinStakeValidator,
			AP3Time:       genesistest.GenesisTime,
			expectedErr:   ErrPeriodMismatch,
		},
		{
			description:   "valid",
			stakeAmount:   dummyH.config.MinDelegatorStake,
			startTime:     newValidatorStartTime, // same start time as for primary network
			endTime:       newValidatorEndTime,   // same end time as for primary network
			nodeID:        newValidatorID,
			rewardAddress: rewardAddress,
			feeKeys:       []*secp256k1.PrivateKey{genesistest.Keys[0]},
			setup:         addMinStakeValidator,
			AP3Time:       genesistest.GenesisTime,
			expectedErr:   nil,
		},
		{
			description:   "starts delegating at current timestamp",
			stakeAmount:   dummyH.config.MinDelegatorStake,              // weight
			startTime:     uint64(currentTimestamp.Unix()),              // start time
			endTime:       uint64(genesistest.ValidateEndTime.Unix()),   // end time
			nodeID:        nodeID,                                       // node ID
			rewardAddress: rewardAddress,                                // Reward Address
			feeKeys:       []*secp256k1.PrivateKey{genesistest.Keys[0]}, // tx fee payer
			setup:         nil,
			AP3Time:       genesistest.GenesisTime,
			expectedErr:   ErrTimestampNotBeforeStartTime,
		},
		{
			description:   "tx fee paying key has no funds",
			stakeAmount:   dummyH.config.MinDelegatorStake,                  // weight
			startTime:     uint64(genesistest.ValidateStartTime.Unix()) + 1, // start time
			endTime:       uint64(genesistest.ValidateEndTime.Unix()),       // end time
			nodeID:        nodeID,                                           // node ID
			rewardAddress: rewardAddress,                                    // Reward Address
			feeKeys:       []*secp256k1.PrivateKey{genesistest.Keys[1]},     // tx fee payer
			setup: func(target *environment) { // Remove all UTXOs owned by keys[1]
				utxoIDs, err := target.state.UTXOIDs(
					genesistest.Keys[1].PublicKey().Address().Bytes(),
					ids.Empty,
					math.MaxInt32)
				require.NoError(t, err)

				for _, utxoID := range utxoIDs {
					target.state.DeleteUTXO(utxoID)
				}
				target.state.SetHeight(dummyHeight)
				require.NoError(t, target.state.Commit())
			},
			AP3Time:     genesistest.GenesisTime,
			expectedErr: ErrFlowCheckFailed,
		},
		{
			description:   "over delegation before AP3",
			stakeAmount:   dummyH.config.MinDelegatorStake,
			startTime:     newValidatorStartTime, // same start time as for primary network
			endTime:       newValidatorEndTime,   // same end time as for primary network
			nodeID:        newValidatorID,
			rewardAddress: rewardAddress,
			feeKeys:       []*secp256k1.PrivateKey{genesistest.Keys[0]},
			setup:         addMaxStakeValidator,
			AP3Time:       genesistest.ValidateEndTime,
			expectedErr:   nil,
		},
		{
			description:   "over delegation after AP3",
			stakeAmount:   dummyH.config.MinDelegatorStake,
			startTime:     newValidatorStartTime, // same start time as for primary network
			endTime:       newValidatorEndTime,   // same end time as for primary network
			nodeID:        newValidatorID,
			rewardAddress: rewardAddress,
			feeKeys:       []*secp256k1.PrivateKey{genesistest.Keys[0]},
			setup:         addMaxStakeValidator,
			AP3Time:       genesistest.GenesisTime,
			expectedErr:   ErrOverDelegated,
		},
	}

	for _, tt := range tests {
		t.Run(tt.description, func(t *testing.T) {
			require := require.New(t)
			freshTH := newEnvironment(t, ts.ApricotPhase5Fork)
			freshTH.config.ApricotPhase3Time = tt.AP3Time
			defer func() {
				require.NoError(shutdownEnvironment(freshTH))
			}()

			tx, err := freshTH.txBuilder.NewAddDelegatorTx(
				tt.stakeAmount,
				tt.startTime,
				tt.endTime,
				tt.nodeID,
				tt.rewardAddress,
				tt.feeKeys,
				ids.ShortEmpty,
			)
			require.NoError(err)

			if tt.setup != nil {
				tt.setup(freshTH)
			}

			onCommitState, err := state.NewDiff(lastAcceptedID, freshTH)
			require.NoError(err)

			onAbortState, err := state.NewDiff(lastAcceptedID, freshTH)
			require.NoError(err)

			executor := ProposalTxExecutor{
				OnCommitState: onCommitState,
				OnAbortState:  onAbortState,
				Backend:       &freshTH.backend,
				Tx:            tx,
			}
			err = tx.Unsigned.Visit(&executor)
			require.ErrorIs(err, tt.expectedErr)
		})
	}
}

func TestProposalTxExecuteAddSubnetValidator(t *testing.T) {
	require := require.New(t)
	env := newEnvironment(t, ts.ApricotPhase5Fork)
	env.ctx.Lock.Lock()
	defer func() {
		require.NoError(shutdownEnvironment(env))
	}()

	nodeID := genesistest.GenesisNodeIDs[0]
	{
		// Case: Proposed validator currently validating primary network
		// but stops validating subnet after stops validating primary network
		// (note that keys[0] is a genesis validator)
		tx, err := env.txBuilder.NewAddSubnetValidatorTx(
<<<<<<< HEAD
			ts.GenesisValidatorWeight,
			uint64(ts.ValidateStartTime.Unix())+1,
			uint64(ts.ValidateEndTime.Unix())+1,
=======
			configtest.Weight,
			uint64(genesistest.ValidateStartTime.Unix())+1,
			uint64(genesistest.ValidateEndTime.Unix())+1,
>>>>>>> 3bf94245
			nodeID,
			testSubnet1.ID(),
			[]*secp256k1.PrivateKey{genesistest.SubnetControlKeys[0], genesistest.SubnetControlKeys[1]},
			ids.ShortEmpty, // change addr
		)
		require.NoError(err)

		onCommitState, err := state.NewDiff(lastAcceptedID, env)
		require.NoError(err)

		onAbortState, err := state.NewDiff(lastAcceptedID, env)
		require.NoError(err)

		executor := ProposalTxExecutor{
			OnCommitState: onCommitState,
			OnAbortState:  onAbortState,
			Backend:       &env.backend,
			Tx:            tx,
		}
		err = tx.Unsigned.Visit(&executor)
		require.ErrorIs(err, ErrPeriodMismatch)
	}

	{
		// Case: Proposed validator currently validating primary network
		// and proposed subnet validation period is subset of
		// primary network validation period
		// (note that keys[0] is a genesis validator)
		tx, err := env.txBuilder.NewAddSubnetValidatorTx(
<<<<<<< HEAD
			ts.GenesisValidatorWeight,
			uint64(ts.ValidateStartTime.Unix())+1,
			uint64(ts.ValidateEndTime.Unix()),
=======
			configtest.Weight,
			uint64(genesistest.ValidateStartTime.Unix())+1,
			uint64(genesistest.ValidateEndTime.Unix()),
>>>>>>> 3bf94245
			nodeID,
			testSubnet1.ID(),
			[]*secp256k1.PrivateKey{genesistest.SubnetControlKeys[0], genesistest.SubnetControlKeys[1]},
			ids.ShortEmpty, // change addr
		)
		require.NoError(err)

		onCommitState, err := state.NewDiff(lastAcceptedID, env)
		require.NoError(err)

		onAbortState, err := state.NewDiff(lastAcceptedID, env)
		require.NoError(err)

		executor := ProposalTxExecutor{
			OnCommitState: onCommitState,
			OnAbortState:  onAbortState,
			Backend:       &env.backend,
			Tx:            tx,
		}
		require.NoError(tx.Unsigned.Visit(&executor))
	}

	// Add a validator to pending validator set of primary network
	// starts validating primary network 10 seconds after genesis
	pendingDSValidatorID := ids.GenerateTestNodeID()
	dsStartTime := genesistest.ValidateStartTime.Add(10 * time.Second)
	dsEndTime := dsStartTime.Add(5 * configtest.MinStakingDuration)

	addDSTx, err := env.txBuilder.NewAddValidatorTx(
		env.config.MinValidatorStake, // stake amount
		uint64(dsStartTime.Unix()),   // start time
		uint64(dsEndTime.Unix()),     // end time
		pendingDSValidatorID,         // node ID
		ids.GenerateTestShortID(),    // reward address
		reward.PercentDenominator,    // shares
		[]*secp256k1.PrivateKey{genesistest.Keys[0]},
		ids.ShortEmpty,
	)
	require.NoError(err)

	{
		// Case: Proposed validator isn't in pending or current validator sets
		tx, err := env.txBuilder.NewAddSubnetValidatorTx(
<<<<<<< HEAD
			ts.GenesisValidatorWeight,
=======
			configtest.Weight,
>>>>>>> 3bf94245
			uint64(dsStartTime.Unix()), // start validating subnet before primary network
			uint64(dsEndTime.Unix()),
			pendingDSValidatorID,
			testSubnet1.ID(),
			[]*secp256k1.PrivateKey{genesistest.SubnetControlKeys[0], genesistest.SubnetControlKeys[1]},
			ids.ShortEmpty, // change addr
		)
		require.NoError(err)

		onCommitState, err := state.NewDiff(lastAcceptedID, env)
		require.NoError(err)

		onAbortState, err := state.NewDiff(lastAcceptedID, env)
		require.NoError(err)

		executor := ProposalTxExecutor{
			OnCommitState: onCommitState,
			OnAbortState:  onAbortState,
			Backend:       &env.backend,
			Tx:            tx,
		}
		err = tx.Unsigned.Visit(&executor)
		require.ErrorIs(err, ErrNotValidator)
	}

	addValTx := addDSTx.Unsigned.(*txs.AddValidatorTx)
	staker, err := state.NewCurrentStaker(
		addDSTx.ID(),
		addValTx,
		addValTx.StartTime(),
		0,
	)
	require.NoError(err)

	env.state.PutCurrentValidator(staker)
	env.state.AddTx(addDSTx, status.Committed)
	dummyHeight := uint64(1)
	env.state.SetHeight(dummyHeight)
	require.NoError(env.state.Commit())

	// Node with ID key.PublicKey().Address() now a pending validator for primary network

	{
		// Case: Proposed validator is pending validator of primary network
		// but starts validating subnet before primary network
		tx, err := env.txBuilder.NewAddSubnetValidatorTx(
<<<<<<< HEAD
			ts.GenesisValidatorWeight,
=======
			configtest.Weight,
>>>>>>> 3bf94245
			uint64(dsStartTime.Unix())-1, // start validating subnet before primary network
			uint64(dsEndTime.Unix()),
			pendingDSValidatorID,
			testSubnet1.ID(),
			[]*secp256k1.PrivateKey{genesistest.SubnetControlKeys[0], genesistest.SubnetControlKeys[1]},
			ids.ShortEmpty, // change addr
		)
		require.NoError(err)

		onCommitState, err := state.NewDiff(lastAcceptedID, env)
		require.NoError(err)

		onAbortState, err := state.NewDiff(lastAcceptedID, env)
		require.NoError(err)

		executor := ProposalTxExecutor{
			OnCommitState: onCommitState,
			OnAbortState:  onAbortState,
			Backend:       &env.backend,
			Tx:            tx,
		}
		err = tx.Unsigned.Visit(&executor)
		require.ErrorIs(err, ErrPeriodMismatch)
	}

	{
		// Case: Proposed validator is pending validator of primary network
		// but stops validating subnet after primary network
		tx, err := env.txBuilder.NewAddSubnetValidatorTx(
<<<<<<< HEAD
			ts.GenesisValidatorWeight,
=======
			configtest.Weight,
>>>>>>> 3bf94245
			uint64(dsStartTime.Unix()),
			uint64(dsEndTime.Unix())+1, // stop validating subnet after stopping validating primary network
			pendingDSValidatorID,
			testSubnet1.ID(),
			[]*secp256k1.PrivateKey{genesistest.SubnetControlKeys[0], genesistest.SubnetControlKeys[1]},
			ids.ShortEmpty, // change addr
		)
		require.NoError(err)

		onCommitState, err := state.NewDiff(lastAcceptedID, env)
		require.NoError(err)

		onAbortState, err := state.NewDiff(lastAcceptedID, env)
		require.NoError(err)

		executor := ProposalTxExecutor{
			OnCommitState: onCommitState,
			OnAbortState:  onAbortState,
			Backend:       &env.backend,
			Tx:            tx,
		}
		err = tx.Unsigned.Visit(&executor)
		require.ErrorIs(err, ErrPeriodMismatch)
	}

	{
		// Case: Proposed validator is pending validator of primary network and
		// period validating subnet is subset of time validating primary network
		tx, err := env.txBuilder.NewAddSubnetValidatorTx(
<<<<<<< HEAD
			ts.GenesisValidatorWeight,
=======
			configtest.Weight,
>>>>>>> 3bf94245
			uint64(dsStartTime.Unix()), // same start time as for primary network
			uint64(dsEndTime.Unix()),   // same end time as for primary network
			pendingDSValidatorID,
			testSubnet1.ID(),
			[]*secp256k1.PrivateKey{genesistest.SubnetControlKeys[0], genesistest.SubnetControlKeys[1]},
			ids.ShortEmpty, // change addr
		)
		require.NoError(err)

		onCommitState, err := state.NewDiff(lastAcceptedID, env)
		require.NoError(err)

		onAbortState, err := state.NewDiff(lastAcceptedID, env)
		require.NoError(err)

		executor := ProposalTxExecutor{
			OnCommitState: onCommitState,
			OnAbortState:  onAbortState,
			Backend:       &env.backend,
			Tx:            tx,
		}
		require.NoError(tx.Unsigned.Visit(&executor))
	}

	// Case: Proposed validator start validating at/before current timestamp
	// First, advance the timestamp
	newTimestamp := genesistest.ValidateStartTime.Add(2 * time.Second)
	env.state.SetTimestamp(newTimestamp)

	{
		tx, err := env.txBuilder.NewAddSubnetValidatorTx(
<<<<<<< HEAD
			ts.GenesisValidatorWeight,                              // weight
			uint64(newTimestamp.Unix()),                            // start time
			uint64(newTimestamp.Add(ts.MinStakingDuration).Unix()), // end time
=======
			configtest.Weight,           // weight
			uint64(newTimestamp.Unix()), // start time
			uint64(newTimestamp.Add(configtest.MinStakingDuration).Unix()), // end time
>>>>>>> 3bf94245
			nodeID,           // node ID
			testSubnet1.ID(), // subnet ID
			[]*secp256k1.PrivateKey{genesistest.SubnetControlKeys[0], genesistest.SubnetControlKeys[1]},
			ids.ShortEmpty, // change addr
		)
		require.NoError(err)

		onCommitState, err := state.NewDiff(lastAcceptedID, env)
		require.NoError(err)

		onAbortState, err := state.NewDiff(lastAcceptedID, env)
		require.NoError(err)

		executor := ProposalTxExecutor{
			OnCommitState: onCommitState,
			OnAbortState:  onAbortState,
			Backend:       &env.backend,
			Tx:            tx,
		}
		err = tx.Unsigned.Visit(&executor)
		require.ErrorIs(err, ErrTimestampNotBeforeStartTime)
	}

	// reset the timestamp
	env.state.SetTimestamp(genesistest.ValidateStartTime)

	// Case: Proposed validator already validating the subnet
	// First, add validator as validator of subnet
	subnetTx, err := env.txBuilder.NewAddSubnetValidatorTx(
<<<<<<< HEAD
		ts.GenesisValidatorWeight,           // weight
		uint64(ts.ValidateStartTime.Unix()), // start time
		uint64(ts.ValidateEndTime.Unix()),   // end time
		nodeID,                              // node ID
		testSubnet1.ID(),                    // subnet ID
		[]*secp256k1.PrivateKey{ts.SubnetControlKeys[0], ts.SubnetControlKeys[1]},
=======
		configtest.Weight, // weight
		uint64(genesistest.ValidateStartTime.Unix()), // start time
		uint64(genesistest.ValidateEndTime.Unix()),   // end time
		nodeID,           // node ID
		testSubnet1.ID(), // subnet ID
		[]*secp256k1.PrivateKey{genesistest.SubnetControlKeys[0], genesistest.SubnetControlKeys[1]},
>>>>>>> 3bf94245
		ids.ShortEmpty,
	)
	require.NoError(err)

	addSubnetValTx := subnetTx.Unsigned.(*txs.AddSubnetValidatorTx)
	staker, err = state.NewCurrentStaker(
		subnetTx.ID(),
		addSubnetValTx,
		addSubnetValTx.StartTime(),
		0,
	)
	require.NoError(err)

	env.state.PutCurrentValidator(staker)
	env.state.AddTx(subnetTx, status.Committed)
	env.state.SetHeight(dummyHeight)
	require.NoError(env.state.Commit())

	{
		// Node with ID nodeIDKey.PublicKey().Address() now validating subnet with ID testSubnet1.ID
		duplicateSubnetTx, err := env.txBuilder.NewAddSubnetValidatorTx(
<<<<<<< HEAD
			ts.GenesisValidatorWeight,             // weight
			uint64(ts.ValidateStartTime.Unix())+1, // start time
			uint64(ts.ValidateEndTime.Unix()),     // end time
			nodeID,                                // node ID
			testSubnet1.ID(),                      // subnet ID
			[]*secp256k1.PrivateKey{ts.SubnetControlKeys[0], ts.SubnetControlKeys[1]},
=======
			configtest.Weight, // weight
			uint64(genesistest.ValidateStartTime.Unix())+1, // start time
			uint64(genesistest.ValidateEndTime.Unix()),     // end time
			nodeID,           // node ID
			testSubnet1.ID(), // subnet ID
			[]*secp256k1.PrivateKey{genesistest.SubnetControlKeys[0], genesistest.SubnetControlKeys[1]},
>>>>>>> 3bf94245
			ids.ShortEmpty, // change addr
		)
		require.NoError(err)

		onCommitState, err := state.NewDiff(lastAcceptedID, env)
		require.NoError(err)

		onAbortState, err := state.NewDiff(lastAcceptedID, env)
		require.NoError(err)

		executor := ProposalTxExecutor{
			OnCommitState: onCommitState,
			OnAbortState:  onAbortState,
			Backend:       &env.backend,
			Tx:            duplicateSubnetTx,
		}
		err = duplicateSubnetTx.Unsigned.Visit(&executor)
		require.ErrorIs(err, ErrDuplicateValidator)
	}

	env.state.DeleteCurrentValidator(staker)
	env.state.SetHeight(dummyHeight)
	require.NoError(env.state.Commit())

	{
		// Case: Too few signatures
		tx, err := env.txBuilder.NewAddSubnetValidatorTx(
<<<<<<< HEAD
			ts.GenesisValidatorWeight,                                        // weight
			uint64(ts.ValidateStartTime.Unix())+1,                            // start time
			uint64(ts.ValidateStartTime.Add(ts.MinStakingDuration).Unix())+1, // end time
=======
			configtest.Weight, // weight
			uint64(genesistest.ValidateStartTime.Unix())+1,                                    // start time
			uint64(genesistest.ValidateStartTime.Add(configtest.MinStakingDuration).Unix())+1, // end time
>>>>>>> 3bf94245
			nodeID,           // node ID
			testSubnet1.ID(), // subnet ID
			[]*secp256k1.PrivateKey{genesistest.SubnetControlKeys[0], genesistest.SubnetControlKeys[2]},
			ids.ShortEmpty, // change addr
		)
		require.NoError(err)

		// Remove a signature
		addSubnetValidatorTx := tx.Unsigned.(*txs.AddSubnetValidatorTx)
		input := addSubnetValidatorTx.SubnetAuth.(*secp256k1fx.Input)
		input.SigIndices = input.SigIndices[1:]
		// This tx was syntactically verified when it was created...pretend it wasn't so we don't use cache
		addSubnetValidatorTx.SyntacticallyVerified = false

		onCommitState, err := state.NewDiff(lastAcceptedID, env)
		require.NoError(err)

		onAbortState, err := state.NewDiff(lastAcceptedID, env)
		require.NoError(err)

		executor := ProposalTxExecutor{
			OnCommitState: onCommitState,
			OnAbortState:  onAbortState,
			Backend:       &env.backend,
			Tx:            tx,
		}
		err = tx.Unsigned.Visit(&executor)
		require.ErrorIs(err, errUnauthorizedSubnetModification)
	}

	{
		// Case: Control Signature from invalid key (keys[3] is not a control key)
		tx, err := env.txBuilder.NewAddSubnetValidatorTx(
<<<<<<< HEAD
			ts.GenesisValidatorWeight,                                        // weight
			uint64(ts.ValidateStartTime.Unix())+1,                            // start time
			uint64(ts.ValidateStartTime.Add(ts.MinStakingDuration).Unix())+1, // end time
=======
			configtest.Weight, // weight
			uint64(genesistest.ValidateStartTime.Unix())+1,                                    // start time
			uint64(genesistest.ValidateStartTime.Add(configtest.MinStakingDuration).Unix())+1, // end time
>>>>>>> 3bf94245
			nodeID,           // node ID
			testSubnet1.ID(), // subnet ID
			[]*secp256k1.PrivateKey{genesistest.SubnetControlKeys[0], genesistest.Keys[1]},
			ids.ShortEmpty, // change addr
		)
		require.NoError(err)

		// Replace a valid signature with one from keys[3]
		sig, err := genesistest.Keys[3].SignHash(hashing.ComputeHash256(tx.Unsigned.Bytes()))
		require.NoError(err)
		copy(tx.Creds[1].(*secp256k1fx.Credential).Sigs[0][:], sig)

		onCommitState, err := state.NewDiff(lastAcceptedID, env)
		require.NoError(err)

		onAbortState, err := state.NewDiff(lastAcceptedID, env)
		require.NoError(err)

		executor := ProposalTxExecutor{
			OnCommitState: onCommitState,
			OnAbortState:  onAbortState,
			Backend:       &env.backend,
			Tx:            tx,
		}
		err = tx.Unsigned.Visit(&executor)
		require.ErrorIs(err, errUnauthorizedSubnetModification)
	}

	{
		// Case: Proposed validator in pending validator set for subnet
		// First, add validator to pending validator set of subnet
		tx, err := env.txBuilder.NewAddSubnetValidatorTx(
<<<<<<< HEAD
			ts.GenesisValidatorWeight,                                        // weight
			uint64(ts.ValidateStartTime.Unix())+1,                            // start time
			uint64(ts.ValidateStartTime.Add(ts.MinStakingDuration).Unix())+1, // end time
=======
			configtest.Weight, // weight
			uint64(genesistest.ValidateStartTime.Unix())+1,                                    // start time
			uint64(genesistest.ValidateStartTime.Add(configtest.MinStakingDuration).Unix())+1, // end time
>>>>>>> 3bf94245
			nodeID,           // node ID
			testSubnet1.ID(), // subnet ID
			[]*secp256k1.PrivateKey{genesistest.SubnetControlKeys[0], genesistest.SubnetControlKeys[1]},
			ids.ShortEmpty, // change addr
		)
		require.NoError(err)

		addSubnetValTx := subnetTx.Unsigned.(*txs.AddSubnetValidatorTx)
		staker, err = state.NewCurrentStaker(
			subnetTx.ID(),
			addSubnetValTx,
			addSubnetValTx.StartTime(),
			0,
		)
		require.NoError(err)

		env.state.PutCurrentValidator(staker)
		env.state.AddTx(tx, status.Committed)
		env.state.SetHeight(dummyHeight)
		require.NoError(env.state.Commit())

		onCommitState, err := state.NewDiff(lastAcceptedID, env)
		require.NoError(err)

		onAbortState, err := state.NewDiff(lastAcceptedID, env)
		require.NoError(err)

		executor := ProposalTxExecutor{
			OnCommitState: onCommitState,
			OnAbortState:  onAbortState,
			Backend:       &env.backend,
			Tx:            tx,
		}
		err = tx.Unsigned.Visit(&executor)
		require.ErrorIs(err, ErrDuplicateValidator)
	}
}

func TestProposalTxExecuteAddValidator(t *testing.T) {
	require := require.New(t)
	env := newEnvironment(t, ts.ApricotPhase5Fork)
	env.ctx.Lock.Lock()
	defer func() {
		require.NoError(shutdownEnvironment(env))
	}()

	nodeID := ids.GenerateTestNodeID()
	chainTime := env.state.GetTimestamp()

	{
		// Case: Validator's start time too early
		tx, err := env.txBuilder.NewAddValidatorTx(
			env.config.MinValidatorStake,
			uint64(chainTime.Unix()),
			uint64(genesistest.ValidateEndTime.Unix()),
			nodeID,
			ids.ShortEmpty,
			reward.PercentDenominator,
			[]*secp256k1.PrivateKey{genesistest.Keys[0]},
			ids.ShortEmpty, // change addr
		)
		require.NoError(err)

		onCommitState, err := state.NewDiff(lastAcceptedID, env)
		require.NoError(err)

		onAbortState, err := state.NewDiff(lastAcceptedID, env)
		require.NoError(err)

		executor := ProposalTxExecutor{
			OnCommitState: onCommitState,
			OnAbortState:  onAbortState,
			Backend:       &env.backend,
			Tx:            tx,
		}
		err = tx.Unsigned.Visit(&executor)
		require.ErrorIs(err, ErrTimestampNotBeforeStartTime)
	}

	{
		// Case: Validator's start time too far in the future
		tx, err := env.txBuilder.NewAddValidatorTx(
			env.config.MinValidatorStake,
			uint64(genesistest.ValidateStartTime.Add(MaxFutureStartTime).Unix()+1),
			uint64(genesistest.ValidateStartTime.Add(MaxFutureStartTime).Add(configtest.MinStakingDuration).Unix()+1),
			nodeID,
			ids.ShortEmpty,
			reward.PercentDenominator,
			[]*secp256k1.PrivateKey{genesistest.Keys[0]},
			ids.ShortEmpty, // change addr
		)
		require.NoError(err)

		onCommitState, err := state.NewDiff(lastAcceptedID, env)
		require.NoError(err)

		onAbortState, err := state.NewDiff(lastAcceptedID, env)
		require.NoError(err)

		executor := ProposalTxExecutor{
			OnCommitState: onCommitState,
			OnAbortState:  onAbortState,
			Backend:       &env.backend,
			Tx:            tx,
		}
		err = tx.Unsigned.Visit(&executor)
		require.ErrorIs(err, ErrFutureStakeTime)
	}

	{
		nodeID := genesistest.GenesisNodeIDs[0]

		// Case: Validator already validating primary network
		tx, err := env.txBuilder.NewAddValidatorTx(
			env.config.MinValidatorStake,
			uint64(genesistest.ValidateStartTime.Unix())+1,
			uint64(genesistest.ValidateEndTime.Unix()),
			nodeID,
			ids.ShortEmpty,
			reward.PercentDenominator,
			[]*secp256k1.PrivateKey{genesistest.Keys[0]},
			ids.ShortEmpty, // change addr
		)
		require.NoError(err)

		onCommitState, err := state.NewDiff(lastAcceptedID, env)
		require.NoError(err)

		onAbortState, err := state.NewDiff(lastAcceptedID, env)
		require.NoError(err)

		executor := ProposalTxExecutor{
			OnCommitState: onCommitState,
			OnAbortState:  onAbortState,
			Backend:       &env.backend,
			Tx:            tx,
		}
		err = tx.Unsigned.Visit(&executor)
		require.ErrorIs(err, ErrAlreadyValidator)
	}

	{
		// Case: Validator in pending validator set of primary network
		startTime := genesistest.ValidateStartTime.Add(1 * time.Second)
		tx, err := env.txBuilder.NewAddValidatorTx(
			env.config.MinValidatorStake,                                // stake amount
			uint64(startTime.Unix()),                                    // start time
			uint64(startTime.Add(configtest.MinStakingDuration).Unix()), // end time
			nodeID,
			ids.ShortEmpty,
			reward.PercentDenominator, // shares
			[]*secp256k1.PrivateKey{genesistest.Keys[0]},
			ids.ShortEmpty, // change addr
		)
		require.NoError(err)

		addValTx := tx.Unsigned.(*txs.AddValidatorTx)
		staker, err := state.NewCurrentStaker(
			tx.ID(),
			addValTx,
			addValTx.StartTime(),
			0,
		)
		require.NoError(err)

		env.state.PutPendingValidator(staker)
		env.state.AddTx(tx, status.Committed)
		dummyHeight := uint64(1)
		env.state.SetHeight(dummyHeight)
		require.NoError(env.state.Commit())

		onCommitState, err := state.NewDiff(lastAcceptedID, env)
		require.NoError(err)

		onAbortState, err := state.NewDiff(lastAcceptedID, env)
		require.NoError(err)

		executor := ProposalTxExecutor{
			OnCommitState: onCommitState,
			OnAbortState:  onAbortState,
			Backend:       &env.backend,
			Tx:            tx,
		}
		err = tx.Unsigned.Visit(&executor)
		require.ErrorIs(err, ErrAlreadyValidator)
	}

	{
		// Case: Validator doesn't have enough tokens to cover stake amount
		tx, err := env.txBuilder.NewAddValidatorTx( // create the tx
			env.config.MinValidatorStake,
			uint64(genesistest.ValidateStartTime.Unix())+1,
			uint64(genesistest.ValidateEndTime.Unix()),
			ids.GenerateTestNodeID(),
			ids.ShortEmpty,
			reward.PercentDenominator,
			[]*secp256k1.PrivateKey{genesistest.Keys[0]},
			ids.ShortEmpty, // change addr
		)
		require.NoError(err)

		// Remove all UTXOs owned by test.Keys[0]
		utxoIDs, err := env.state.UTXOIDs(genesistest.Keys[0].PublicKey().Address().Bytes(), ids.Empty, math.MaxInt32)
		require.NoError(err)

		for _, utxoID := range utxoIDs {
			env.state.DeleteUTXO(utxoID)
		}

		onCommitState, err := state.NewDiff(lastAcceptedID, env)
		require.NoError(err)

		onAbortState, err := state.NewDiff(lastAcceptedID, env)
		require.NoError(err)

		executor := ProposalTxExecutor{
			OnCommitState: onCommitState,
			OnAbortState:  onAbortState,
			Backend:       &env.backend,
			Tx:            tx,
		}
		err = tx.Unsigned.Visit(&executor)
		require.ErrorIs(err, ErrFlowCheckFailed)
	}
}<|MERGE_RESOLUTION|>--- conflicted
+++ resolved
@@ -93,7 +93,7 @@
 		require.NoError(t, target.state.Commit())
 	}
 
-	dummyH := newEnvironment(t, ts.ApricotPhase5Fork)
+	dummyH := newEnvironment(t, configtest.ApricotPhase5Fork)
 	currentTimestamp := dummyH.state.GetTimestamp()
 
 	type test struct {
@@ -247,7 +247,7 @@
 	for _, tt := range tests {
 		t.Run(tt.description, func(t *testing.T) {
 			require := require.New(t)
-			freshTH := newEnvironment(t, ts.ApricotPhase5Fork)
+			freshTH := newEnvironment(t, configtest.ApricotPhase5Fork)
 			freshTH.config.ApricotPhase3Time = tt.AP3Time
 			defer func() {
 				require.NoError(shutdownEnvironment(freshTH))
@@ -288,7 +288,7 @@
 
 func TestProposalTxExecuteAddSubnetValidator(t *testing.T) {
 	require := require.New(t)
-	env := newEnvironment(t, ts.ApricotPhase5Fork)
+	env := newEnvironment(t, configtest.ApricotPhase5Fork)
 	env.ctx.Lock.Lock()
 	defer func() {
 		require.NoError(shutdownEnvironment(env))
@@ -300,15 +300,9 @@
 		// but stops validating subnet after stops validating primary network
 		// (note that keys[0] is a genesis validator)
 		tx, err := env.txBuilder.NewAddSubnetValidatorTx(
-<<<<<<< HEAD
-			ts.GenesisValidatorWeight,
-			uint64(ts.ValidateStartTime.Unix())+1,
-			uint64(ts.ValidateEndTime.Unix())+1,
-=======
 			configtest.Weight,
 			uint64(genesistest.ValidateStartTime.Unix())+1,
 			uint64(genesistest.ValidateEndTime.Unix())+1,
->>>>>>> 3bf94245
 			nodeID,
 			testSubnet1.ID(),
 			[]*secp256k1.PrivateKey{genesistest.SubnetControlKeys[0], genesistest.SubnetControlKeys[1]},
@@ -338,15 +332,9 @@
 		// primary network validation period
 		// (note that keys[0] is a genesis validator)
 		tx, err := env.txBuilder.NewAddSubnetValidatorTx(
-<<<<<<< HEAD
-			ts.GenesisValidatorWeight,
-			uint64(ts.ValidateStartTime.Unix())+1,
-			uint64(ts.ValidateEndTime.Unix()),
-=======
 			configtest.Weight,
 			uint64(genesistest.ValidateStartTime.Unix())+1,
 			uint64(genesistest.ValidateEndTime.Unix()),
->>>>>>> 3bf94245
 			nodeID,
 			testSubnet1.ID(),
 			[]*secp256k1.PrivateKey{genesistest.SubnetControlKeys[0], genesistest.SubnetControlKeys[1]},
@@ -390,11 +378,7 @@
 	{
 		// Case: Proposed validator isn't in pending or current validator sets
 		tx, err := env.txBuilder.NewAddSubnetValidatorTx(
-<<<<<<< HEAD
-			ts.GenesisValidatorWeight,
-=======
 			configtest.Weight,
->>>>>>> 3bf94245
 			uint64(dsStartTime.Unix()), // start validating subnet before primary network
 			uint64(dsEndTime.Unix()),
 			pendingDSValidatorID,
@@ -441,11 +425,7 @@
 		// Case: Proposed validator is pending validator of primary network
 		// but starts validating subnet before primary network
 		tx, err := env.txBuilder.NewAddSubnetValidatorTx(
-<<<<<<< HEAD
-			ts.GenesisValidatorWeight,
-=======
 			configtest.Weight,
->>>>>>> 3bf94245
 			uint64(dsStartTime.Unix())-1, // start validating subnet before primary network
 			uint64(dsEndTime.Unix()),
 			pendingDSValidatorID,
@@ -475,11 +455,7 @@
 		// Case: Proposed validator is pending validator of primary network
 		// but stops validating subnet after primary network
 		tx, err := env.txBuilder.NewAddSubnetValidatorTx(
-<<<<<<< HEAD
-			ts.GenesisValidatorWeight,
-=======
 			configtest.Weight,
->>>>>>> 3bf94245
 			uint64(dsStartTime.Unix()),
 			uint64(dsEndTime.Unix())+1, // stop validating subnet after stopping validating primary network
 			pendingDSValidatorID,
@@ -509,11 +485,7 @@
 		// Case: Proposed validator is pending validator of primary network and
 		// period validating subnet is subset of time validating primary network
 		tx, err := env.txBuilder.NewAddSubnetValidatorTx(
-<<<<<<< HEAD
-			ts.GenesisValidatorWeight,
-=======
 			configtest.Weight,
->>>>>>> 3bf94245
 			uint64(dsStartTime.Unix()), // same start time as for primary network
 			uint64(dsEndTime.Unix()),   // same end time as for primary network
 			pendingDSValidatorID,
@@ -545,15 +517,9 @@
 
 	{
 		tx, err := env.txBuilder.NewAddSubnetValidatorTx(
-<<<<<<< HEAD
-			ts.GenesisValidatorWeight,                              // weight
-			uint64(newTimestamp.Unix()),                            // start time
-			uint64(newTimestamp.Add(ts.MinStakingDuration).Unix()), // end time
-=======
 			configtest.Weight,           // weight
 			uint64(newTimestamp.Unix()), // start time
 			uint64(newTimestamp.Add(configtest.MinStakingDuration).Unix()), // end time
->>>>>>> 3bf94245
 			nodeID,           // node ID
 			testSubnet1.ID(), // subnet ID
 			[]*secp256k1.PrivateKey{genesistest.SubnetControlKeys[0], genesistest.SubnetControlKeys[1]},
@@ -583,21 +549,12 @@
 	// Case: Proposed validator already validating the subnet
 	// First, add validator as validator of subnet
 	subnetTx, err := env.txBuilder.NewAddSubnetValidatorTx(
-<<<<<<< HEAD
-		ts.GenesisValidatorWeight,           // weight
-		uint64(ts.ValidateStartTime.Unix()), // start time
-		uint64(ts.ValidateEndTime.Unix()),   // end time
-		nodeID,                              // node ID
-		testSubnet1.ID(),                    // subnet ID
-		[]*secp256k1.PrivateKey{ts.SubnetControlKeys[0], ts.SubnetControlKeys[1]},
-=======
 		configtest.Weight, // weight
 		uint64(genesistest.ValidateStartTime.Unix()), // start time
 		uint64(genesistest.ValidateEndTime.Unix()),   // end time
 		nodeID,           // node ID
 		testSubnet1.ID(), // subnet ID
 		[]*secp256k1.PrivateKey{genesistest.SubnetControlKeys[0], genesistest.SubnetControlKeys[1]},
->>>>>>> 3bf94245
 		ids.ShortEmpty,
 	)
 	require.NoError(err)
@@ -619,21 +576,12 @@
 	{
 		// Node with ID nodeIDKey.PublicKey().Address() now validating subnet with ID testSubnet1.ID
 		duplicateSubnetTx, err := env.txBuilder.NewAddSubnetValidatorTx(
-<<<<<<< HEAD
-			ts.GenesisValidatorWeight,             // weight
-			uint64(ts.ValidateStartTime.Unix())+1, // start time
-			uint64(ts.ValidateEndTime.Unix()),     // end time
-			nodeID,                                // node ID
-			testSubnet1.ID(),                      // subnet ID
-			[]*secp256k1.PrivateKey{ts.SubnetControlKeys[0], ts.SubnetControlKeys[1]},
-=======
 			configtest.Weight, // weight
 			uint64(genesistest.ValidateStartTime.Unix())+1, // start time
 			uint64(genesistest.ValidateEndTime.Unix()),     // end time
 			nodeID,           // node ID
 			testSubnet1.ID(), // subnet ID
 			[]*secp256k1.PrivateKey{genesistest.SubnetControlKeys[0], genesistest.SubnetControlKeys[1]},
->>>>>>> 3bf94245
 			ids.ShortEmpty, // change addr
 		)
 		require.NoError(err)
@@ -661,15 +609,9 @@
 	{
 		// Case: Too few signatures
 		tx, err := env.txBuilder.NewAddSubnetValidatorTx(
-<<<<<<< HEAD
-			ts.GenesisValidatorWeight,                                        // weight
-			uint64(ts.ValidateStartTime.Unix())+1,                            // start time
-			uint64(ts.ValidateStartTime.Add(ts.MinStakingDuration).Unix())+1, // end time
-=======
 			configtest.Weight, // weight
 			uint64(genesistest.ValidateStartTime.Unix())+1,                                    // start time
 			uint64(genesistest.ValidateStartTime.Add(configtest.MinStakingDuration).Unix())+1, // end time
->>>>>>> 3bf94245
 			nodeID,           // node ID
 			testSubnet1.ID(), // subnet ID
 			[]*secp256k1.PrivateKey{genesistest.SubnetControlKeys[0], genesistest.SubnetControlKeys[2]},
@@ -703,15 +645,9 @@
 	{
 		// Case: Control Signature from invalid key (keys[3] is not a control key)
 		tx, err := env.txBuilder.NewAddSubnetValidatorTx(
-<<<<<<< HEAD
-			ts.GenesisValidatorWeight,                                        // weight
-			uint64(ts.ValidateStartTime.Unix())+1,                            // start time
-			uint64(ts.ValidateStartTime.Add(ts.MinStakingDuration).Unix())+1, // end time
-=======
 			configtest.Weight, // weight
 			uint64(genesistest.ValidateStartTime.Unix())+1,                                    // start time
 			uint64(genesistest.ValidateStartTime.Add(configtest.MinStakingDuration).Unix())+1, // end time
->>>>>>> 3bf94245
 			nodeID,           // node ID
 			testSubnet1.ID(), // subnet ID
 			[]*secp256k1.PrivateKey{genesistest.SubnetControlKeys[0], genesistest.Keys[1]},
@@ -744,15 +680,9 @@
 		// Case: Proposed validator in pending validator set for subnet
 		// First, add validator to pending validator set of subnet
 		tx, err := env.txBuilder.NewAddSubnetValidatorTx(
-<<<<<<< HEAD
-			ts.GenesisValidatorWeight,                                        // weight
-			uint64(ts.ValidateStartTime.Unix())+1,                            // start time
-			uint64(ts.ValidateStartTime.Add(ts.MinStakingDuration).Unix())+1, // end time
-=======
 			configtest.Weight, // weight
 			uint64(genesistest.ValidateStartTime.Unix())+1,                                    // start time
 			uint64(genesistest.ValidateStartTime.Add(configtest.MinStakingDuration).Unix())+1, // end time
->>>>>>> 3bf94245
 			nodeID,           // node ID
 			testSubnet1.ID(), // subnet ID
 			[]*secp256k1.PrivateKey{genesistest.SubnetControlKeys[0], genesistest.SubnetControlKeys[1]},
@@ -793,7 +723,7 @@
 
 func TestProposalTxExecuteAddValidator(t *testing.T) {
 	require := require.New(t)
-	env := newEnvironment(t, ts.ApricotPhase5Fork)
+	env := newEnvironment(t, configtest.ApricotPhase5Fork)
 	env.ctx.Lock.Lock()
 	defer func() {
 		require.NoError(shutdownEnvironment(env))
