--- conflicted
+++ resolved
@@ -335,42 +335,6 @@
 	return res
 }
 
-<<<<<<< HEAD
-func defaultKeys() []*crypto.PrivateKeySECP256K1R {
-	dummyCtx := snow.DefaultContextTest()
-	res := make([]*crypto.PrivateKeySECP256K1R, 0)
-	factory := crypto.FactorySECP256K1R{}
-	for _, key := range []string{
-		"24jUJ9vZexUM6expyMcT48LBx27k1m7xpraoV62oSQAHdziao5",
-		"2MMvUMsxx6zsHSNXJdFD8yc5XkancvwyKPwpw4xUK3TCGDuNBY",
-		"cxb7KpGWhDMALTjNNSJ7UQkkomPesyWAPUaWRGdyeBNzR6f35",
-		"ewoqjP7PxY4yr3iLTpLisriqt94hdyDFNgchSxGGztUrTXtNN",
-		"2RWLv6YVEXDiWLpaCbXhhqxtLbnFaKQsWPSSMSPhpWo47uJAeV",
-	} {
-		privKeyBytes, err := formatting.Decode(formatting.CB58, key)
-		dummyCtx.Log.AssertNoError(err)
-		pk, err := factory.ToPrivateKey(privKeyBytes)
-		dummyCtx.Log.AssertNoError(err)
-		res = append(res, pk.(*crypto.PrivateKeySECP256K1R))
-	}
-	return res
-=======
-func initializeState(tState state.State, ctx *snow.Context) {
-	genesisBytes := buildGenesisTest(ctx)
-	genesisState, err := p_genesis.ParseState(genesisBytes)
-	if err != nil {
-		panic(err)
-	}
-	dummyGenID := ids.ID{'g', 'e', 'n', 'I', 'D'}
-	if err := tState.SyncGenesis(
-		dummyGenID,
-		genesisState,
-	); err != nil {
-		panic(err)
-	}
->>>>>>> b25a0cf9
-}
-
 func buildGenesisTest(ctx *snow.Context) []byte {
 	genesisUTXOs := make([]api.UTXO, len(prefundedKeys))
 	hrp := constants.NetworkIDToHRP[testNetworkID]
