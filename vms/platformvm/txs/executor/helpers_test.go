--- conflicted
+++ resolved
@@ -51,23 +51,13 @@
 	defaultWeight = 5 * units.MilliAvax
 	trackChecksum = false
 
-<<<<<<< HEAD
-	apricotPhase3 activeFork = iota
-	apricotPhase5
-	banffFork
-	cortinaFork
-	durangoFork
-	eUpgradeFork
-=======
 	apricotPhase3 fork = iota
 	apricotPhase5
 	banff
 	cortina
 	durango
->>>>>>> 1c92a173
+	eUpgrade
 )
-
-type activeFork uint8
 
 var (
 	defaultMinStakingDuration = 24 * time.Hour
@@ -130,21 +120,12 @@
 	e.states[blkID] = chainState
 }
 
-<<<<<<< HEAD
-func newEnvironment(t *testing.T, fork activeFork) *environment {
-	var isBootstrapped utils.Atomic[bool]
-	isBootstrapped.Set(true)
-
-	config := defaultConfig(t, fork)
-	clk := defaultClock(fork)
-=======
 func newEnvironment(t *testing.T, f fork) *environment {
 	var isBootstrapped utils.Atomic[bool]
 	isBootstrapped.Set(true)
 
 	config := defaultConfig(t, f)
 	clk := defaultClock(f)
->>>>>>> 1c92a173
 
 	baseDB := versiondb.New(memdb.New())
 	ctx := snowtest.Context(t, snowtest.PChainID)
@@ -299,36 +280,20 @@
 	return state
 }
 
-<<<<<<< HEAD
-func defaultConfig(t *testing.T, fork activeFork) *config.Config {
-=======
 func defaultConfig(t *testing.T, f fork) *config.Config {
->>>>>>> 1c92a173
 	var (
 		apricotPhase3Time = mockable.MaxTime
 		apricotPhase5Time = mockable.MaxTime
 		banffTime         = mockable.MaxTime
 		cortinaTime       = mockable.MaxTime
 		durangoTime       = mockable.MaxTime
-<<<<<<< HEAD
 		eUpgradeTime      = mockable.MaxTime
 	)
 
-	switch fork {
-	case eUpgradeFork:
+	switch f {
+	case eUpgrade:
 		eUpgradeTime = defaultValidateStartTime.Add(-2 * time.Second)
 		fallthrough
-	case durangoFork:
-		durangoTime = defaultValidateStartTime.Add(-2 * time.Second)
-		fallthrough
-	case cortinaFork:
-		cortinaTime = defaultValidateStartTime.Add(-2 * time.Second)
-		fallthrough
-	case banffFork:
-=======
-	)
-
-	switch f {
 	case durango:
 		durangoTime = defaultValidateStartTime.Add(-2 * time.Second)
 		fallthrough
@@ -336,7 +301,6 @@
 		cortinaTime = defaultValidateStartTime.Add(-2 * time.Second)
 		fallthrough
 	case banff:
->>>>>>> 1c92a173
 		banffTime = defaultValidateStartTime.Add(-2 * time.Second)
 		fallthrough
 	case apricotPhase5:
@@ -345,11 +309,7 @@
 	case apricotPhase3:
 		apricotPhase3Time = defaultValidateEndTime
 	default:
-<<<<<<< HEAD
-		require.NoError(t, fmt.Errorf("unhandled fork %d", fork))
-=======
 		require.NoError(t, fmt.Errorf("unhandled fork %d", f))
->>>>>>> 1c92a173
 	}
 
 	return &config.Config{
@@ -379,17 +339,10 @@
 	}
 }
 
-<<<<<<< HEAD
-func defaultClock(fork activeFork) *mockable.Clock {
-	now := defaultGenesisTime
-	if fork == eUpgradeFork || fork == durangoFork || fork == cortinaFork || fork == banffFork {
-		// 1 second after Banff fork
-=======
 func defaultClock(f fork) *mockable.Clock {
 	now := defaultGenesisTime
 	if f >= banff {
 		// 1 second after active fork
->>>>>>> 1c92a173
 		now = defaultValidateEndTime.Add(-2 * time.Second)
 	}
 	clk := &mockable.Clock{}
