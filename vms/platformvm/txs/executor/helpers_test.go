--- conflicted
+++ resolved
@@ -224,16 +224,11 @@
 			},
 		},
 		[]*secp256k1.PrivateKey{preFundedKeys[0]},
-<<<<<<< HEAD
-		preFundedKeys[0].PublicKey().Address(),
 		fees.NoTip,
-		nil,
-=======
 		common.WithChangeOwner(&secp256k1fx.OutputOwners{
 			Threshold: 1,
 			Addrs:     []ids.ShortID{preFundedKeys[0].PublicKey().Address()},
 		}),
->>>>>>> 453dcac4
 	)
 	require.NoError(err)
 
