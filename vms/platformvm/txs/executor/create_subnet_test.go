--- conflicted
+++ resolved
@@ -66,14 +66,11 @@
 
 			cfg := *env.config
 			cfg.StaticFeeConfig.CreateSubnetTxFee = test.fee
-<<<<<<< HEAD
-			builder := txstest.NewBuilder(env.ctx, &cfg, env.clk, env.state)
-			tx, err := builder.NewCreateSubnetTx(
-=======
-			factory := txstest.NewWalletFactory(env.ctx, &cfg, env.state)
-			builder, signer, feeCalc := factory.NewWallet(preFundedKeys...)
+			factory := txstest.NewWalletFactory(env.ctx, &cfg, env.clk, env.state)
+			builder, signer, feeCalc, err := factory.NewWallet(preFundedKeys...)
+			require.NoError(err)
+
 			utx, err := builder.NewCreateSubnetTx(
->>>>>>> 7d82af2c
 				&secp256k1fx.OutputOwners{},
 				feeCalc,
 			)
