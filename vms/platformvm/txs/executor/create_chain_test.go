--- conflicted
+++ resolved
@@ -19,18 +19,13 @@
 	"github.com/ava-labs/avalanchego/utils/units"
 	"github.com/ava-labs/avalanchego/vms/platformvm/state"
 	"github.com/ava-labs/avalanchego/vms/platformvm/txs"
-<<<<<<< HEAD
+	"github.com/ava-labs/avalanchego/vms/platformvm/txs/builder"
 	"github.com/ava-labs/avalanchego/vms/platformvm/txs/fees"
 	"github.com/ava-labs/avalanchego/vms/platformvm/utxo"
 	"github.com/ava-labs/avalanchego/vms/secp256k1fx"
+	"github.com/ava-labs/avalanchego/wallet/chain/p/backends"
 
 	commonfees "github.com/ava-labs/avalanchego/vms/components/fees"
-=======
-	"github.com/ava-labs/avalanchego/vms/platformvm/txs/builder"
-	"github.com/ava-labs/avalanchego/vms/platformvm/utxo"
-	"github.com/ava-labs/avalanchego/vms/secp256k1fx"
-	"github.com/ava-labs/avalanchego/wallet/chain/p/backends"
->>>>>>> 0f24a1af
 )
 
 // Ensure Execute fails when there are not enough control sigs
@@ -217,34 +212,29 @@
 			env := newEnvironment(t, banff)
 			env.config.ApricotPhase3Time = ap3Time
 
-<<<<<<< HEAD
-			feeCfg := env.config.GetDynamicFeesConfig(env.state.GetTimestamp())
-			feeCalc := &fees.Calculator{
-				IsEUpgradeActive: false,
-				Config:           env.config,
-				ChainTime:        test.time,
-				FeeManager:       commonfees.NewManager(feeCfg.UnitFees),
-				ConsumedUnitsCap: feeCfg.BlockUnitsCap,
-
-				Fee: test.fee,
-			}
-
-			ins, outs, _, signers, err := env.utxosHandler.FinanceTx(env.state, preFundedKeys, 0, feeCalc, ids.ShortEmpty)
-			require.NoError(err)
-=======
 			addrs := set.NewSet[ids.ShortID](len(preFundedKeys))
 			for _, key := range preFundedKeys {
 				addrs.Add(key.Address())
 			}
->>>>>>> 0f24a1af
 
 			env.state.SetTimestamp(test.time) // to duly set fee
 
 			cfg := *env.config
 			cfg.CreateBlockchainTxFee = test.fee
-			backend := builder.NewBackend(env.ctx, &cfg, env.state, env.atomicUTXOs)
+
+			var (
+				backend  = builder.NewBackend(env.ctx, &cfg, env.state, env.atomicUTXOs)
+				pBuilder = backends.NewBuilder(addrs, backend)
+				feeCfg   = cfg.GetDynamicFeesConfig(env.state.GetTimestamp())
+				feeCalc  = &fees.Calculator{
+					IsEUpgradeActive: false,
+					Config:           &cfg,
+					ChainTime:        test.time,
+					FeeManager:       commonfees.NewManager(feeCfg.UnitFees),
+					ConsumedUnitsCap: feeCfg.BlockUnitsCap,
+				}
+			)
 			backend.ResetAddresses(addrs)
-			pBuilder := backends.NewBuilder(addrs, backend)
 
 			utx, err := pBuilder.NewCreateChainTx(
 				testSubnet1.ID(),
@@ -252,32 +242,14 @@
 				ids.GenerateTestID(), // vmID
 				nil,                  // fxIDs
 				"",                   // chainName
+				feeCalc,
 			)
 			require.NoError(err)
 
-<<<<<<< HEAD
-			signers = append(signers, subnetSigners)
-
-			// Create the tx
-			utx := &txs.CreateChainTx{
-				BaseTx: txs.BaseTx{BaseTx: avax.BaseTx{
-					NetworkID:    env.ctx.NetworkID,
-					BlockchainID: env.ctx.ChainID,
-					Ins:          ins,
-					Outs:         outs,
-				}},
-				SubnetID:   testSubnet1.ID(),
-				VMID:       constants.AVMID,
-				SubnetAuth: subnetAuth,
-			}
-			tx := &txs.Tx{Unsigned: utx}
-			require.NoError(tx.Sign(txs.Codec, signers))
-=======
 			kc := secp256k1fx.NewKeychain(preFundedKeys...)
 			s := backends.NewSigner(kc, backend)
 			tx, err := backends.SignUnsigned(context.Background(), s, utx)
 			require.NoError(err)
->>>>>>> 0f24a1af
 
 			stateDiff, err := state.NewDiff(lastAcceptedID, env)
 			require.NoError(err)
