--- conflicted
+++ resolved
@@ -46,20 +46,16 @@
 	stateDiff, err := state.NewDiff(lastAcceptedID, env)
 	require.NoError(err)
 
-<<<<<<< HEAD
-	parentBlkTime := stateDiff.GetTimestamp()
-
-	builderDiff, err := state.NewDiffOn(stateDiff)
-	require.NoError(err)
-	nextBlkTime, _, err := state.NextBlockTime(stateDiff, env.clk)
-	require.NoError(err)
-	builderDiff.SetTimestamp(nextBlkTime)
-
-	feeCalculator, err := state.PickFeeCalculator(env.backend.Config, builderDiff, parentBlkTime)
-	require.NoError(err)
-=======
-	feeCalculator := config.PickFeeCalculator(env.config, stateDiff.GetTimestamp())
->>>>>>> 520ef720
+	parentBlkTime := stateDiff.GetTimestamp()
+
+	builderDiff, err := state.NewDiffOn(stateDiff)
+	require.NoError(err)
+	nextBlkTime, _, err := state.NextBlockTime(stateDiff, env.clk)
+	require.NoError(err)
+	builderDiff.SetTimestamp(nextBlkTime)
+
+	feeCalculator, err := state.PickFeeCalculator(env.config, builderDiff, parentBlkTime)
+	require.NoError(err)
 	executor := StandardTxExecutor{
 		Backend:       &env.backend,
 		FeeCalculator: feeCalculator,
@@ -99,20 +95,16 @@
 	stateDiff, err := state.NewDiff(lastAcceptedID, env)
 	require.NoError(err)
 
-<<<<<<< HEAD
-	parentBlkTime := stateDiff.GetTimestamp()
-
-	builderDiff, err := state.NewDiffOn(stateDiff)
-	require.NoError(err)
-	nextBlkTime, _, err := state.NextBlockTime(stateDiff, env.clk)
-	require.NoError(err)
-	builderDiff.SetTimestamp(nextBlkTime)
-
-	feeCalculator, err := state.PickFeeCalculator(env.backend.Config, builderDiff, parentBlkTime)
-	require.NoError(err)
-=======
-	feeCalculator := config.PickFeeCalculator(env.config, stateDiff.GetTimestamp())
->>>>>>> 520ef720
+	parentBlkTime := stateDiff.GetTimestamp()
+
+	builderDiff, err := state.NewDiffOn(stateDiff)
+	require.NoError(err)
+	nextBlkTime, _, err := state.NextBlockTime(stateDiff, env.clk)
+	require.NoError(err)
+	builderDiff.SetTimestamp(nextBlkTime)
+
+	feeCalculator, err := state.PickFeeCalculator(env.config, builderDiff, parentBlkTime)
+	require.NoError(err)
 	executor := StandardTxExecutor{
 		Backend:       &env.backend,
 		FeeCalculator: feeCalculator,
@@ -146,21 +138,17 @@
 	stateDiff, err := state.NewDiff(lastAcceptedID, env)
 	require.NoError(err)
 
-<<<<<<< HEAD
-	parentBlkTime := stateDiff.GetTimestamp()
-
-	builderDiff, err := state.NewDiffOn(stateDiff)
-	require.NoError(err)
-	nextBlkTime, _, err := state.NextBlockTime(stateDiff, env.clk)
-	require.NoError(err)
-	builderDiff.SetTimestamp(nextBlkTime)
-
-	feeCalculator, err := state.PickFeeCalculator(env.backend.Config, builderDiff, parentBlkTime)
-	require.NoError(err)
-
-=======
-	feeCalculator := config.PickFeeCalculator(env.config, stateDiff.GetTimestamp())
->>>>>>> 520ef720
+	parentBlkTime := stateDiff.GetTimestamp()
+
+	builderDiff, err := state.NewDiffOn(stateDiff)
+	require.NoError(err)
+	nextBlkTime, _, err := state.NextBlockTime(stateDiff, env.clk)
+	require.NoError(err)
+	builderDiff.SetTimestamp(nextBlkTime)
+
+	feeCalculator, err := state.PickFeeCalculator(env.config, builderDiff, parentBlkTime)
+	require.NoError(err)
+
 	executor := StandardTxExecutor{
 		Backend:       &env.backend,
 		FeeCalculator: feeCalculator,
@@ -191,21 +179,17 @@
 	stateDiff, err := state.NewDiff(lastAcceptedID, env)
 	require.NoError(err)
 
-<<<<<<< HEAD
-	parentBlkTime := stateDiff.GetTimestamp()
-
-	builderDiff, err := state.NewDiffOn(stateDiff)
-	require.NoError(err)
-	nextBlkTime, _, err := state.NextBlockTime(stateDiff, env.clk)
-	require.NoError(err)
-	builderDiff.SetTimestamp(nextBlkTime)
-
-	feeCalculator, err := state.PickFeeCalculator(env.backend.Config, builderDiff, parentBlkTime)
-	require.NoError(err)
-
-=======
-	feeCalculator := config.PickFeeCalculator(env.config, stateDiff.GetTimestamp())
->>>>>>> 520ef720
+	parentBlkTime := stateDiff.GetTimestamp()
+
+	builderDiff, err := state.NewDiffOn(stateDiff)
+	require.NoError(err)
+	nextBlkTime, _, err := state.NextBlockTime(stateDiff, env.clk)
+	require.NoError(err)
+	builderDiff.SetTimestamp(nextBlkTime)
+
+	feeCalculator, err := state.PickFeeCalculator(env.config, builderDiff, parentBlkTime)
+	require.NoError(err)
+
 	executor := StandardTxExecutor{
 		Backend:       &env.backend,
 		FeeCalculator: feeCalculator,
@@ -274,13 +258,9 @@
 
 			stateDiff.SetTimestamp(test.time)
 
-<<<<<<< HEAD
 			feeCalculator, err := state.PickFeeCalculator(env.config, stateDiff, stateDiff.GetTimestamp())
 			require.NoError(err)
 
-=======
-			feeCalculator := config.PickFeeCalculator(env.config, stateDiff.GetTimestamp())
->>>>>>> 520ef720
 			executor := StandardTxExecutor{
 				Backend:       &env.backend,
 				FeeCalculator: feeCalculator,
