--- conflicted
+++ resolved
@@ -35,21 +35,13 @@
 	tests := []test{
 		{
 			description:        "P->X export",
-<<<<<<< HEAD
-			destinationChainID: ts.XChainID,
-=======
 			destinationChainID: env.ctx.XChainID,
->>>>>>> ab1cd0b5
 			sourceKeys:         []*secp256k1.PrivateKey{sourceKey},
 			timestamp:          ts.ValidateStartTime,
 		},
 		{
 			description:        "P->C export",
-<<<<<<< HEAD
-			destinationChainID: ts.CChainID,
-=======
 			destinationChainID: env.ctx.CChainID,
->>>>>>> ab1cd0b5
 			sourceKeys:         []*secp256k1.PrivateKey{sourceKey},
 			timestamp:          env.config.ApricotPhase5Time,
 		},
