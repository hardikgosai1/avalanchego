// Copyright (C) 2019-2023, Ava Labs, Inc. All rights reserved.
// See the file LICENSE for licensing terms.

package executor

import (
	"testing"
	"time"

	"github.com/stretchr/testify/require"

	"github.com/ava-labs/avalanchego/ids"
	"github.com/ava-labs/avalanchego/utils/crypto/secp256k1"
	"github.com/ava-labs/avalanchego/vms/platformvm/state"

	ts "github.com/ava-labs/avalanchego/vms/platformvm/testsetup"
)

func TestNewExportTx(t *testing.T) {
<<<<<<< HEAD
	env := newEnvironment(t, ts.BanffFork)
=======
	env := newEnvironment(t, true /*=postBanff*/, false /*=postCortina*/, false /*=postDurango*/)
>>>>>>> 0add8c6b
	env.ctx.Lock.Lock()
	defer func() {
		require.NoError(t, shutdownEnvironment(env))
	}()

	type test struct {
		description        string
		destinationChainID ids.ID
		sourceKeys         []*secp256k1.PrivateKey
		timestamp          time.Time
	}

	sourceKey := ts.Keys[0]

	tests := []test{
		{
			description:        "P->X export",
			destinationChainID: env.ctx.XChainID,
			sourceKeys:         []*secp256k1.PrivateKey{sourceKey},
			timestamp:          ts.ValidateStartTime,
		},
		{
			description:        "P->C export",
			destinationChainID: env.ctx.CChainID,
			sourceKeys:         []*secp256k1.PrivateKey{sourceKey},
			timestamp:          env.config.ApricotPhase5Time,
		},
	}

	to := ids.GenerateTestShortID()
	for _, tt := range tests {
		t.Run(tt.description, func(t *testing.T) {
			require := require.New(t)

			tx, err := env.txBuilder.NewExportTx(
				ts.GenesisUTXOBalance-ts.TxFee, // Amount of tokens to export
				tt.destinationChainID,
				to,
				tt.sourceKeys,
				ids.ShortEmpty, // Change address
			)
			require.NoError(err)

			fakedState, err := state.NewDiff(lastAcceptedID, env)
			require.NoError(err)

			fakedState.SetTimestamp(tt.timestamp)

			fakedParent := ids.GenerateTestID()
			env.SetState(fakedParent, fakedState)

			verifier := MempoolTxVerifier{
				Backend:       &env.backend,
				ParentID:      fakedParent,
				StateVersions: env,
				Tx:            tx,
			}
			require.NoError(tx.Unsigned.Visit(&verifier))
		})
	}
}<|MERGE_RESOLUTION|>--- conflicted
+++ resolved
@@ -17,11 +17,7 @@
 )
 
 func TestNewExportTx(t *testing.T) {
-<<<<<<< HEAD
 	env := newEnvironment(t, ts.BanffFork)
-=======
-	env := newEnvironment(t, true /*=postBanff*/, false /*=postCortina*/, false /*=postDurango*/)
->>>>>>> 0add8c6b
 	env.ctx.Lock.Lock()
 	defer func() {
 		require.NoError(t, shutdownEnvironment(env))
