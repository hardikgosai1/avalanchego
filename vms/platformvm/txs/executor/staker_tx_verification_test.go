--- conflicted
+++ resolved
@@ -19,7 +19,6 @@
 	"github.com/ava-labs/avalanchego/utils/constants"
 	"github.com/ava-labs/avalanchego/utils/timer/mockable"
 	"github.com/ava-labs/avalanchego/vms/components/avax"
-	"github.com/ava-labs/avalanchego/vms/components/fees"
 	"github.com/ava-labs/avalanchego/vms/components/verify"
 	"github.com/ava-labs/avalanchego/vms/platformvm/config"
 	"github.com/ava-labs/avalanchego/vms/platformvm/state"
@@ -104,10 +103,7 @@
 			Creds:    []verify.Verifiable{},
 		}
 	)
-
-	unsignedBytes := []byte{1}
-	signedBytes := []byte{2}
-	verifiedSignedTx.SetBytes(unsignedBytes, signedBytes)
+	verifiedSignedTx.SetBytes([]byte{1}, []byte{2})
 
 	tests := []test{
 		{
@@ -511,15 +507,10 @@
 				return &Backend{
 					FlowChecker: flowChecker,
 					Config: &config.Config{
-						AddSubnetValidatorFee: 1,
 						CortinaTime:           activeForkTime,
 						DurangoTime:           mockable.MaxTime,
-<<<<<<< HEAD
-						EForkTime:             mockable.MaxTime,
-=======
 						EUpgradeTime:          mockable.MaxTime,
 						AddSubnetValidatorFee: 1,
->>>>>>> 9631ec83
 					},
 					Ctx:          ctx,
 					Bootstrapped: bootstrapped,
@@ -551,7 +542,7 @@
 			expectedErr: ErrFutureStakeTime,
 		},
 		{
-			name: "success pre EFork",
+			name: "success",
 			backendF: func(ctrl *gomock.Controller) *Backend {
 				bootstrapped := &utils.Atomic[bool]{}
 				bootstrapped.Set(true)
@@ -605,14 +596,12 @@
 
 			var (
 				backend = tt.backendF(ctrl)
-
-				feeManager = fees.NewManager(fees.Empty, fees.EmptyWindows)
-				state      = tt.stateF(ctrl)
-				sTx        = tt.sTxF()
-				tx         = tt.txF()
+				state   = tt.stateF(ctrl)
+				sTx     = tt.sTxF()
+				tx      = tt.txF()
 			)
 
-			err := verifyAddPermissionlessValidatorTx(backend, feeManager, fees.Empty, state, sTx, tx)
+			err := verifyAddPermissionlessValidatorTx(backend, state, sTx, tx)
 			require.ErrorIs(t, err, tt.expectedErr)
 		})
 	}
