--- conflicted
+++ resolved
@@ -139,15 +139,11 @@
 	return ErrWrongTxType
 }
 
-<<<<<<< HEAD
-func (*ProposalTxExecutor) IncreaseBalanceTx(*txs.IncreaseBalanceTx) error {
-	return ErrWrongTxType
-}
-
-func (e *ProposalTxExecutor) AddValidatorTx(tx *txs.AddValidatorTx) error {
-=======
+func (*proposalTxExecutor) IncreaseBalanceTx(*txs.IncreaseBalanceTx) error {
+	return ErrWrongTxType
+}
+
 func (e *proposalTxExecutor) AddValidatorTx(tx *txs.AddValidatorTx) error {
->>>>>>> 28e028d9
 	// AddValidatorTx is a proposal transaction until the Banff fork
 	// activation. Following the activation, AddValidatorTxs must be issued into
 	// StandardBlocks.
