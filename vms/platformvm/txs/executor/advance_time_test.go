--- conflicted
+++ resolved
@@ -462,13 +462,7 @@
 
 	dummyHeight := uint64(1)
 	// Add a subnet validator to the staker set
-<<<<<<< HEAD
-	shortSubnetValidatorNodeID := ids.ShortNodeID(preFundedKeys[0].PublicKey().Address())
-	subnetValidatorNodeID := ids.NodeIDFromShortNodeID(shortSubnetValidatorNodeID)
-	// Starts after the corre
-=======
-	subnetValidatorNodeID := genesisNodeIDs[0]
->>>>>>> ab7db24e
+	subnetValidatorNodeID := ids.NodeIDFromShortNodeID(genesisNodeIDs[0])
 	subnetVdr1StartTime := defaultValidateStartTime
 	subnetVdr1EndTime := defaultValidateStartTime.Add(defaultMinStakingDuration)
 	tx, err := env.txBuilder.NewAddSubnetValidatorTx(
@@ -497,11 +491,7 @@
 	// The above validator is now part of the staking set
 
 	// Queue a staker that joins the staker set after the above validator leaves
-<<<<<<< HEAD
-	subnetVdr2NodeID := ids.NodeIDFromShortNodeID(ids.ShortNodeID(preFundedKeys[1].PublicKey().Address()))
-=======
-	subnetVdr2NodeID := genesisNodeIDs[1]
->>>>>>> ab7db24e
+	subnetVdr2NodeID := ids.NodeIDFromShortNodeID(genesisNodeIDs[1])
 	tx, err = env.txBuilder.NewAddSubnetValidatorTx(
 		1, // Weight
 		uint64(subnetVdr1EndTime.Add(time.Second).Unix()),                                // Start time
@@ -576,11 +566,7 @@
 			}
 
 			// Add a subnet validator to the staker set
-<<<<<<< HEAD
-			subnetValidatorNodeID := ids.NodeIDFromShortNodeID(ids.ShortNodeID(preFundedKeys[0].PublicKey().Address()))
-=======
-			subnetValidatorNodeID := genesisNodeIDs[0]
->>>>>>> ab7db24e
+			subnetValidatorNodeID := ids.NodeIDFromShortNodeID(genesisNodeIDs[0])
 
 			subnetVdr1StartTime := defaultGenesisTime.Add(1 * time.Minute)
 			subnetVdr1EndTime := defaultGenesisTime.Add(10 * defaultMinStakingDuration).Add(1 * time.Minute)
@@ -931,21 +917,12 @@
 	nodeID ids.NodeID,
 	keys []*secp256k1.PrivateKey,
 ) (*txs.Tx, error) {
-	shortNodeID, err := ids.ShortNodeIDFromNodeID(nodeID)
-	if err != nil {
-		return nil, err
-	}
-
 	addPendingValidatorTx, err := env.txBuilder.NewAddValidatorTx(
 		env.config.MinValidatorStake,
 		uint64(startTime.Unix()),
 		uint64(endTime.Unix()),
 		nodeID,
-<<<<<<< HEAD
-		ids.ShortID(shortNodeID),
-=======
 		ids.GenerateTestShortID(),
->>>>>>> ab7db24e
 		reward.PercentDenominator,
 		keys,
 		ids.ShortEmpty,
