// Copyright (C) 2019-2024, Ava Labs, Inc. All rights reserved.
// See the file LICENSE for licensing terms.

package executor

import (
	"context"
	"errors"
	"fmt"
	"time"

	"go.uber.org/zap"

	"github.com/ava-labs/avalanchego/chains/atomic"
	"github.com/ava-labs/avalanchego/ids"
	"github.com/ava-labs/avalanchego/utils/constants"
	"github.com/ava-labs/avalanchego/utils/set"
	"github.com/ava-labs/avalanchego/vms/components/avax"
	"github.com/ava-labs/avalanchego/vms/components/verify"
	"github.com/ava-labs/avalanchego/vms/platformvm/state"
	"github.com/ava-labs/avalanchego/vms/platformvm/txs"
<<<<<<< HEAD
	"github.com/ava-labs/avalanchego/vms/platformvm/txs/fees"

	commonfees "github.com/ava-labs/avalanchego/vms/components/fees"
=======
	"github.com/ava-labs/avalanchego/vms/platformvm/txs/fee"
>>>>>>> c078f1d1
)

var (
	_ txs.Visitor = (*StandardTxExecutor)(nil)

	errEmptyNodeID                = errors.New("validator nodeID cannot be empty")
	errMaxStakeDurationTooLarge   = errors.New("max stake duration must be less than or equal to the global max stake duration")
	errMissingStartTimePreDurango = errors.New("staker transactions must have a StartTime pre-Durango")
)

type StandardTxExecutor struct {
	// inputs, to be filled before visitor methods are called
	*Backend
	BlkFeeManager      *commonfees.Manager
	BlockMaxComplexity commonfees.Dimensions
	State              state.Diff // state is expected to be modified
	Tx                 *txs.Tx

	// outputs of visitor execution
	OnAccept       func() // may be nil
	Inputs         set.Set[ids.ID]
	AtomicRequests map[ids.ID]*atomic.Requests // may be nil
}

func (*StandardTxExecutor) AdvanceTimeTx(*txs.AdvanceTimeTx) error {
	return ErrWrongTxType
}

func (*StandardTxExecutor) RewardValidatorTx(*txs.RewardValidatorTx) error {
	return ErrWrongTxType
}

func (e *StandardTxExecutor) CreateChainTx(tx *txs.CreateChainTx) error {
	if err := e.Tx.SyntacticVerify(e.Ctx); err != nil {
		return err
	}

	var (
		currentTimestamp = e.State.GetTimestamp()
		isDurangoActive  = e.Config.IsDurangoActivated(currentTimestamp)
		isEActive        = e.Config.IsEActivated(currentTimestamp)
	)
	if err := avax.VerifyMemoFieldLength(tx.Memo, isDurangoActive); err != nil {
		return err
	}

	baseTxCreds, err := verifyPoASubnetAuthorization(e.Backend, e.State, e.Tx, tx.SubnetID, tx.SubnetAuth)
	if err != nil {
		return err
	}

	// Verify the flowcheck
<<<<<<< HEAD
	var feeCalculator *fees.Calculator
	if !isEActive {
		feeCalculator = fees.NewStaticCalculator(e.Backend.Config, currentTimestamp)
	} else {
		feeCalculator = fees.NewDynamicCalculator(e.Backend.Config, e.BlkFeeManager, e.BlockMaxComplexity, e.Tx.Creds)
	}

=======
	feeCalculator := fee.NewStaticCalculator(e.Backend.Config, e.State.GetTimestamp())
>>>>>>> c078f1d1
	if err := tx.Visit(feeCalculator); err != nil {
		return err
	}

	if err := e.FlowChecker.VerifySpend(
		tx,
		e.State,
		tx.Ins,
		tx.Outs,
		baseTxCreds,
		map[ids.ID]uint64{
			e.Ctx.AVAXAssetID: feeCalculator.Fee,
		},
	); err != nil {
		return err
	}

	txID := e.Tx.ID()

	// Consume the UTXOS
	avax.Consume(e.State, tx.Ins)
	// Produce the UTXOS
	avax.Produce(e.State, txID, tx.Outs)
	// Add the new chain to the database
	e.State.AddChain(e.Tx)

	// If this proposal is committed and this node is a member of the subnet
	// that validates the blockchain, create the blockchain
	e.OnAccept = func() {
		e.Config.CreateChain(txID, tx)
	}
	return nil
}

func (e *StandardTxExecutor) CreateSubnetTx(tx *txs.CreateSubnetTx) error {
	// Make sure this transaction is well formed.
	if err := e.Tx.SyntacticVerify(e.Ctx); err != nil {
		return err
	}

	var (
		currentTimestamp = e.State.GetTimestamp()
		isDurangoActive  = e.Config.IsDurangoActivated(currentTimestamp)
		isEActive        = e.Config.IsEActivated(currentTimestamp)
	)
	if err := avax.VerifyMemoFieldLength(tx.Memo, isDurangoActive); err != nil {
		return err
	}

	// Verify the flowcheck
<<<<<<< HEAD
	var feeCalculator *fees.Calculator
	if !isEActive {
		feeCalculator = fees.NewStaticCalculator(e.Backend.Config, currentTimestamp)
	} else {
		feeCalculator = fees.NewDynamicCalculator(e.Backend.Config, e.BlkFeeManager, e.BlockMaxComplexity, e.Tx.Creds)
	}

=======
	feeCalculator := fee.NewStaticCalculator(e.Backend.Config, e.State.GetTimestamp())
>>>>>>> c078f1d1
	if err := tx.Visit(feeCalculator); err != nil {
		return err
	}

	if err := e.FlowChecker.VerifySpend(
		tx,
		e.State,
		tx.Ins,
		tx.Outs,
		e.Tx.Creds,
		map[ids.ID]uint64{
			e.Ctx.AVAXAssetID: feeCalculator.Fee,
		},
	); err != nil {
		return err
	}

	txID := e.Tx.ID()

	// Consume the UTXOS
	avax.Consume(e.State, tx.Ins)
	// Produce the UTXOS
	avax.Produce(e.State, txID, tx.Outs)
	// Add the new subnet to the database
	e.State.AddSubnet(e.Tx)
	e.State.SetSubnetOwner(txID, tx.Owner)
	return nil
}

func (e *StandardTxExecutor) ImportTx(tx *txs.ImportTx) error {
	if err := e.Tx.SyntacticVerify(e.Ctx); err != nil {
		return err
	}

	var (
		currentTimestamp = e.State.GetTimestamp()
		isDurangoActive  = e.Config.IsDurangoActivated(currentTimestamp)
		isEActive        = e.Config.IsEActivated(currentTimestamp)
	)
	if err := avax.VerifyMemoFieldLength(tx.Memo, isDurangoActive); err != nil {
		return err
	}

	e.Inputs = set.NewSet[ids.ID](len(tx.ImportedInputs))
	utxoIDs := make([][]byte, len(tx.ImportedInputs))
	for i, in := range tx.ImportedInputs {
		utxoID := in.UTXOID.InputID()

		e.Inputs.Add(utxoID)
		utxoIDs[i] = utxoID[:]
	}

	// Skip verification of the shared memory inputs if the other primary
	// network chains are not guaranteed to be up-to-date.
	if e.Bootstrapped.Get() && !e.Config.PartialSyncPrimaryNetwork {
		if err := verify.SameSubnet(context.TODO(), e.Ctx, tx.SourceChain); err != nil {
			return err
		}

		allUTXOBytes, err := e.Ctx.SharedMemory.Get(tx.SourceChain, utxoIDs)
		if err != nil {
			return fmt.Errorf("failed to get shared memory: %w", err)
		}

		utxos := make([]*avax.UTXO, len(tx.Ins)+len(tx.ImportedInputs))
		for index, input := range tx.Ins {
			utxo, err := e.State.GetUTXO(input.InputID())
			if err != nil {
				return fmt.Errorf("failed to get UTXO %s: %w", &input.UTXOID, err)
			}
			utxos[index] = utxo
		}
		for i, utxoBytes := range allUTXOBytes {
			utxo := &avax.UTXO{}
			if _, err := txs.Codec.Unmarshal(utxoBytes, utxo); err != nil {
				return fmt.Errorf("failed to unmarshal UTXO: %w", err)
			}
			utxos[i+len(tx.Ins)] = utxo
		}

		ins := make([]*avax.TransferableInput, len(tx.Ins)+len(tx.ImportedInputs))
		copy(ins, tx.Ins)
		copy(ins[len(tx.Ins):], tx.ImportedInputs)

		// Verify the flowcheck
<<<<<<< HEAD
		var feeCalculator *fees.Calculator
		if !isEActive {
			feeCalculator = fees.NewStaticCalculator(e.Backend.Config, currentTimestamp)
		} else {
			feeCalculator = fees.NewDynamicCalculator(e.Backend.Config, e.BlkFeeManager, e.BlockMaxComplexity, e.Tx.Creds)
		}

=======
		feeCalculator := fee.NewStaticCalculator(e.Backend.Config, e.State.GetTimestamp())
>>>>>>> c078f1d1
		if err := tx.Visit(feeCalculator); err != nil {
			return err
		}

		if err := e.FlowChecker.VerifySpendUTXOs(
			tx,
			utxos,
			ins,
			tx.Outs,
			e.Tx.Creds,
			map[ids.ID]uint64{
				e.Ctx.AVAXAssetID: feeCalculator.Fee,
			},
		); err != nil {
			return err
		}
	}

	txID := e.Tx.ID()

	// Consume the UTXOS
	avax.Consume(e.State, tx.Ins)
	// Produce the UTXOS
	avax.Produce(e.State, txID, tx.Outs)

	// Note: We apply atomic requests even if we are not verifying atomic
	// requests to ensure the shared state will be correct if we later start
	// verifying the requests.
	e.AtomicRequests = map[ids.ID]*atomic.Requests{
		tx.SourceChain: {
			RemoveRequests: utxoIDs,
		},
	}
	return nil
}

func (e *StandardTxExecutor) ExportTx(tx *txs.ExportTx) error {
	if err := e.Tx.SyntacticVerify(e.Ctx); err != nil {
		return err
	}

	var (
		currentTimestamp = e.State.GetTimestamp()
		isDurangoActive  = e.Config.IsDurangoActivated(currentTimestamp)
		isEActive        = e.Config.IsEActivated(currentTimestamp)
	)
	if err := avax.VerifyMemoFieldLength(tx.Memo, isDurangoActive); err != nil {
		return err
	}

	if e.Bootstrapped.Get() {
		if err := verify.SameSubnet(context.TODO(), e.Ctx, tx.DestinationChain); err != nil {
			return err
		}
	}

	// Verify the flowcheck
<<<<<<< HEAD
	var feeCalculator *fees.Calculator
	if !isEActive {
		feeCalculator = fees.NewStaticCalculator(e.Backend.Config, currentTimestamp)
	} else {
		feeCalculator = fees.NewDynamicCalculator(e.Backend.Config, e.BlkFeeManager, e.BlockMaxComplexity, e.Tx.Creds)
	}

=======
	feeCalculator := fee.NewStaticCalculator(e.Backend.Config, e.State.GetTimestamp())
>>>>>>> c078f1d1
	if err := tx.Visit(feeCalculator); err != nil {
		return err
	}

	outs := make([]*avax.TransferableOutput, len(tx.Outs)+len(tx.ExportedOutputs))
	copy(outs, tx.Outs)
	copy(outs[len(tx.Outs):], tx.ExportedOutputs)
	if err := e.FlowChecker.VerifySpend(
		tx,
		e.State,
		tx.Ins,
		outs,
		e.Tx.Creds,
		map[ids.ID]uint64{
			e.Ctx.AVAXAssetID: feeCalculator.Fee,
		},
	); err != nil {
		return fmt.Errorf("failed verifySpend: %w", err)
	}

	txID := e.Tx.ID()

	// Consume the UTXOS
	avax.Consume(e.State, tx.Ins)
	// Produce the UTXOS
	avax.Produce(e.State, txID, tx.Outs)

	// Note: We apply atomic requests even if we are not verifying atomic
	// requests to ensure the shared state will be correct if we later start
	// verifying the requests.
	elems := make([]*atomic.Element, len(tx.ExportedOutputs))
	for i, out := range tx.ExportedOutputs {
		utxo := &avax.UTXO{
			UTXOID: avax.UTXOID{
				TxID:        txID,
				OutputIndex: uint32(len(tx.Outs) + i),
			},
			Asset: avax.Asset{ID: out.AssetID()},
			Out:   out.Out,
		}

		utxoBytes, err := txs.Codec.Marshal(txs.CodecVersion, utxo)
		if err != nil {
			return fmt.Errorf("failed to marshal UTXO: %w", err)
		}
		utxoID := utxo.InputID()
		elem := &atomic.Element{
			Key:   utxoID[:],
			Value: utxoBytes,
		}
		if out, ok := utxo.Out.(avax.Addressable); ok {
			elem.Traits = out.Addresses()
		}

		elems[i] = elem
	}
	e.AtomicRequests = map[ids.ID]*atomic.Requests{
		tx.DestinationChain: {
			PutRequests: elems,
		},
	}
	return nil
}

func (e *StandardTxExecutor) AddValidatorTx(tx *txs.AddValidatorTx) error {
	if tx.Validator.NodeID == ids.EmptyNodeID {
		return errEmptyNodeID
	}

	if _, err := verifyAddValidatorTx(
		e.Backend,
		e.State,
		e.Tx,
		tx,
	); err != nil {
		return err
	}

	if err := e.putStaker(tx); err != nil {
		return err
	}

	txID := e.Tx.ID()
	avax.Consume(e.State, tx.Ins)
	avax.Produce(e.State, txID, tx.Outs)

	if e.Config.PartialSyncPrimaryNetwork && tx.Validator.NodeID == e.Ctx.NodeID {
		e.Ctx.Log.Warn("verified transaction that would cause this node to become unhealthy",
			zap.String("reason", "primary network is not being fully synced"),
			zap.Stringer("txID", txID),
			zap.String("txType", "addValidator"),
			zap.Stringer("nodeID", tx.Validator.NodeID),
		)
	}
	return nil
}

func (e *StandardTxExecutor) AddSubnetValidatorTx(tx *txs.AddSubnetValidatorTx) error {
	if err := verifyAddSubnetValidatorTx(
		e.Backend,
		e.BlkFeeManager,
		e.BlockMaxComplexity,
		e.State,
		e.Tx,
		tx,
	); err != nil {
		return err
	}

	if err := e.putStaker(tx); err != nil {
		return err
	}

	txID := e.Tx.ID()
	avax.Consume(e.State, tx.Ins)
	avax.Produce(e.State, txID, tx.Outs)
	return nil
}

func (e *StandardTxExecutor) AddDelegatorTx(tx *txs.AddDelegatorTx) error {
	if _, err := verifyAddDelegatorTx(
		e.Backend,
		e.State,
		e.Tx,
		tx,
	); err != nil {
		return err
	}

	if err := e.putStaker(tx); err != nil {
		return err
	}

	txID := e.Tx.ID()
	avax.Consume(e.State, tx.Ins)
	avax.Produce(e.State, txID, tx.Outs)
	return nil
}

// Verifies a [*txs.RemoveSubnetValidatorTx] and, if it passes, executes it on
// [e.State]. For verification rules, see [verifyRemoveSubnetValidatorTx]. This
// transaction will result in [tx.NodeID] being removed as a validator of
// [tx.SubnetID].
// Note: [tx.NodeID] may be either a current or pending validator.
func (e *StandardTxExecutor) RemoveSubnetValidatorTx(tx *txs.RemoveSubnetValidatorTx) error {
	staker, isCurrentValidator, err := verifyRemoveSubnetValidatorTx(
		e.Backend,
		e.BlkFeeManager,
		e.BlockMaxComplexity,
		e.State,
		e.Tx,
		tx,
	)
	if err != nil {
		return err
	}

	// Invariant: There are no permissioned subnet delegators to remove.
	if isCurrentValidator {
		e.State.DeleteCurrentValidator(staker)
	} else {
		e.State.DeletePendingValidator(staker)
	}

	txID := e.Tx.ID()
	avax.Consume(e.State, tx.Ins)
	avax.Produce(e.State, txID, tx.Outs)

	return nil
}

func (e *StandardTxExecutor) TransformSubnetTx(tx *txs.TransformSubnetTx) error {
	if err := e.Tx.SyntacticVerify(e.Ctx); err != nil {
		return err
	}

	var (
		currentTimestamp = e.State.GetTimestamp()
		isDurangoActive  = e.Config.IsDurangoActivated(currentTimestamp)
		isEActive        = e.Config.IsEActivated(currentTimestamp)
	)
	if err := avax.VerifyMemoFieldLength(tx.Memo, isDurangoActive); err != nil {
		return err
	}

	// Note: math.MaxInt32 * time.Second < math.MaxInt64 - so this can never
	// overflow.
	if time.Duration(tx.MaxStakeDuration)*time.Second > e.Backend.Config.MaxStakeDuration {
		return errMaxStakeDurationTooLarge
	}

	baseTxCreds, err := verifyPoASubnetAuthorization(e.Backend, e.State, e.Tx, tx.Subnet, tx.SubnetAuth)
	if err != nil {
		return err
	}

<<<<<<< HEAD
	var feeCalculator *fees.Calculator
	if !isEActive {
		feeCalculator = fees.NewStaticCalculator(e.Backend.Config, currentTimestamp)
	} else {
		feeCalculator = fees.NewDynamicCalculator(e.Backend.Config, e.BlkFeeManager, e.BlockMaxComplexity, e.Tx.Creds)
	}
=======
	totalRewardAmount := tx.MaximumSupply - tx.InitialSupply
	feeCalculator := fee.NewStaticCalculator(e.Backend.Config, currentTimestamp)
>>>>>>> c078f1d1
	if err := tx.Visit(feeCalculator); err != nil {
		return err
	}

	totalRewardAmount := tx.MaximumSupply - tx.InitialSupply
	if err := e.Backend.FlowChecker.VerifySpend(
		tx,
		e.State,
		tx.Ins,
		tx.Outs,
		baseTxCreds,
		// Invariant: [tx.AssetID != e.Ctx.AVAXAssetID]. This prevents the first
		//            entry in this map literal from being overwritten by the
		//            second entry.
		map[ids.ID]uint64{
			e.Ctx.AVAXAssetID: feeCalculator.Fee,
			tx.AssetID:        totalRewardAmount,
		},
	); err != nil {
		return err
	}

	txID := e.Tx.ID()

	// Consume the UTXOS
	avax.Consume(e.State, tx.Ins)
	// Produce the UTXOS
	avax.Produce(e.State, txID, tx.Outs)
	// Transform the new subnet in the database
	e.State.AddSubnetTransformation(e.Tx)
	e.State.SetCurrentSupply(tx.Subnet, tx.InitialSupply)
	return nil
}

func (e *StandardTxExecutor) AddPermissionlessValidatorTx(tx *txs.AddPermissionlessValidatorTx) error {
	if err := verifyAddPermissionlessValidatorTx(
		e.Backend,
		e.BlkFeeManager,
		e.BlockMaxComplexity,
		e.State,
		e.Tx,
		tx,
	); err != nil {
		return err
	}

	if err := e.putStaker(tx); err != nil {
		return err
	}

	txID := e.Tx.ID()
	avax.Consume(e.State, tx.Ins)
	avax.Produce(e.State, txID, tx.Outs)

	if e.Config.PartialSyncPrimaryNetwork &&
		tx.Subnet == constants.PrimaryNetworkID &&
		tx.Validator.NodeID == e.Ctx.NodeID {
		e.Ctx.Log.Warn("verified transaction that would cause this node to become unhealthy",
			zap.String("reason", "primary network is not being fully synced"),
			zap.Stringer("txID", txID),
			zap.String("txType", "addPermissionlessValidator"),
			zap.Stringer("nodeID", tx.Validator.NodeID),
		)
	}

	return nil
}

func (e *StandardTxExecutor) AddPermissionlessDelegatorTx(tx *txs.AddPermissionlessDelegatorTx) error {
	if err := verifyAddPermissionlessDelegatorTx(
		e.Backend,
		e.BlkFeeManager,
		e.BlockMaxComplexity,
		e.State,
		e.Tx,
		tx,
	); err != nil {
		return err
	}

	if err := e.putStaker(tx); err != nil {
		return err
	}

	txID := e.Tx.ID()
	avax.Consume(e.State, tx.Ins)
	avax.Produce(e.State, txID, tx.Outs)
	return nil
}

// Verifies a [*txs.TransferSubnetOwnershipTx] and, if it passes, executes it on
// [e.State]. For verification rules, see [verifyTransferSubnetOwnershipTx].
// This transaction will result in the ownership of [tx.Subnet] being transferred
// to [tx.Owner].
func (e *StandardTxExecutor) TransferSubnetOwnershipTx(tx *txs.TransferSubnetOwnershipTx) error {
	err := verifyTransferSubnetOwnershipTx(
		e.Backend,
		e.BlkFeeManager,
		e.BlockMaxComplexity,
		e.State,
		e.Tx,
		tx,
	)
	if err != nil {
		return err
	}

	e.State.SetSubnetOwner(tx.Subnet, tx.Owner)

	txID := e.Tx.ID()
	avax.Consume(e.State, tx.Ins)
	avax.Produce(e.State, txID, tx.Outs)
	return nil
}

func (e *StandardTxExecutor) BaseTx(tx *txs.BaseTx) error {
	var (
		cfg              = e.Backend.Config
		currentTimestamp = e.State.GetTimestamp()
		IsDurangoActive  = cfg.IsDurangoActivated(currentTimestamp)
		isEActive        = cfg.IsEActivated(currentTimestamp)
	)

	if !IsDurangoActive {
		return ErrDurangoUpgradeNotActive
	}

	// Verify the tx is well-formed
	if err := e.Tx.SyntacticVerify(e.Ctx); err != nil {
		return err
	}

	if err := avax.VerifyMemoFieldLength(tx.Memo, true /*=isDurangoActive*/); err != nil {
		return err
	}

	// Verify the flowcheck
<<<<<<< HEAD
	var feeCalculator *fees.Calculator
	if !isEActive {
		feeCalculator = fees.NewStaticCalculator(e.Backend.Config, currentTimestamp)
	} else {
		feeCalculator = fees.NewDynamicCalculator(e.Backend.Config, e.BlkFeeManager, e.BlockMaxComplexity, e.Tx.Creds)
	}

=======
	var (
		cfg              = e.Backend.Config
		currentTimestamp = e.State.GetTimestamp()
	)
	feeCalculator := fee.NewStaticCalculator(cfg, currentTimestamp)
>>>>>>> c078f1d1
	if err := tx.Visit(feeCalculator); err != nil {
		return err
	}

	if err := e.FlowChecker.VerifySpend(
		tx,
		e.State,
		tx.Ins,
		tx.Outs,
		e.Tx.Creds,
		map[ids.ID]uint64{
			e.Ctx.AVAXAssetID: feeCalculator.Fee,
		},
	); err != nil {
		return err
	}

	txID := e.Tx.ID()
	// Consume the UTXOS
	avax.Consume(e.State, tx.Ins)
	// Produce the UTXOS
	avax.Produce(e.State, txID, tx.Outs)
	return nil
}

// Creates the staker as defined in [stakerTx] and adds it to [e.State].
func (e *StandardTxExecutor) putStaker(stakerTx txs.Staker) error {
	var (
		chainTime = e.State.GetTimestamp()
		txID      = e.Tx.ID()
		staker    *state.Staker
		err       error
	)

	if !e.Config.IsDurangoActivated(chainTime) {
		// Pre-Durango, stakers set a future [StartTime] and are added to the
		// pending staker set. They are promoted to the current staker set once
		// the chain time reaches [StartTime].
		scheduledStakerTx, ok := stakerTx.(txs.ScheduledStaker)
		if !ok {
			return fmt.Errorf("%w: %T", errMissingStartTimePreDurango, stakerTx)
		}
		staker, err = state.NewPendingStaker(txID, scheduledStakerTx)
	} else {
		// Only calculate the potentialReward for permissionless stakers.
		// Recall that we only need to check if this is a permissioned
		// validator as there are no permissioned delegators
		var potentialReward uint64
		if !stakerTx.CurrentPriority().IsPermissionedValidator() {
			subnetID := stakerTx.SubnetID()
			currentSupply, err := e.State.GetCurrentSupply(subnetID)
			if err != nil {
				return err
			}

			rewards, err := GetRewardsCalculator(e.Backend, e.State, subnetID)
			if err != nil {
				return err
			}

			// Post-Durango, stakers are immediately added to the current staker
			// set. Their [StartTime] is the current chain time.
			stakeDuration := stakerTx.EndTime().Sub(chainTime)
			potentialReward = rewards.Calculate(
				stakeDuration,
				stakerTx.Weight(),
				currentSupply,
			)

			e.State.SetCurrentSupply(subnetID, currentSupply+potentialReward)
		}

		staker, err = state.NewCurrentStaker(txID, stakerTx, chainTime, potentialReward)
	}
	if err != nil {
		return err
	}

	switch priority := staker.Priority; {
	case priority.IsCurrentValidator():
		e.State.PutCurrentValidator(staker)
	case priority.IsCurrentDelegator():
		e.State.PutCurrentDelegator(staker)
	case priority.IsPendingValidator():
		e.State.PutPendingValidator(staker)
	case priority.IsPendingDelegator():
		e.State.PutPendingDelegator(staker)
	default:
		return fmt.Errorf("staker %s, unexpected priority %d", staker.TxID, priority)
	}
	return nil
}<|MERGE_RESOLUTION|>--- conflicted
+++ resolved
@@ -19,13 +19,9 @@
 	"github.com/ava-labs/avalanchego/vms/components/verify"
 	"github.com/ava-labs/avalanchego/vms/platformvm/state"
 	"github.com/ava-labs/avalanchego/vms/platformvm/txs"
-<<<<<<< HEAD
-	"github.com/ava-labs/avalanchego/vms/platformvm/txs/fees"
+	"github.com/ava-labs/avalanchego/vms/platformvm/txs/fee"
 
 	commonfees "github.com/ava-labs/avalanchego/vms/components/fees"
-=======
-	"github.com/ava-labs/avalanchego/vms/platformvm/txs/fee"
->>>>>>> c078f1d1
 )
 
 var (
@@ -78,17 +74,13 @@
 	}
 
 	// Verify the flowcheck
-<<<<<<< HEAD
-	var feeCalculator *fees.Calculator
+	var feeCalculator *fee.Calculator
 	if !isEActive {
-		feeCalculator = fees.NewStaticCalculator(e.Backend.Config, currentTimestamp)
+		feeCalculator = fee.NewStaticCalculator(e.Backend.Config, currentTimestamp)
 	} else {
-		feeCalculator = fees.NewDynamicCalculator(e.Backend.Config, e.BlkFeeManager, e.BlockMaxComplexity, e.Tx.Creds)
-	}
-
-=======
-	feeCalculator := fee.NewStaticCalculator(e.Backend.Config, e.State.GetTimestamp())
->>>>>>> c078f1d1
+		feeCalculator = fee.NewDynamicCalculator(e.Backend.Config, e.BlkFeeManager, e.BlockMaxComplexity, e.Tx.Creds)
+	}
+
 	if err := tx.Visit(feeCalculator); err != nil {
 		return err
 	}
@@ -139,17 +131,13 @@
 	}
 
 	// Verify the flowcheck
-<<<<<<< HEAD
-	var feeCalculator *fees.Calculator
+	var feeCalculator *fee.Calculator
 	if !isEActive {
-		feeCalculator = fees.NewStaticCalculator(e.Backend.Config, currentTimestamp)
+		feeCalculator = fee.NewStaticCalculator(e.Backend.Config, currentTimestamp)
 	} else {
-		feeCalculator = fees.NewDynamicCalculator(e.Backend.Config, e.BlkFeeManager, e.BlockMaxComplexity, e.Tx.Creds)
-	}
-
-=======
-	feeCalculator := fee.NewStaticCalculator(e.Backend.Config, e.State.GetTimestamp())
->>>>>>> c078f1d1
+		feeCalculator = fee.NewDynamicCalculator(e.Backend.Config, e.BlkFeeManager, e.BlockMaxComplexity, e.Tx.Creds)
+	}
+
 	if err := tx.Visit(feeCalculator); err != nil {
 		return err
 	}
@@ -235,17 +223,13 @@
 		copy(ins[len(tx.Ins):], tx.ImportedInputs)
 
 		// Verify the flowcheck
-<<<<<<< HEAD
-		var feeCalculator *fees.Calculator
+		var feeCalculator *fee.Calculator
 		if !isEActive {
-			feeCalculator = fees.NewStaticCalculator(e.Backend.Config, currentTimestamp)
+			feeCalculator = fee.NewStaticCalculator(e.Backend.Config, currentTimestamp)
 		} else {
-			feeCalculator = fees.NewDynamicCalculator(e.Backend.Config, e.BlkFeeManager, e.BlockMaxComplexity, e.Tx.Creds)
-		}
-
-=======
-		feeCalculator := fee.NewStaticCalculator(e.Backend.Config, e.State.GetTimestamp())
->>>>>>> c078f1d1
+			feeCalculator = fee.NewDynamicCalculator(e.Backend.Config, e.BlkFeeManager, e.BlockMaxComplexity, e.Tx.Creds)
+		}
+
 		if err := tx.Visit(feeCalculator); err != nil {
 			return err
 		}
@@ -303,17 +287,13 @@
 	}
 
 	// Verify the flowcheck
-<<<<<<< HEAD
-	var feeCalculator *fees.Calculator
+	var feeCalculator *fee.Calculator
 	if !isEActive {
-		feeCalculator = fees.NewStaticCalculator(e.Backend.Config, currentTimestamp)
+		feeCalculator = fee.NewStaticCalculator(e.Backend.Config, currentTimestamp)
 	} else {
-		feeCalculator = fees.NewDynamicCalculator(e.Backend.Config, e.BlkFeeManager, e.BlockMaxComplexity, e.Tx.Creds)
-	}
-
-=======
-	feeCalculator := fee.NewStaticCalculator(e.Backend.Config, e.State.GetTimestamp())
->>>>>>> c078f1d1
+		feeCalculator = fee.NewDynamicCalculator(e.Backend.Config, e.BlkFeeManager, e.BlockMaxComplexity, e.Tx.Creds)
+	}
+
 	if err := tx.Visit(feeCalculator); err != nil {
 		return err
 	}
@@ -510,17 +490,12 @@
 		return err
 	}
 
-<<<<<<< HEAD
-	var feeCalculator *fees.Calculator
+	var feeCalculator *fee.Calculator
 	if !isEActive {
-		feeCalculator = fees.NewStaticCalculator(e.Backend.Config, currentTimestamp)
+		feeCalculator = fee.NewStaticCalculator(e.Backend.Config, currentTimestamp)
 	} else {
-		feeCalculator = fees.NewDynamicCalculator(e.Backend.Config, e.BlkFeeManager, e.BlockMaxComplexity, e.Tx.Creds)
-	}
-=======
-	totalRewardAmount := tx.MaximumSupply - tx.InitialSupply
-	feeCalculator := fee.NewStaticCalculator(e.Backend.Config, currentTimestamp)
->>>>>>> c078f1d1
+		feeCalculator = fee.NewDynamicCalculator(e.Backend.Config, e.BlkFeeManager, e.BlockMaxComplexity, e.Tx.Creds)
+	}
 	if err := tx.Visit(feeCalculator); err != nil {
 		return err
 	}
@@ -658,21 +633,13 @@
 	}
 
 	// Verify the flowcheck
-<<<<<<< HEAD
-	var feeCalculator *fees.Calculator
+	var feeCalculator *fee.Calculator
 	if !isEActive {
-		feeCalculator = fees.NewStaticCalculator(e.Backend.Config, currentTimestamp)
+		feeCalculator = fee.NewStaticCalculator(e.Backend.Config, currentTimestamp)
 	} else {
-		feeCalculator = fees.NewDynamicCalculator(e.Backend.Config, e.BlkFeeManager, e.BlockMaxComplexity, e.Tx.Creds)
-	}
-
-=======
-	var (
-		cfg              = e.Backend.Config
-		currentTimestamp = e.State.GetTimestamp()
-	)
-	feeCalculator := fee.NewStaticCalculator(cfg, currentTimestamp)
->>>>>>> c078f1d1
+		feeCalculator = fee.NewDynamicCalculator(e.Backend.Config, e.BlkFeeManager, e.BlockMaxComplexity, e.Tx.Creds)
+	}
+
 	if err := tx.Visit(feeCalculator); err != nil {
 		return err
 	}
