--- conflicted
+++ resolved
@@ -20,8 +20,6 @@
 	"github.com/ava-labs/avalanchego/vms/platformvm/state"
 	"github.com/ava-labs/avalanchego/vms/platformvm/txs"
 	"github.com/ava-labs/avalanchego/vms/platformvm/txs/fee"
-
-	commonfees "github.com/ava-labs/avalanchego/vms/components/fees"
 )
 
 var (
@@ -35,16 +33,9 @@
 type StandardTxExecutor struct {
 	// inputs, to be filled before visitor methods are called
 	*Backend
-<<<<<<< HEAD
-	BlkFeeManager      *commonfees.Manager
-	BlockMaxComplexity commonfees.Dimensions
-	State              state.Diff // state is expected to be modified
-	Tx                 *txs.Tx
-=======
 	State         state.Diff // state is expected to be modified
 	FeeCalculator *fee.Calculator
 	Tx            *txs.Tx
->>>>>>> 65f00e90
 
 	// outputs of visitor execution
 	OnAccept       func() // may be nil
@@ -69,10 +60,6 @@
 		currentTimestamp = e.State.GetTimestamp()
 		upgrades         = e.Backend.Config.UpgradeConfig
 		isDurangoActive  = upgrades.IsDurangoActivated(currentTimestamp)
-<<<<<<< HEAD
-		isEActive        = upgrades.IsEActivated(currentTimestamp)
-=======
->>>>>>> 65f00e90
 	)
 	if err := avax.VerifyMemoFieldLength(tx.Memo, isDurangoActive); err != nil {
 		return err
@@ -84,28 +71,10 @@
 	}
 
 	// Verify the flowcheck
-<<<<<<< HEAD
-	var (
-		feeCalculator *fee.Calculator
-		staticFeesCfg = e.Backend.Config.StaticFeeConfig
-	)
-	if !isEActive {
-		feeCalculator = fee.NewStaticCalculator(staticFeesCfg, upgrades, currentTimestamp)
-	} else {
-		feeCalculator = fee.NewDynamicCalculator(staticFeesCfg, e.BlkFeeManager, e.BlockMaxComplexity, e.Tx.Creds)
-	}
-
-	fee, err := feeCalculator.ComputeFee(tx)
-	if err != nil {
-		return err
-	}
-
-=======
 	fee, err := e.FeeCalculator.ComputeFee(tx, e.Tx.Creds)
 	if err != nil {
 		return err
 	}
->>>>>>> 65f00e90
 	if err := e.FlowChecker.VerifySpend(
 		tx,
 		e.State,
@@ -146,38 +115,16 @@
 		currentTimestamp = e.State.GetTimestamp()
 		upgrades         = e.Backend.Config.UpgradeConfig
 		isDurangoActive  = upgrades.IsDurangoActivated(currentTimestamp)
-<<<<<<< HEAD
-		isEActive        = upgrades.IsEActivated(currentTimestamp)
-=======
->>>>>>> 65f00e90
 	)
 	if err := avax.VerifyMemoFieldLength(tx.Memo, isDurangoActive); err != nil {
 		return err
 	}
 
 	// Verify the flowcheck
-<<<<<<< HEAD
-	var (
-		feeCalculator *fee.Calculator
-		staticFeesCfg = e.Backend.Config.StaticFeeConfig
-	)
-	if !isEActive {
-		feeCalculator = fee.NewStaticCalculator(staticFeesCfg, upgrades, currentTimestamp)
-	} else {
-		feeCalculator = fee.NewDynamicCalculator(staticFeesCfg, e.BlkFeeManager, e.BlockMaxComplexity, e.Tx.Creds)
-	}
-
-	fee, err := feeCalculator.ComputeFee(tx)
-	if err != nil {
-		return err
-	}
-
-=======
 	fee, err := e.FeeCalculator.ComputeFee(tx, e.Tx.Creds)
 	if err != nil {
 		return err
 	}
->>>>>>> 65f00e90
 	if err := e.FlowChecker.VerifySpend(
 		tx,
 		e.State,
@@ -212,10 +159,6 @@
 		currentTimestamp = e.State.GetTimestamp()
 		upgrades         = e.Backend.Config.UpgradeConfig
 		isDurangoActive  = upgrades.IsDurangoActivated(currentTimestamp)
-<<<<<<< HEAD
-		isEActive        = upgrades.IsEActivated(currentTimestamp)
-=======
->>>>>>> 65f00e90
 	)
 	if err := avax.VerifyMemoFieldLength(tx.Memo, isDurangoActive); err != nil {
 		return err
@@ -263,28 +206,10 @@
 		copy(ins[len(tx.Ins):], tx.ImportedInputs)
 
 		// Verify the flowcheck
-<<<<<<< HEAD
-		var (
-			feeCalculator *fee.Calculator
-			staticFeesCfg = e.Backend.Config.StaticFeeConfig
-		)
-		if !isEActive {
-			feeCalculator = fee.NewStaticCalculator(staticFeesCfg, upgrades, currentTimestamp)
-		} else {
-			feeCalculator = fee.NewDynamicCalculator(staticFeesCfg, e.BlkFeeManager, e.BlockMaxComplexity, e.Tx.Creds)
-		}
-
-		fee, err := feeCalculator.ComputeFee(tx)
-		if err != nil {
-			return err
-		}
-
-=======
 		fee, err := e.FeeCalculator.ComputeFee(tx, e.Tx.Creds)
 		if err != nil {
 			return err
 		}
->>>>>>> 65f00e90
 		if err := e.FlowChecker.VerifySpendUTXOs(
 			tx,
 			utxos,
@@ -326,10 +251,6 @@
 		currentTimestamp = e.State.GetTimestamp()
 		upgrades         = e.Backend.Config.UpgradeConfig
 		isDurangoActive  = upgrades.IsDurangoActivated(currentTimestamp)
-<<<<<<< HEAD
-		isEActive        = upgrades.IsEActivated(currentTimestamp)
-=======
->>>>>>> 65f00e90
 	)
 	if err := avax.VerifyMemoFieldLength(tx.Memo, isDurangoActive); err != nil {
 		return err
@@ -342,28 +263,10 @@
 	}
 
 	// Verify the flowcheck
-<<<<<<< HEAD
-	var (
-		feeCalculator *fee.Calculator
-		staticFeesCfg = e.Backend.Config.StaticFeeConfig
-	)
-	if !isEActive {
-		feeCalculator = fee.NewStaticCalculator(staticFeesCfg, upgrades, currentTimestamp)
-	} else {
-		feeCalculator = fee.NewDynamicCalculator(staticFeesCfg, e.BlkFeeManager, e.BlockMaxComplexity, e.Tx.Creds)
-	}
-
-	fee, err := feeCalculator.ComputeFee(tx)
-	if err != nil {
-		return err
-	}
-
-=======
 	fee, err := e.FeeCalculator.ComputeFee(tx, e.Tx.Creds)
 	if err != nil {
 		return err
 	}
->>>>>>> 65f00e90
 	outs := make([]*avax.TransferableOutput, len(tx.Outs)+len(tx.ExportedOutputs))
 	copy(outs, tx.Outs)
 	copy(outs[len(tx.Outs):], tx.ExportedOutputs)
@@ -461,12 +364,7 @@
 func (e *StandardTxExecutor) AddSubnetValidatorTx(tx *txs.AddSubnetValidatorTx) error {
 	if err := verifyAddSubnetValidatorTx(
 		e.Backend,
-<<<<<<< HEAD
-		e.BlkFeeManager,
-		e.BlockMaxComplexity,
-=======
 		e.FeeCalculator,
->>>>>>> 65f00e90
 		e.State,
 		e.Tx,
 		tx,
@@ -513,12 +411,7 @@
 func (e *StandardTxExecutor) RemoveSubnetValidatorTx(tx *txs.RemoveSubnetValidatorTx) error {
 	staker, isCurrentValidator, err := verifyRemoveSubnetValidatorTx(
 		e.Backend,
-<<<<<<< HEAD
-		e.BlkFeeManager,
-		e.BlockMaxComplexity,
-=======
 		e.FeeCalculator,
->>>>>>> 65f00e90
 		e.State,
 		e.Tx,
 		tx,
@@ -550,10 +443,6 @@
 		currentTimestamp = e.State.GetTimestamp()
 		upgrades         = e.Backend.Config.UpgradeConfig
 		isDurangoActive  = upgrades.IsDurangoActivated(currentTimestamp)
-<<<<<<< HEAD
-		isEActive        = upgrades.IsEActivated(currentTimestamp)
-=======
->>>>>>> 65f00e90
 	)
 	if err := avax.VerifyMemoFieldLength(tx.Memo, isDurangoActive); err != nil {
 		return err
@@ -570,29 +459,11 @@
 		return err
 	}
 
-<<<<<<< HEAD
-	var (
-		feeCalculator *fee.Calculator
-		staticFeesCfg = e.Backend.Config.StaticFeeConfig
-	)
-	if !isEActive {
-		feeCalculator = fee.NewStaticCalculator(staticFeesCfg, upgrades, currentTimestamp)
-	} else {
-		feeCalculator = fee.NewDynamicCalculator(staticFeesCfg, e.BlkFeeManager, e.BlockMaxComplexity, e.Tx.Creds)
-	}
-
-	fee, err := feeCalculator.ComputeFee(tx)
-	if err != nil {
-		return err
-	}
-
-=======
 	// Verify the flowcheck
 	fee, err := e.FeeCalculator.ComputeFee(tx, e.Tx.Creds)
 	if err != nil {
 		return err
 	}
->>>>>>> 65f00e90
 	totalRewardAmount := tx.MaximumSupply - tx.InitialSupply
 	if err := e.Backend.FlowChecker.VerifySpend(
 		tx,
@@ -626,12 +497,7 @@
 func (e *StandardTxExecutor) AddPermissionlessValidatorTx(tx *txs.AddPermissionlessValidatorTx) error {
 	if err := verifyAddPermissionlessValidatorTx(
 		e.Backend,
-<<<<<<< HEAD
-		e.BlkFeeManager,
-		e.BlockMaxComplexity,
-=======
 		e.FeeCalculator,
->>>>>>> 65f00e90
 		e.State,
 		e.Tx,
 		tx,
@@ -664,12 +530,7 @@
 func (e *StandardTxExecutor) AddPermissionlessDelegatorTx(tx *txs.AddPermissionlessDelegatorTx) error {
 	if err := verifyAddPermissionlessDelegatorTx(
 		e.Backend,
-<<<<<<< HEAD
-		e.BlkFeeManager,
-		e.BlockMaxComplexity,
-=======
 		e.FeeCalculator,
->>>>>>> 65f00e90
 		e.State,
 		e.Tx,
 		tx,
@@ -694,12 +555,7 @@
 func (e *StandardTxExecutor) TransferSubnetOwnershipTx(tx *txs.TransferSubnetOwnershipTx) error {
 	err := verifyTransferSubnetOwnershipTx(
 		e.Backend,
-<<<<<<< HEAD
-		e.BlkFeeManager,
-		e.BlockMaxComplexity,
-=======
 		e.FeeCalculator,
->>>>>>> 65f00e90
 		e.State,
 		e.Tx,
 		tx,
@@ -721,10 +577,6 @@
 		currentTimestamp = e.State.GetTimestamp()
 		upgrades         = e.Backend.Config.UpgradeConfig
 		IsDurangoActive  = upgrades.IsDurangoActivated(currentTimestamp)
-<<<<<<< HEAD
-		isEActive        = upgrades.IsEActivated(currentTimestamp)
-=======
->>>>>>> 65f00e90
 	)
 
 	if !IsDurangoActive {
@@ -741,28 +593,10 @@
 	}
 
 	// Verify the flowcheck
-<<<<<<< HEAD
-	var (
-		feeCalculator *fee.Calculator
-		staticFeesCfg = e.Backend.Config.StaticFeeConfig
-	)
-	if !isEActive {
-		feeCalculator = fee.NewStaticCalculator(staticFeesCfg, upgrades, currentTimestamp)
-	} else {
-		feeCalculator = fee.NewDynamicCalculator(staticFeesCfg, e.BlkFeeManager, e.BlockMaxComplexity, e.Tx.Creds)
-	}
-
-	fee, err := feeCalculator.ComputeFee(tx)
-	if err != nil {
-		return err
-	}
-
-=======
 	fee, err := e.FeeCalculator.ComputeFee(tx, e.Tx.Creds)
 	if err != nil {
 		return err
 	}
->>>>>>> 65f00e90
 	if err := e.FlowChecker.VerifySpend(
 		tx,
 		e.State,
