// Copyright (C) 2019-2024, Ava Labs, Inc. All rights reserved.
// See the file LICENSE for licensing terms.

package executor

import (
	"context"
	"errors"
	"fmt"
	"time"

	"go.uber.org/zap"

	"github.com/ava-labs/avalanchego/chains/atomic"
	"github.com/ava-labs/avalanchego/ids"
	"github.com/ava-labs/avalanchego/utils/constants"
	"github.com/ava-labs/avalanchego/utils/set"
	"github.com/ava-labs/avalanchego/vms/components/avax"
	"github.com/ava-labs/avalanchego/vms/components/verify"
	"github.com/ava-labs/avalanchego/vms/platformvm/state"
	"github.com/ava-labs/avalanchego/vms/platformvm/txs"
	"github.com/ava-labs/avalanchego/vms/platformvm/txs/fee"

	commonfees "github.com/ava-labs/avalanchego/vms/components/fees"
)

var (
	_ txs.Visitor = (*StandardTxExecutor)(nil)

	errEmptyNodeID                = errors.New("validator nodeID cannot be empty")
	errMaxStakeDurationTooLarge   = errors.New("max stake duration must be less than or equal to the global max stake duration")
	errMissingStartTimePreDurango = errors.New("staker transactions must have a StartTime pre-Durango")
)

type StandardTxExecutor struct {
	// inputs, to be filled before visitor methods are called
	*Backend
<<<<<<< HEAD
	BlkFeeManager      *commonfees.Manager
	BlockMaxComplexity commonfees.Dimensions
	State              state.Diff // state is expected to be modified
	Tx                 *txs.Tx
=======
	State         state.Diff // state is expected to be modified
	FeeCalculator *fee.Calculator
	Tx            *txs.Tx
>>>>>>> 32e26d52

	// outputs of visitor execution
	OnAccept       func() // may be nil
	Inputs         set.Set[ids.ID]
	AtomicRequests map[ids.ID]*atomic.Requests // may be nil
}

func (*StandardTxExecutor) AdvanceTimeTx(*txs.AdvanceTimeTx) error {
	return ErrWrongTxType
}

func (*StandardTxExecutor) RewardValidatorTx(*txs.RewardValidatorTx) error {
	return ErrWrongTxType
}

func (e *StandardTxExecutor) CreateChainTx(tx *txs.CreateChainTx) error {
	if err := e.Tx.SyntacticVerify(e.Ctx); err != nil {
		return err
	}

	var (
		currentTimestamp = e.State.GetTimestamp()
		upgrades         = e.Backend.Config.UpgradeConfig
		isDurangoActive  = upgrades.IsDurangoActivated(currentTimestamp)
		isEActive        = upgrades.IsEActivated(currentTimestamp)
	)
	if err := avax.VerifyMemoFieldLength(tx.Memo, isDurangoActive); err != nil {
		return err
	}

	baseTxCreds, err := verifyPoASubnetAuthorization(e.Backend, e.State, e.Tx, tx.SubnetID, tx.SubnetAuth)
	if err != nil {
		return err
	}

	// Verify the flowcheck
<<<<<<< HEAD
	var (
		feeCalculator *fee.Calculator
		staticFeesCfg = e.Backend.Config.StaticFeeConfig
	)
	if !isEActive {
		feeCalculator = fee.NewStaticCalculator(staticFeesCfg, upgrades, currentTimestamp)
	} else {
		feeCalculator = fee.NewDynamicCalculator(staticFeesCfg, e.BlkFeeManager, e.BlockMaxComplexity, e.Tx.Creds)
	}

	fee, err := feeCalculator.ComputeFee(tx)
	if err != nil {
		return err
	}

=======
	fee := e.FeeCalculator.CalculateFee(tx)
>>>>>>> 32e26d52
	if err := e.FlowChecker.VerifySpend(
		tx,
		e.State,
		tx.Ins,
		tx.Outs,
		baseTxCreds,
		map[ids.ID]uint64{
			e.Ctx.AVAXAssetID: fee,
		},
	); err != nil {
		return err
	}

	txID := e.Tx.ID()

	// Consume the UTXOS
	avax.Consume(e.State, tx.Ins)
	// Produce the UTXOS
	avax.Produce(e.State, txID, tx.Outs)
	// Add the new chain to the database
	e.State.AddChain(e.Tx)

	// If this proposal is committed and this node is a member of the subnet
	// that validates the blockchain, create the blockchain
	e.OnAccept = func() {
		e.Config.CreateChain(txID, tx)
	}
	return nil
}

func (e *StandardTxExecutor) CreateSubnetTx(tx *txs.CreateSubnetTx) error {
	// Make sure this transaction is well formed.
	if err := e.Tx.SyntacticVerify(e.Ctx); err != nil {
		return err
	}

	var (
		currentTimestamp = e.State.GetTimestamp()
		upgrades         = e.Backend.Config.UpgradeConfig
		isDurangoActive  = upgrades.IsDurangoActivated(currentTimestamp)
		isEActive        = upgrades.IsEActivated(currentTimestamp)
	)
	if err := avax.VerifyMemoFieldLength(tx.Memo, isDurangoActive); err != nil {
		return err
	}

	// Verify the flowcheck
<<<<<<< HEAD
	var (
		feeCalculator *fee.Calculator
		staticFeesCfg = e.Backend.Config.StaticFeeConfig
	)
	if !isEActive {
		feeCalculator = fee.NewStaticCalculator(staticFeesCfg, upgrades, currentTimestamp)
	} else {
		feeCalculator = fee.NewDynamicCalculator(staticFeesCfg, e.BlkFeeManager, e.BlockMaxComplexity, e.Tx.Creds)
	}

	fee, err := feeCalculator.ComputeFee(tx)
	if err != nil {
		return err
	}

=======
	fee := e.FeeCalculator.CalculateFee(tx)
>>>>>>> 32e26d52
	if err := e.FlowChecker.VerifySpend(
		tx,
		e.State,
		tx.Ins,
		tx.Outs,
		e.Tx.Creds,
		map[ids.ID]uint64{
			e.Ctx.AVAXAssetID: fee,
		},
	); err != nil {
		return err
	}

	txID := e.Tx.ID()

	// Consume the UTXOS
	avax.Consume(e.State, tx.Ins)
	// Produce the UTXOS
	avax.Produce(e.State, txID, tx.Outs)
	// Add the new subnet to the database
	e.State.AddSubnet(e.Tx)
	e.State.SetSubnetOwner(txID, tx.Owner)
	return nil
}

func (e *StandardTxExecutor) ImportTx(tx *txs.ImportTx) error {
	if err := e.Tx.SyntacticVerify(e.Ctx); err != nil {
		return err
	}

	var (
		currentTimestamp = e.State.GetTimestamp()
		upgrades         = e.Backend.Config.UpgradeConfig
		isDurangoActive  = upgrades.IsDurangoActivated(currentTimestamp)
		isEActive        = upgrades.IsEActivated(currentTimestamp)
	)
	if err := avax.VerifyMemoFieldLength(tx.Memo, isDurangoActive); err != nil {
		return err
	}

	e.Inputs = set.NewSet[ids.ID](len(tx.ImportedInputs))
	utxoIDs := make([][]byte, len(tx.ImportedInputs))
	for i, in := range tx.ImportedInputs {
		utxoID := in.UTXOID.InputID()

		e.Inputs.Add(utxoID)
		utxoIDs[i] = utxoID[:]
	}

	// Skip verification of the shared memory inputs if the other primary
	// network chains are not guaranteed to be up-to-date.
	if e.Bootstrapped.Get() && !e.Config.PartialSyncPrimaryNetwork {
		if err := verify.SameSubnet(context.TODO(), e.Ctx, tx.SourceChain); err != nil {
			return err
		}

		allUTXOBytes, err := e.Ctx.SharedMemory.Get(tx.SourceChain, utxoIDs)
		if err != nil {
			return fmt.Errorf("failed to get shared memory: %w", err)
		}

		utxos := make([]*avax.UTXO, len(tx.Ins)+len(tx.ImportedInputs))
		for index, input := range tx.Ins {
			utxo, err := e.State.GetUTXO(input.InputID())
			if err != nil {
				return fmt.Errorf("failed to get UTXO %s: %w", &input.UTXOID, err)
			}
			utxos[index] = utxo
		}
		for i, utxoBytes := range allUTXOBytes {
			utxo := &avax.UTXO{}
			if _, err := txs.Codec.Unmarshal(utxoBytes, utxo); err != nil {
				return fmt.Errorf("failed to unmarshal UTXO: %w", err)
			}
			utxos[i+len(tx.Ins)] = utxo
		}

		ins := make([]*avax.TransferableInput, len(tx.Ins)+len(tx.ImportedInputs))
		copy(ins, tx.Ins)
		copy(ins[len(tx.Ins):], tx.ImportedInputs)

		// Verify the flowcheck
<<<<<<< HEAD
		var (
			feeCalculator *fee.Calculator
			staticFeesCfg = e.Backend.Config.StaticFeeConfig
		)
		if !isEActive {
			feeCalculator = fee.NewStaticCalculator(staticFeesCfg, upgrades, currentTimestamp)
		} else {
			feeCalculator = fee.NewDynamicCalculator(staticFeesCfg, e.BlkFeeManager, e.BlockMaxComplexity, e.Tx.Creds)
		}

		fee, err := feeCalculator.ComputeFee(tx)
		if err != nil {
			return err
		}

=======
		fee := e.FeeCalculator.CalculateFee(tx)
>>>>>>> 32e26d52
		if err := e.FlowChecker.VerifySpendUTXOs(
			tx,
			utxos,
			ins,
			tx.Outs,
			e.Tx.Creds,
			map[ids.ID]uint64{
				e.Ctx.AVAXAssetID: fee,
			},
		); err != nil {
			return err
		}
	}

	txID := e.Tx.ID()

	// Consume the UTXOS
	avax.Consume(e.State, tx.Ins)
	// Produce the UTXOS
	avax.Produce(e.State, txID, tx.Outs)

	// Note: We apply atomic requests even if we are not verifying atomic
	// requests to ensure the shared state will be correct if we later start
	// verifying the requests.
	e.AtomicRequests = map[ids.ID]*atomic.Requests{
		tx.SourceChain: {
			RemoveRequests: utxoIDs,
		},
	}
	return nil
}

func (e *StandardTxExecutor) ExportTx(tx *txs.ExportTx) error {
	if err := e.Tx.SyntacticVerify(e.Ctx); err != nil {
		return err
	}

	var (
		currentTimestamp = e.State.GetTimestamp()
		upgrades         = e.Backend.Config.UpgradeConfig
		isDurangoActive  = upgrades.IsDurangoActivated(currentTimestamp)
		isEActive        = upgrades.IsEActivated(currentTimestamp)
	)
	if err := avax.VerifyMemoFieldLength(tx.Memo, isDurangoActive); err != nil {
		return err
	}

	if e.Bootstrapped.Get() {
		if err := verify.SameSubnet(context.TODO(), e.Ctx, tx.DestinationChain); err != nil {
			return err
		}
	}

	// Verify the flowcheck
<<<<<<< HEAD
	var (
		feeCalculator *fee.Calculator
		staticFeesCfg = e.Backend.Config.StaticFeeConfig
	)
	if !isEActive {
		feeCalculator = fee.NewStaticCalculator(staticFeesCfg, upgrades, currentTimestamp)
	} else {
		feeCalculator = fee.NewDynamicCalculator(staticFeesCfg, e.BlkFeeManager, e.BlockMaxComplexity, e.Tx.Creds)
	}

	fee, err := feeCalculator.ComputeFee(tx)
	if err != nil {
		return err
	}

	outs := make([]*avax.TransferableOutput, len(tx.Outs)+len(tx.ExportedOutputs))
	copy(outs, tx.Outs)
	copy(outs[len(tx.Outs):], tx.ExportedOutputs)
=======
	fee := e.FeeCalculator.CalculateFee(tx)
>>>>>>> 32e26d52
	if err := e.FlowChecker.VerifySpend(
		tx,
		e.State,
		tx.Ins,
		outs,
		e.Tx.Creds,
		map[ids.ID]uint64{
			e.Ctx.AVAXAssetID: fee,
		},
	); err != nil {
		return fmt.Errorf("failed verifySpend: %w", err)
	}

	txID := e.Tx.ID()

	// Consume the UTXOS
	avax.Consume(e.State, tx.Ins)
	// Produce the UTXOS
	avax.Produce(e.State, txID, tx.Outs)

	// Note: We apply atomic requests even if we are not verifying atomic
	// requests to ensure the shared state will be correct if we later start
	// verifying the requests.
	elems := make([]*atomic.Element, len(tx.ExportedOutputs))
	for i, out := range tx.ExportedOutputs {
		utxo := &avax.UTXO{
			UTXOID: avax.UTXOID{
				TxID:        txID,
				OutputIndex: uint32(len(tx.Outs) + i),
			},
			Asset: avax.Asset{ID: out.AssetID()},
			Out:   out.Out,
		}

		utxoBytes, err := txs.Codec.Marshal(txs.CodecVersion, utxo)
		if err != nil {
			return fmt.Errorf("failed to marshal UTXO: %w", err)
		}
		utxoID := utxo.InputID()
		elem := &atomic.Element{
			Key:   utxoID[:],
			Value: utxoBytes,
		}
		if out, ok := utxo.Out.(avax.Addressable); ok {
			elem.Traits = out.Addresses()
		}

		elems[i] = elem
	}
	e.AtomicRequests = map[ids.ID]*atomic.Requests{
		tx.DestinationChain: {
			PutRequests: elems,
		},
	}
	return nil
}

func (e *StandardTxExecutor) AddValidatorTx(tx *txs.AddValidatorTx) error {
	if tx.Validator.NodeID == ids.EmptyNodeID {
		return errEmptyNodeID
	}

	if _, err := verifyAddValidatorTx(
		e.Backend,
		e.FeeCalculator,
		e.State,
		e.Tx,
		tx,
	); err != nil {
		return err
	}

	if err := e.putStaker(tx); err != nil {
		return err
	}

	txID := e.Tx.ID()
	avax.Consume(e.State, tx.Ins)
	avax.Produce(e.State, txID, tx.Outs)

	if e.Config.PartialSyncPrimaryNetwork && tx.Validator.NodeID == e.Ctx.NodeID {
		e.Ctx.Log.Warn("verified transaction that would cause this node to become unhealthy",
			zap.String("reason", "primary network is not being fully synced"),
			zap.Stringer("txID", txID),
			zap.String("txType", "addValidator"),
			zap.Stringer("nodeID", tx.Validator.NodeID),
		)
	}
	return nil
}

func (e *StandardTxExecutor) AddSubnetValidatorTx(tx *txs.AddSubnetValidatorTx) error {
	if err := verifyAddSubnetValidatorTx(
		e.Backend,
<<<<<<< HEAD
		e.BlkFeeManager,
		e.BlockMaxComplexity,
=======
		e.FeeCalculator,
>>>>>>> 32e26d52
		e.State,
		e.Tx,
		tx,
	); err != nil {
		return err
	}

	if err := e.putStaker(tx); err != nil {
		return err
	}

	txID := e.Tx.ID()
	avax.Consume(e.State, tx.Ins)
	avax.Produce(e.State, txID, tx.Outs)
	return nil
}

func (e *StandardTxExecutor) AddDelegatorTx(tx *txs.AddDelegatorTx) error {
	if _, err := verifyAddDelegatorTx(
		e.Backend,
		e.FeeCalculator,
		e.State,
		e.Tx,
		tx,
	); err != nil {
		return err
	}

	if err := e.putStaker(tx); err != nil {
		return err
	}

	txID := e.Tx.ID()
	avax.Consume(e.State, tx.Ins)
	avax.Produce(e.State, txID, tx.Outs)
	return nil
}

// Verifies a [*txs.RemoveSubnetValidatorTx] and, if it passes, executes it on
// [e.State]. For verification rules, see [verifyRemoveSubnetValidatorTx]. This
// transaction will result in [tx.NodeID] being removed as a validator of
// [tx.SubnetID].
// Note: [tx.NodeID] may be either a current or pending validator.
func (e *StandardTxExecutor) RemoveSubnetValidatorTx(tx *txs.RemoveSubnetValidatorTx) error {
	staker, isCurrentValidator, err := verifyRemoveSubnetValidatorTx(
		e.Backend,
<<<<<<< HEAD
		e.BlkFeeManager,
		e.BlockMaxComplexity,
=======
		e.FeeCalculator,
>>>>>>> 32e26d52
		e.State,
		e.Tx,
		tx,
	)
	if err != nil {
		return err
	}

	// Invariant: There are no permissioned subnet delegators to remove.
	if isCurrentValidator {
		e.State.DeleteCurrentValidator(staker)
	} else {
		e.State.DeletePendingValidator(staker)
	}

	txID := e.Tx.ID()
	avax.Consume(e.State, tx.Ins)
	avax.Produce(e.State, txID, tx.Outs)

	return nil
}

func (e *StandardTxExecutor) TransformSubnetTx(tx *txs.TransformSubnetTx) error {
	if err := e.Tx.SyntacticVerify(e.Ctx); err != nil {
		return err
	}

	var (
		currentTimestamp = e.State.GetTimestamp()
		upgrades         = e.Backend.Config.UpgradeConfig
		isDurangoActive  = upgrades.IsDurangoActivated(currentTimestamp)
		isEActive        = upgrades.IsEActivated(currentTimestamp)
	)
	if err := avax.VerifyMemoFieldLength(tx.Memo, isDurangoActive); err != nil {
		return err
	}

	// Note: math.MaxInt32 * time.Second < math.MaxInt64 - so this can never
	// overflow.
	if time.Duration(tx.MaxStakeDuration)*time.Second > e.Backend.Config.MaxStakeDuration {
		return errMaxStakeDurationTooLarge
	}

	baseTxCreds, err := verifyPoASubnetAuthorization(e.Backend, e.State, e.Tx, tx.Subnet, tx.SubnetAuth)
	if err != nil {
		return err
	}

<<<<<<< HEAD
	var (
		feeCalculator *fee.Calculator
		staticFeesCfg = e.Backend.Config.StaticFeeConfig
	)
	if !isEActive {
		feeCalculator = fee.NewStaticCalculator(staticFeesCfg, upgrades, currentTimestamp)
	} else {
		feeCalculator = fee.NewDynamicCalculator(staticFeesCfg, e.BlkFeeManager, e.BlockMaxComplexity, e.Tx.Creds)
	}

	fee, err := feeCalculator.ComputeFee(tx)
	if err != nil {
		return err
	}

=======
	// Verify the flowcheck
	fee := e.FeeCalculator.CalculateFee(tx)
>>>>>>> 32e26d52
	totalRewardAmount := tx.MaximumSupply - tx.InitialSupply
	if err := e.Backend.FlowChecker.VerifySpend(
		tx,
		e.State,
		tx.Ins,
		tx.Outs,
		baseTxCreds,
		// Invariant: [tx.AssetID != e.Ctx.AVAXAssetID]. This prevents the first
		//            entry in this map literal from being overwritten by the
		//            second entry.
		map[ids.ID]uint64{
			e.Ctx.AVAXAssetID: fee,
			tx.AssetID:        totalRewardAmount,
		},
	); err != nil {
		return err
	}

	txID := e.Tx.ID()

	// Consume the UTXOS
	avax.Consume(e.State, tx.Ins)
	// Produce the UTXOS
	avax.Produce(e.State, txID, tx.Outs)
	// Transform the new subnet in the database
	e.State.AddSubnetTransformation(e.Tx)
	e.State.SetCurrentSupply(tx.Subnet, tx.InitialSupply)
	return nil
}

func (e *StandardTxExecutor) AddPermissionlessValidatorTx(tx *txs.AddPermissionlessValidatorTx) error {
	if err := verifyAddPermissionlessValidatorTx(
		e.Backend,
<<<<<<< HEAD
		e.BlkFeeManager,
		e.BlockMaxComplexity,
=======
		e.FeeCalculator,
>>>>>>> 32e26d52
		e.State,
		e.Tx,
		tx,
	); err != nil {
		return err
	}

	if err := e.putStaker(tx); err != nil {
		return err
	}

	txID := e.Tx.ID()
	avax.Consume(e.State, tx.Ins)
	avax.Produce(e.State, txID, tx.Outs)

	if e.Config.PartialSyncPrimaryNetwork &&
		tx.Subnet == constants.PrimaryNetworkID &&
		tx.Validator.NodeID == e.Ctx.NodeID {
		e.Ctx.Log.Warn("verified transaction that would cause this node to become unhealthy",
			zap.String("reason", "primary network is not being fully synced"),
			zap.Stringer("txID", txID),
			zap.String("txType", "addPermissionlessValidator"),
			zap.Stringer("nodeID", tx.Validator.NodeID),
		)
	}

	return nil
}

func (e *StandardTxExecutor) AddPermissionlessDelegatorTx(tx *txs.AddPermissionlessDelegatorTx) error {
	if err := verifyAddPermissionlessDelegatorTx(
		e.Backend,
<<<<<<< HEAD
		e.BlkFeeManager,
		e.BlockMaxComplexity,
=======
		e.FeeCalculator,
>>>>>>> 32e26d52
		e.State,
		e.Tx,
		tx,
	); err != nil {
		return err
	}

	if err := e.putStaker(tx); err != nil {
		return err
	}

	txID := e.Tx.ID()
	avax.Consume(e.State, tx.Ins)
	avax.Produce(e.State, txID, tx.Outs)
	return nil
}

// Verifies a [*txs.TransferSubnetOwnershipTx] and, if it passes, executes it on
// [e.State]. For verification rules, see [verifyTransferSubnetOwnershipTx].
// This transaction will result in the ownership of [tx.Subnet] being transferred
// to [tx.Owner].
func (e *StandardTxExecutor) TransferSubnetOwnershipTx(tx *txs.TransferSubnetOwnershipTx) error {
	err := verifyTransferSubnetOwnershipTx(
		e.Backend,
<<<<<<< HEAD
		e.BlkFeeManager,
		e.BlockMaxComplexity,
=======
		e.FeeCalculator,
>>>>>>> 32e26d52
		e.State,
		e.Tx,
		tx,
	)
	if err != nil {
		return err
	}

	e.State.SetSubnetOwner(tx.Subnet, tx.Owner)

	txID := e.Tx.ID()
	avax.Consume(e.State, tx.Ins)
	avax.Produce(e.State, txID, tx.Outs)
	return nil
}

func (e *StandardTxExecutor) BaseTx(tx *txs.BaseTx) error {
<<<<<<< HEAD
	var (
		currentTimestamp = e.State.GetTimestamp()
		upgrades         = e.Backend.Config.UpgradeConfig
		IsDurangoActive  = upgrades.IsDurangoActivated(currentTimestamp)
		isEActive        = upgrades.IsEActivated(currentTimestamp)
	)

	if !IsDurangoActive {
=======
	currentTimestamp := e.State.GetTimestamp()
	if !e.Backend.Config.UpgradeConfig.IsDurangoActivated(currentTimestamp) {
>>>>>>> 32e26d52
		return ErrDurangoUpgradeNotActive
	}

	// Verify the tx is well-formed
	if err := e.Tx.SyntacticVerify(e.Ctx); err != nil {
		return err
	}

	if err := avax.VerifyMemoFieldLength(tx.Memo, true /*=isDurangoActive*/); err != nil {
		return err
	}

	// Verify the flowcheck
<<<<<<< HEAD
	var (
		feeCalculator *fee.Calculator
		staticFeesCfg = e.Backend.Config.StaticFeeConfig
	)
	if !isEActive {
		feeCalculator = fee.NewStaticCalculator(staticFeesCfg, upgrades, currentTimestamp)
	} else {
		feeCalculator = fee.NewDynamicCalculator(staticFeesCfg, e.BlkFeeManager, e.BlockMaxComplexity, e.Tx.Creds)
	}

	fee, err := feeCalculator.ComputeFee(tx)
	if err != nil {
		return err
	}

=======
	fee := e.FeeCalculator.CalculateFee(tx)
>>>>>>> 32e26d52
	if err := e.FlowChecker.VerifySpend(
		tx,
		e.State,
		tx.Ins,
		tx.Outs,
		e.Tx.Creds,
		map[ids.ID]uint64{
			e.Ctx.AVAXAssetID: fee,
		},
	); err != nil {
		return err
	}

	txID := e.Tx.ID()
	// Consume the UTXOS
	avax.Consume(e.State, tx.Ins)
	// Produce the UTXOS
	avax.Produce(e.State, txID, tx.Outs)
	return nil
}

// Creates the staker as defined in [stakerTx] and adds it to [e.State].
func (e *StandardTxExecutor) putStaker(stakerTx txs.Staker) error {
	var (
		chainTime = e.State.GetTimestamp()
		upgrades  = e.Backend.Config.UpgradeConfig
		txID      = e.Tx.ID()
		staker    *state.Staker
		err       error
	)

	if !upgrades.IsDurangoActivated(chainTime) {
		// Pre-Durango, stakers set a future [StartTime] and are added to the
		// pending staker set. They are promoted to the current staker set once
		// the chain time reaches [StartTime].
		scheduledStakerTx, ok := stakerTx.(txs.ScheduledStaker)
		if !ok {
			return fmt.Errorf("%w: %T", errMissingStartTimePreDurango, stakerTx)
		}
		staker, err = state.NewPendingStaker(txID, scheduledStakerTx)
	} else {
		// Only calculate the potentialReward for permissionless stakers.
		// Recall that we only need to check if this is a permissioned
		// validator as there are no permissioned delegators
		var potentialReward uint64
		if !stakerTx.CurrentPriority().IsPermissionedValidator() {
			subnetID := stakerTx.SubnetID()
			currentSupply, err := e.State.GetCurrentSupply(subnetID)
			if err != nil {
				return err
			}

			rewards, err := GetRewardsCalculator(e.Backend, e.State, subnetID)
			if err != nil {
				return err
			}

			// Post-Durango, stakers are immediately added to the current staker
			// set. Their [StartTime] is the current chain time.
			stakeDuration := stakerTx.EndTime().Sub(chainTime)
			potentialReward = rewards.Calculate(
				stakeDuration,
				stakerTx.Weight(),
				currentSupply,
			)

			e.State.SetCurrentSupply(subnetID, currentSupply+potentialReward)
		}

		staker, err = state.NewCurrentStaker(txID, stakerTx, chainTime, potentialReward)
	}
	if err != nil {
		return err
	}

	switch priority := staker.Priority; {
	case priority.IsCurrentValidator():
		e.State.PutCurrentValidator(staker)
	case priority.IsCurrentDelegator():
		e.State.PutCurrentDelegator(staker)
	case priority.IsPendingValidator():
		e.State.PutPendingValidator(staker)
	case priority.IsPendingDelegator():
		e.State.PutPendingDelegator(staker)
	default:
		return fmt.Errorf("staker %s, unexpected priority %d", staker.TxID, priority)
	}
	return nil
}<|MERGE_RESOLUTION|>--- conflicted
+++ resolved
@@ -20,8 +20,6 @@
 	"github.com/ava-labs/avalanchego/vms/platformvm/state"
 	"github.com/ava-labs/avalanchego/vms/platformvm/txs"
 	"github.com/ava-labs/avalanchego/vms/platformvm/txs/fee"
-
-	commonfees "github.com/ava-labs/avalanchego/vms/components/fees"
 )
 
 var (
@@ -35,16 +33,9 @@
 type StandardTxExecutor struct {
 	// inputs, to be filled before visitor methods are called
 	*Backend
-<<<<<<< HEAD
-	BlkFeeManager      *commonfees.Manager
-	BlockMaxComplexity commonfees.Dimensions
-	State              state.Diff // state is expected to be modified
-	Tx                 *txs.Tx
-=======
 	State         state.Diff // state is expected to be modified
 	FeeCalculator *fee.Calculator
 	Tx            *txs.Tx
->>>>>>> 32e26d52
 
 	// outputs of visitor execution
 	OnAccept       func() // may be nil
@@ -69,7 +60,6 @@
 		currentTimestamp = e.State.GetTimestamp()
 		upgrades         = e.Backend.Config.UpgradeConfig
 		isDurangoActive  = upgrades.IsDurangoActivated(currentTimestamp)
-		isEActive        = upgrades.IsEActivated(currentTimestamp)
 	)
 	if err := avax.VerifyMemoFieldLength(tx.Memo, isDurangoActive); err != nil {
 		return err
@@ -81,25 +71,10 @@
 	}
 
 	// Verify the flowcheck
-<<<<<<< HEAD
-	var (
-		feeCalculator *fee.Calculator
-		staticFeesCfg = e.Backend.Config.StaticFeeConfig
-	)
-	if !isEActive {
-		feeCalculator = fee.NewStaticCalculator(staticFeesCfg, upgrades, currentTimestamp)
-	} else {
-		feeCalculator = fee.NewDynamicCalculator(staticFeesCfg, e.BlkFeeManager, e.BlockMaxComplexity, e.Tx.Creds)
-	}
-
-	fee, err := feeCalculator.ComputeFee(tx)
-	if err != nil {
-		return err
-	}
-
-=======
-	fee := e.FeeCalculator.CalculateFee(tx)
->>>>>>> 32e26d52
+	fee, err := e.FeeCalculator.ComputeFee(tx, e.Tx.Creds)
+	if err != nil {
+		return err
+	}
 	if err := e.FlowChecker.VerifySpend(
 		tx,
 		e.State,
@@ -140,32 +115,16 @@
 		currentTimestamp = e.State.GetTimestamp()
 		upgrades         = e.Backend.Config.UpgradeConfig
 		isDurangoActive  = upgrades.IsDurangoActivated(currentTimestamp)
-		isEActive        = upgrades.IsEActivated(currentTimestamp)
 	)
 	if err := avax.VerifyMemoFieldLength(tx.Memo, isDurangoActive); err != nil {
 		return err
 	}
 
 	// Verify the flowcheck
-<<<<<<< HEAD
-	var (
-		feeCalculator *fee.Calculator
-		staticFeesCfg = e.Backend.Config.StaticFeeConfig
-	)
-	if !isEActive {
-		feeCalculator = fee.NewStaticCalculator(staticFeesCfg, upgrades, currentTimestamp)
-	} else {
-		feeCalculator = fee.NewDynamicCalculator(staticFeesCfg, e.BlkFeeManager, e.BlockMaxComplexity, e.Tx.Creds)
-	}
-
-	fee, err := feeCalculator.ComputeFee(tx)
-	if err != nil {
-		return err
-	}
-
-=======
-	fee := e.FeeCalculator.CalculateFee(tx)
->>>>>>> 32e26d52
+	fee, err := e.FeeCalculator.ComputeFee(tx, e.Tx.Creds)
+	if err != nil {
+		return err
+	}
 	if err := e.FlowChecker.VerifySpend(
 		tx,
 		e.State,
@@ -200,7 +159,6 @@
 		currentTimestamp = e.State.GetTimestamp()
 		upgrades         = e.Backend.Config.UpgradeConfig
 		isDurangoActive  = upgrades.IsDurangoActivated(currentTimestamp)
-		isEActive        = upgrades.IsEActivated(currentTimestamp)
 	)
 	if err := avax.VerifyMemoFieldLength(tx.Memo, isDurangoActive); err != nil {
 		return err
@@ -248,25 +206,10 @@
 		copy(ins[len(tx.Ins):], tx.ImportedInputs)
 
 		// Verify the flowcheck
-<<<<<<< HEAD
-		var (
-			feeCalculator *fee.Calculator
-			staticFeesCfg = e.Backend.Config.StaticFeeConfig
-		)
-		if !isEActive {
-			feeCalculator = fee.NewStaticCalculator(staticFeesCfg, upgrades, currentTimestamp)
-		} else {
-			feeCalculator = fee.NewDynamicCalculator(staticFeesCfg, e.BlkFeeManager, e.BlockMaxComplexity, e.Tx.Creds)
-		}
-
-		fee, err := feeCalculator.ComputeFee(tx)
+		fee, err := e.FeeCalculator.ComputeFee(tx, e.Tx.Creds)
 		if err != nil {
 			return err
 		}
-
-=======
-		fee := e.FeeCalculator.CalculateFee(tx)
->>>>>>> 32e26d52
 		if err := e.FlowChecker.VerifySpendUTXOs(
 			tx,
 			utxos,
@@ -308,7 +251,6 @@
 		currentTimestamp = e.State.GetTimestamp()
 		upgrades         = e.Backend.Config.UpgradeConfig
 		isDurangoActive  = upgrades.IsDurangoActivated(currentTimestamp)
-		isEActive        = upgrades.IsEActivated(currentTimestamp)
 	)
 	if err := avax.VerifyMemoFieldLength(tx.Memo, isDurangoActive); err != nil {
 		return err
@@ -321,28 +263,13 @@
 	}
 
 	// Verify the flowcheck
-<<<<<<< HEAD
-	var (
-		feeCalculator *fee.Calculator
-		staticFeesCfg = e.Backend.Config.StaticFeeConfig
-	)
-	if !isEActive {
-		feeCalculator = fee.NewStaticCalculator(staticFeesCfg, upgrades, currentTimestamp)
-	} else {
-		feeCalculator = fee.NewDynamicCalculator(staticFeesCfg, e.BlkFeeManager, e.BlockMaxComplexity, e.Tx.Creds)
-	}
-
-	fee, err := feeCalculator.ComputeFee(tx)
-	if err != nil {
-		return err
-	}
-
+	fee, err := e.FeeCalculator.ComputeFee(tx, e.Tx.Creds)
+	if err != nil {
+		return err
+	}
 	outs := make([]*avax.TransferableOutput, len(tx.Outs)+len(tx.ExportedOutputs))
 	copy(outs, tx.Outs)
 	copy(outs[len(tx.Outs):], tx.ExportedOutputs)
-=======
-	fee := e.FeeCalculator.CalculateFee(tx)
->>>>>>> 32e26d52
 	if err := e.FlowChecker.VerifySpend(
 		tx,
 		e.State,
@@ -437,12 +364,7 @@
 func (e *StandardTxExecutor) AddSubnetValidatorTx(tx *txs.AddSubnetValidatorTx) error {
 	if err := verifyAddSubnetValidatorTx(
 		e.Backend,
-<<<<<<< HEAD
-		e.BlkFeeManager,
-		e.BlockMaxComplexity,
-=======
 		e.FeeCalculator,
->>>>>>> 32e26d52
 		e.State,
 		e.Tx,
 		tx,
@@ -489,12 +411,7 @@
 func (e *StandardTxExecutor) RemoveSubnetValidatorTx(tx *txs.RemoveSubnetValidatorTx) error {
 	staker, isCurrentValidator, err := verifyRemoveSubnetValidatorTx(
 		e.Backend,
-<<<<<<< HEAD
-		e.BlkFeeManager,
-		e.BlockMaxComplexity,
-=======
 		e.FeeCalculator,
->>>>>>> 32e26d52
 		e.State,
 		e.Tx,
 		tx,
@@ -526,7 +443,6 @@
 		currentTimestamp = e.State.GetTimestamp()
 		upgrades         = e.Backend.Config.UpgradeConfig
 		isDurangoActive  = upgrades.IsDurangoActivated(currentTimestamp)
-		isEActive        = upgrades.IsEActivated(currentTimestamp)
 	)
 	if err := avax.VerifyMemoFieldLength(tx.Memo, isDurangoActive); err != nil {
 		return err
@@ -543,26 +459,11 @@
 		return err
 	}
 
-<<<<<<< HEAD
-	var (
-		feeCalculator *fee.Calculator
-		staticFeesCfg = e.Backend.Config.StaticFeeConfig
-	)
-	if !isEActive {
-		feeCalculator = fee.NewStaticCalculator(staticFeesCfg, upgrades, currentTimestamp)
-	} else {
-		feeCalculator = fee.NewDynamicCalculator(staticFeesCfg, e.BlkFeeManager, e.BlockMaxComplexity, e.Tx.Creds)
-	}
-
-	fee, err := feeCalculator.ComputeFee(tx)
-	if err != nil {
-		return err
-	}
-
-=======
 	// Verify the flowcheck
-	fee := e.FeeCalculator.CalculateFee(tx)
->>>>>>> 32e26d52
+	fee, err := e.FeeCalculator.ComputeFee(tx, e.Tx.Creds)
+	if err != nil {
+		return err
+	}
 	totalRewardAmount := tx.MaximumSupply - tx.InitialSupply
 	if err := e.Backend.FlowChecker.VerifySpend(
 		tx,
@@ -596,12 +497,7 @@
 func (e *StandardTxExecutor) AddPermissionlessValidatorTx(tx *txs.AddPermissionlessValidatorTx) error {
 	if err := verifyAddPermissionlessValidatorTx(
 		e.Backend,
-<<<<<<< HEAD
-		e.BlkFeeManager,
-		e.BlockMaxComplexity,
-=======
 		e.FeeCalculator,
->>>>>>> 32e26d52
 		e.State,
 		e.Tx,
 		tx,
@@ -634,12 +530,7 @@
 func (e *StandardTxExecutor) AddPermissionlessDelegatorTx(tx *txs.AddPermissionlessDelegatorTx) error {
 	if err := verifyAddPermissionlessDelegatorTx(
 		e.Backend,
-<<<<<<< HEAD
-		e.BlkFeeManager,
-		e.BlockMaxComplexity,
-=======
 		e.FeeCalculator,
->>>>>>> 32e26d52
 		e.State,
 		e.Tx,
 		tx,
@@ -664,12 +555,7 @@
 func (e *StandardTxExecutor) TransferSubnetOwnershipTx(tx *txs.TransferSubnetOwnershipTx) error {
 	err := verifyTransferSubnetOwnershipTx(
 		e.Backend,
-<<<<<<< HEAD
-		e.BlkFeeManager,
-		e.BlockMaxComplexity,
-=======
 		e.FeeCalculator,
->>>>>>> 32e26d52
 		e.State,
 		e.Tx,
 		tx,
@@ -687,19 +573,13 @@
 }
 
 func (e *StandardTxExecutor) BaseTx(tx *txs.BaseTx) error {
-<<<<<<< HEAD
 	var (
 		currentTimestamp = e.State.GetTimestamp()
 		upgrades         = e.Backend.Config.UpgradeConfig
 		IsDurangoActive  = upgrades.IsDurangoActivated(currentTimestamp)
-		isEActive        = upgrades.IsEActivated(currentTimestamp)
 	)
 
 	if !IsDurangoActive {
-=======
-	currentTimestamp := e.State.GetTimestamp()
-	if !e.Backend.Config.UpgradeConfig.IsDurangoActivated(currentTimestamp) {
->>>>>>> 32e26d52
 		return ErrDurangoUpgradeNotActive
 	}
 
@@ -713,25 +593,10 @@
 	}
 
 	// Verify the flowcheck
-<<<<<<< HEAD
-	var (
-		feeCalculator *fee.Calculator
-		staticFeesCfg = e.Backend.Config.StaticFeeConfig
-	)
-	if !isEActive {
-		feeCalculator = fee.NewStaticCalculator(staticFeesCfg, upgrades, currentTimestamp)
-	} else {
-		feeCalculator = fee.NewDynamicCalculator(staticFeesCfg, e.BlkFeeManager, e.BlockMaxComplexity, e.Tx.Creds)
-	}
-
-	fee, err := feeCalculator.ComputeFee(tx)
-	if err != nil {
-		return err
-	}
-
-=======
-	fee := e.FeeCalculator.CalculateFee(tx)
->>>>>>> 32e26d52
+	fee, err := e.FeeCalculator.ComputeFee(tx, e.Tx.Creds)
+	if err != nil {
+		return err
+	}
 	if err := e.FlowChecker.VerifySpend(
 		tx,
 		e.State,
