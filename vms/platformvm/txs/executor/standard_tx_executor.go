--- conflicted
+++ resolved
@@ -76,11 +76,7 @@
 
 	// Verify the flowcheck
 	feeCalculator := fees.Calculator{
-<<<<<<< HEAD
-		IsEUpgradeActive:   isEActive,
-=======
 		IsEActive:          isEActive,
->>>>>>> 3971b7f9
 		Config:             e.Backend.Config,
 		ChainTime:          currentTimestamp,
 		FeeManager:         e.BlkFeeManager,
@@ -146,11 +142,7 @@
 
 	// Verify the flowcheck
 	feeCalculator := fees.Calculator{
-<<<<<<< HEAD
-		IsEUpgradeActive:   isEActive,
-=======
 		IsEActive:          isEActive,
->>>>>>> 3971b7f9
 		Config:             e.Backend.Config,
 		ChainTime:          currentTimestamp,
 		FeeManager:         e.BlkFeeManager,
@@ -255,11 +247,7 @@
 			currentTimestamp = e.State.GetTimestamp()
 		)
 		feeCalculator := fees.Calculator{
-<<<<<<< HEAD
-			IsEUpgradeActive:   isEActive,
-=======
 			IsEActive:          isEActive,
->>>>>>> 3971b7f9
 			Config:             cfg,
 			ChainTime:          currentTimestamp,
 			FeeManager:         e.BlkFeeManager,
@@ -332,11 +320,7 @@
 
 	// Verify the flowcheck
 	feeCalculator := fees.Calculator{
-<<<<<<< HEAD
-		IsEUpgradeActive:   isEActive,
-=======
 		IsEActive:          isEActive,
->>>>>>> 3971b7f9
 		Config:             e.Backend.Config,
 		ChainTime:          currentTimestamp,
 		FeeManager:         e.BlkFeeManager,
@@ -551,11 +535,7 @@
 	}
 
 	feeCalculator := fees.Calculator{
-<<<<<<< HEAD
-		IsEUpgradeActive:   isEActive,
-=======
 		IsEActive:          isEActive,
->>>>>>> 3971b7f9
 		Config:             e.Backend.Config,
 		ChainTime:          currentTimestamp,
 		FeeManager:         e.BlkFeeManager,
@@ -713,11 +693,7 @@
 
 	// Verify the flowcheck
 	feeCalculator := fees.Calculator{
-<<<<<<< HEAD
-		IsEUpgradeActive:   isEActive,
-=======
 		IsEActive:          isEActive,
->>>>>>> 3971b7f9
 		Config:             cfg,
 		ChainTime:          currentTimestamp,
 		FeeManager:         e.BlkFeeManager,
