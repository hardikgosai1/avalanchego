// Copyright (C) 2019-2023, Ava Labs, Inc. All rights reserved.
// See the file LICENSE for licensing terms.

package executor

import (
	"errors"
	"fmt"
	"math"
	"testing"
	"time"

	"github.com/stretchr/testify/require"

	"go.uber.org/mock/gomock"

	"github.com/ava-labs/avalanchego/database"
	"github.com/ava-labs/avalanchego/ids"
	"github.com/ava-labs/avalanchego/snow"
	"github.com/ava-labs/avalanchego/utils"
	"github.com/ava-labs/avalanchego/utils/constants"
	"github.com/ava-labs/avalanchego/utils/crypto/secp256k1"
	"github.com/ava-labs/avalanchego/utils/hashing"
	"github.com/ava-labs/avalanchego/vms/components/avax"
	"github.com/ava-labs/avalanchego/vms/components/verify"
	"github.com/ava-labs/avalanchego/vms/platformvm/config"
	"github.com/ava-labs/avalanchego/vms/platformvm/fx"
	"github.com/ava-labs/avalanchego/vms/platformvm/reward"
	"github.com/ava-labs/avalanchego/vms/platformvm/state"
	"github.com/ava-labs/avalanchego/vms/platformvm/status"
	"github.com/ava-labs/avalanchego/vms/platformvm/txs"
	"github.com/ava-labs/avalanchego/vms/platformvm/utxo"
	"github.com/ava-labs/avalanchego/vms/secp256k1fx"
)

// This tests that the math performed during TransformSubnetTx execution can
// never overflow
const _ time.Duration = math.MaxUint32 * time.Second

var errTest = errors.New("non-nil error")

func TestStandardTxExecutorAddValidatorTxEmptyID(t *testing.T) {
	require := require.New(t)
	env := newEnvironment(t, false /*=postBanff*/, false /*=postCortina*/)
	env.ctx.Lock.Lock()
	defer func() {
		require.NoError(shutdownEnvironment(env))
	}()

	chainTime := env.state.GetTimestamp()
	startTime := defaultGenesisTime.Add(1 * time.Second)

	tests := []struct {
		banffTime     time.Time
		expectedError error
	}{
		{ // Case: Before banff
			banffTime:     chainTime.Add(1),
			expectedError: errEmptyNodeID,
		},
		{ // Case: At banff
			banffTime:     chainTime,
			expectedError: errEmptyNodeID,
		},
		{ // Case: After banff
			banffTime:     chainTime.Add(-1),
			expectedError: errEmptyNodeID,
		},
	}
	for _, test := range tests {
		// Case: Empty validator node ID after banff
		env.config.BanffTime = test.banffTime

		tx, err := env.txBuilder.NewAddValidatorTx( // create the tx
			env.config.MinValidatorStake,
			uint64(startTime.Unix()),
			uint64(defaultValidateEndTime.Unix()),
			ids.EmptyNodeID,
			ids.GenerateTestShortID(),
			reward.PercentDenominator,
			[]*secp256k1.PrivateKey{preFundedKeys[0]},
			ids.ShortEmpty, // change addr
		)
		require.NoError(err)

		stateDiff, err := state.NewDiff(lastAcceptedID, env)
		require.NoError(err)

		executor := StandardTxExecutor{
			Backend: &env.backend,
			State:   stateDiff,
			Tx:      tx,
		}
		err = tx.Unsigned.Visit(&executor)
		require.ErrorIs(err, test.expectedError)
	}
}

func TestStandardTxExecutorAddDelegator(t *testing.T) {
	dummyHeight := uint64(1)
	rewardAddress := preFundedKeys[0].PublicKey().Address()
<<<<<<< HEAD
	nodeID := ids.NodeIDFromShortNodeID(ids.ShortNodeID(rewardAddress))
=======
	nodeID := genesisNodeIDs[0]
>>>>>>> ab7db24e

	newValidatorID := ids.GenerateTestNodeID()
	newValidatorStartTime := uint64(defaultValidateStartTime.Add(5 * time.Second).Unix())
	newValidatorEndTime := uint64(defaultValidateEndTime.Add(-5 * time.Second).Unix())

	// [addMinStakeValidator] adds a new validator to the primary network's
	// pending validator set with the minimum staking amount
	addMinStakeValidator := func(target *environment) {
		tx, err := target.txBuilder.NewAddValidatorTx(
			target.config.MinValidatorStake, // stake amount
			newValidatorStartTime,           // start time
			newValidatorEndTime,             // end time
			newValidatorID,                  // node ID
			rewardAddress,                   // Reward Address
			reward.PercentDenominator,       // Shares
			[]*secp256k1.PrivateKey{preFundedKeys[0]},
			ids.ShortEmpty,
		)
		require.NoError(t, err)

		staker, err := state.NewCurrentStaker(
			tx.ID(),
			tx.Unsigned.(*txs.AddValidatorTx),
			0,
		)
		require.NoError(t, err)

		target.state.PutCurrentValidator(staker)
		target.state.AddTx(tx, status.Committed)
		target.state.SetHeight(dummyHeight)
		require.NoError(t, target.state.Commit())
	}

	// [addMaxStakeValidator] adds a new validator to the primary network's
	// pending validator set with the maximum staking amount
	addMaxStakeValidator := func(target *environment) {
		tx, err := target.txBuilder.NewAddValidatorTx(
			target.config.MaxValidatorStake, // stake amount
			newValidatorStartTime,           // start time
			newValidatorEndTime,             // end time
			newValidatorID,                  // node ID
			rewardAddress,                   // Reward Address
			reward.PercentDenominator,       // Shared
			[]*secp256k1.PrivateKey{preFundedKeys[0]},
			ids.ShortEmpty,
		)
		require.NoError(t, err)

		staker, err := state.NewCurrentStaker(
			tx.ID(),
			tx.Unsigned.(*txs.AddValidatorTx),
			0,
		)
		require.NoError(t, err)

		target.state.PutCurrentValidator(staker)
		target.state.AddTx(tx, status.Committed)
		target.state.SetHeight(dummyHeight)
		require.NoError(t, target.state.Commit())
	}

	dummyH := newEnvironment(t, false /*=postBanff*/, false /*=postCortina*/)
	currentTimestamp := dummyH.state.GetTimestamp()

	type test struct {
		description          string
		stakeAmount          uint64
		startTime            uint64
		endTime              uint64
		nodeID               ids.NodeID
		rewardAddress        ids.ShortID
		feeKeys              []*secp256k1.PrivateKey
		setup                func(*environment)
		AP3Time              time.Time
		expectedExecutionErr error
		expectedMempoolErr   error
	}

	tests := []test{
		{
			description:          "validator stops validating earlier than delegator",
			stakeAmount:          dummyH.config.MinDelegatorStake,
			startTime:            uint64(defaultValidateStartTime.Unix()) + 1,
			endTime:              uint64(defaultValidateEndTime.Unix()) + 1,
			nodeID:               nodeID,
			rewardAddress:        rewardAddress,
			feeKeys:              []*secp256k1.PrivateKey{preFundedKeys[0]},
			setup:                nil,
			AP3Time:              defaultGenesisTime,
			expectedExecutionErr: ErrPeriodMismatch,
			expectedMempoolErr:   ErrPeriodMismatch,
		},
		{
			description:          fmt.Sprintf("delegator should not be added more than (%s) in the future", MaxFutureStartTime),
			stakeAmount:          dummyH.config.MinDelegatorStake,
			startTime:            uint64(currentTimestamp.Add(MaxFutureStartTime + time.Second).Unix()),
			endTime:              uint64(currentTimestamp.Add(MaxFutureStartTime + defaultMinStakingDuration + time.Second).Unix()),
			nodeID:               nodeID,
			rewardAddress:        rewardAddress,
			feeKeys:              []*secp256k1.PrivateKey{preFundedKeys[0]},
			setup:                nil,
			AP3Time:              defaultGenesisTime,
			expectedExecutionErr: ErrFutureStakeTime,
			expectedMempoolErr:   nil,
		},
		{
			description:          "validator not in the current or pending validator sets",
			stakeAmount:          dummyH.config.MinDelegatorStake,
			startTime:            uint64(defaultValidateStartTime.Add(5 * time.Second).Unix()),
			endTime:              uint64(defaultValidateEndTime.Add(-5 * time.Second).Unix()),
			nodeID:               newValidatorID,
			rewardAddress:        rewardAddress,
			feeKeys:              []*secp256k1.PrivateKey{preFundedKeys[0]},
			setup:                nil,
			AP3Time:              defaultGenesisTime,
			expectedExecutionErr: database.ErrNotFound,
			expectedMempoolErr:   database.ErrNotFound,
		},
		{
			description:          "delegator starts before validator",
			stakeAmount:          dummyH.config.MinDelegatorStake,
			startTime:            newValidatorStartTime - 1, // start validating subnet before primary network
			endTime:              newValidatorEndTime,
			nodeID:               newValidatorID,
			rewardAddress:        rewardAddress,
			feeKeys:              []*secp256k1.PrivateKey{preFundedKeys[0]},
			setup:                addMinStakeValidator,
			AP3Time:              defaultGenesisTime,
			expectedExecutionErr: ErrPeriodMismatch,
			expectedMempoolErr:   ErrPeriodMismatch,
		},
		{
			description:          "delegator stops before validator",
			stakeAmount:          dummyH.config.MinDelegatorStake,
			startTime:            newValidatorStartTime,
			endTime:              newValidatorEndTime + 1, // stop validating subnet after stopping validating primary network
			nodeID:               newValidatorID,
			rewardAddress:        rewardAddress,
			feeKeys:              []*secp256k1.PrivateKey{preFundedKeys[0]},
			setup:                addMinStakeValidator,
			AP3Time:              defaultGenesisTime,
			expectedExecutionErr: ErrPeriodMismatch,
			expectedMempoolErr:   ErrPeriodMismatch,
		},
		{
			description:          "valid",
			stakeAmount:          dummyH.config.MinDelegatorStake,
			startTime:            newValidatorStartTime, // same start time as for primary network
			endTime:              newValidatorEndTime,   // same end time as for primary network
			nodeID:               newValidatorID,
			rewardAddress:        rewardAddress,
			feeKeys:              []*secp256k1.PrivateKey{preFundedKeys[0]},
			setup:                addMinStakeValidator,
			AP3Time:              defaultGenesisTime,
			expectedExecutionErr: nil,
			expectedMempoolErr:   nil,
		},
		{
			description:          "starts delegating at current timestamp",
			stakeAmount:          dummyH.config.MinDelegatorStake,           // weight
			startTime:            uint64(currentTimestamp.Unix()),           // start time
			endTime:              uint64(defaultValidateEndTime.Unix()),     // end time
			nodeID:               nodeID,                                    // node ID
			rewardAddress:        rewardAddress,                             // Reward Address
			feeKeys:              []*secp256k1.PrivateKey{preFundedKeys[0]}, // tx fee payer
			setup:                nil,
			AP3Time:              defaultGenesisTime,
			expectedExecutionErr: ErrTimestampNotBeforeStartTime,
			expectedMempoolErr:   ErrTimestampNotBeforeStartTime,
		},
		{
			description:   "tx fee paying key has no funds",
			stakeAmount:   dummyH.config.MinDelegatorStake,             // weight
			startTime:     uint64(defaultValidateStartTime.Unix()) + 1, // start time
			endTime:       uint64(defaultValidateEndTime.Unix()),       // end time
			nodeID:        nodeID,                                      // node ID
			rewardAddress: rewardAddress,                               // Reward Address
			feeKeys:       []*secp256k1.PrivateKey{preFundedKeys[1]},   // tx fee payer
			setup: func(target *environment) { // Remove all UTXOs owned by keys[1]
				utxoIDs, err := target.state.UTXOIDs(
					preFundedKeys[1].PublicKey().Address().Bytes(),
					ids.Empty,
					math.MaxInt32)
				require.NoError(t, err)

				for _, utxoID := range utxoIDs {
					target.state.DeleteUTXO(utxoID)
				}
				target.state.SetHeight(dummyHeight)
				require.NoError(t, target.state.Commit())
			},
			AP3Time:              defaultGenesisTime,
			expectedExecutionErr: ErrFlowCheckFailed,
			expectedMempoolErr:   ErrFlowCheckFailed,
		},
		{
			description:          "over delegation before AP3",
			stakeAmount:          dummyH.config.MinDelegatorStake,
			startTime:            newValidatorStartTime, // same start time as for primary network
			endTime:              newValidatorEndTime,   // same end time as for primary network
			nodeID:               newValidatorID,
			rewardAddress:        rewardAddress,
			feeKeys:              []*secp256k1.PrivateKey{preFundedKeys[0]},
			setup:                addMaxStakeValidator,
			AP3Time:              defaultValidateEndTime,
			expectedExecutionErr: nil,
			expectedMempoolErr:   nil,
		},
		{
			description:          "over delegation after AP3",
			stakeAmount:          dummyH.config.MinDelegatorStake,
			startTime:            newValidatorStartTime, // same start time as for primary network
			endTime:              newValidatorEndTime,   // same end time as for primary network
			nodeID:               newValidatorID,
			rewardAddress:        rewardAddress,
			feeKeys:              []*secp256k1.PrivateKey{preFundedKeys[0]},
			setup:                addMaxStakeValidator,
			AP3Time:              defaultGenesisTime,
			expectedExecutionErr: ErrOverDelegated,
			expectedMempoolErr:   ErrOverDelegated,
		},
	}

	for _, tt := range tests {
		t.Run(tt.description, func(t *testing.T) {
			require := require.New(t)
			freshTH := newEnvironment(t, false /*=postBanff*/, false /*=postCortina*/)
			freshTH.config.ApricotPhase3Time = tt.AP3Time
			defer func() {
				require.NoError(shutdownEnvironment(freshTH))
			}()

			tx, err := freshTH.txBuilder.NewAddDelegatorTx(
				tt.stakeAmount,
				tt.startTime,
				tt.endTime,
				tt.nodeID,
				tt.rewardAddress,
				tt.feeKeys,
				ids.ShortEmpty,
			)
			require.NoError(err)

			if tt.setup != nil {
				tt.setup(freshTH)
			}

			onAcceptState, err := state.NewDiff(lastAcceptedID, freshTH)
			require.NoError(err)

			freshTH.config.BanffTime = onAcceptState.GetTimestamp()

			executor := StandardTxExecutor{
				Backend: &freshTH.backend,
				State:   onAcceptState,
				Tx:      tx,
			}
			err = tx.Unsigned.Visit(&executor)
			require.ErrorIs(err, tt.expectedExecutionErr)

			mempoolExecutor := MempoolTxVerifier{
				Backend:       &freshTH.backend,
				ParentID:      lastAcceptedID,
				StateVersions: freshTH,
				Tx:            tx,
			}
			err = tx.Unsigned.Visit(&mempoolExecutor)
			require.ErrorIs(err, tt.expectedMempoolErr)
		})
	}
}

func TestStandardTxExecutorAddSubnetValidator(t *testing.T) {
	require := require.New(t)
	env := newEnvironment(t, false /*=postBanff*/, false /*=postCortina*/)
	env.ctx.Lock.Lock()
	defer func() {
		require.NoError(shutdownEnvironment(env))
	}()

<<<<<<< HEAD
	nodeID := ids.NodeIDFromShortNodeID(ids.ShortNodeID(preFundedKeys[0].PublicKey().Address()))
=======
	nodeID := genesisNodeIDs[0]
>>>>>>> ab7db24e
	env.config.BanffTime = env.state.GetTimestamp()

	{
		// Case: Proposed validator currently validating primary network
		// but stops validating subnet after stops validating primary network
		// (note that keys[0] is a genesis validator)
		startTime := defaultValidateStartTime.Add(time.Second)
		tx, err := env.txBuilder.NewAddSubnetValidatorTx(
			defaultWeight,
			uint64(startTime.Unix()),
			uint64(defaultValidateEndTime.Unix())+1,
			nodeID,
			testSubnet1.ID(),
			[]*secp256k1.PrivateKey{testSubnet1ControlKeys[0], testSubnet1ControlKeys[1]},
			ids.ShortEmpty, // change addr
		)
		require.NoError(err)

		onAcceptState, err := state.NewDiff(lastAcceptedID, env)
		require.NoError(err)

		executor := StandardTxExecutor{
			Backend: &env.backend,
			State:   onAcceptState,
			Tx:      tx,
		}
		err = tx.Unsigned.Visit(&executor)
		require.ErrorIs(err, ErrPeriodMismatch)
	}

	{
		// Case: Proposed validator currently validating primary network
		// and proposed subnet validation period is subset of
		// primary network validation period
		// (note that keys[0] is a genesis validator)
		tx, err := env.txBuilder.NewAddSubnetValidatorTx(
			defaultWeight,
			uint64(defaultValidateStartTime.Unix()+1),
			uint64(defaultValidateEndTime.Unix()),
			nodeID,
			testSubnet1.ID(),
			[]*secp256k1.PrivateKey{testSubnet1ControlKeys[0], testSubnet1ControlKeys[1]},
			ids.ShortEmpty, // change addr
		)
		require.NoError(err)

		onAcceptState, err := state.NewDiff(lastAcceptedID, env)
		require.NoError(err)

		executor := StandardTxExecutor{
			Backend: &env.backend,
			State:   onAcceptState,
			Tx:      tx,
		}
		require.NoError(tx.Unsigned.Visit(&executor))
	}

	// Add a validator to pending validator set of primary network
<<<<<<< HEAD
	key, err := secp256k1.NewPrivateKey()
	require.NoError(err)

	pendingDSValidatorID := ids.NodeIDFromShortNodeID(ids.ShortNodeID(key.PublicKey().Address()))

	// starts validating primary network 10 seconds after genesis
=======
	// Starts validating primary network 10 seconds after genesis
	pendingDSValidatorID := ids.GenerateTestNodeID()
>>>>>>> ab7db24e
	dsStartTime := defaultGenesisTime.Add(10 * time.Second)
	dsEndTime := dsStartTime.Add(5 * defaultMinStakingDuration)

	addDSTx, err := env.txBuilder.NewAddValidatorTx(
		env.config.MinValidatorStake, // stake amount
		uint64(dsStartTime.Unix()),   // start time
		uint64(dsEndTime.Unix()),     // end time
		pendingDSValidatorID,         // node ID
		ids.GenerateTestShortID(),    // reward address
		reward.PercentDenominator,    // shares
		[]*secp256k1.PrivateKey{preFundedKeys[0]},
		ids.ShortEmpty,
	)
	require.NoError(err)

	{
		// Case: Proposed validator isn't in pending or current validator sets
		tx, err := env.txBuilder.NewAddSubnetValidatorTx(
			defaultWeight,
			uint64(dsStartTime.Unix()), // start validating subnet before primary network
			uint64(dsEndTime.Unix()),
			pendingDSValidatorID,
			testSubnet1.ID(),
			[]*secp256k1.PrivateKey{testSubnet1ControlKeys[0], testSubnet1ControlKeys[1]},
			ids.ShortEmpty, // change addr
		)
		require.NoError(err)

		onAcceptState, err := state.NewDiff(lastAcceptedID, env)
		require.NoError(err)

		executor := StandardTxExecutor{
			Backend: &env.backend,
			State:   onAcceptState,
			Tx:      tx,
		}
		err = tx.Unsigned.Visit(&executor)
		require.ErrorIs(err, ErrNotValidator)
	}

	staker, err := state.NewCurrentStaker(
		addDSTx.ID(),
		addDSTx.Unsigned.(*txs.AddValidatorTx),
		0,
	)
	require.NoError(err)

	env.state.PutCurrentValidator(staker)
	env.state.AddTx(addDSTx, status.Committed)
	dummyHeight := uint64(1)
	env.state.SetHeight(dummyHeight)
	require.NoError(env.state.Commit())

	// Node with ID key.PublicKey().Address() now a pending validator for primary network

	{
		// Case: Proposed validator is pending validator of primary network
		// but starts validating subnet before primary network
		tx, err := env.txBuilder.NewAddSubnetValidatorTx(
			defaultWeight,
			uint64(dsStartTime.Unix())-1, // start validating subnet before primary network
			uint64(dsEndTime.Unix()),
			pendingDSValidatorID,
			testSubnet1.ID(),
			[]*secp256k1.PrivateKey{testSubnet1ControlKeys[0], testSubnet1ControlKeys[1]},
			ids.ShortEmpty, // change addr
		)
		require.NoError(err)

		onAcceptState, err := state.NewDiff(lastAcceptedID, env)
		require.NoError(err)

		executor := StandardTxExecutor{
			Backend: &env.backend,
			State:   onAcceptState,
			Tx:      tx,
		}
		err = tx.Unsigned.Visit(&executor)
		require.ErrorIs(err, ErrPeriodMismatch)
	}

	{
		// Case: Proposed validator is pending validator of primary network
		// but stops validating subnet after primary network
		tx, err := env.txBuilder.NewAddSubnetValidatorTx(
			defaultWeight,
			uint64(dsStartTime.Unix()),
			uint64(dsEndTime.Unix())+1, // stop validating subnet after stopping validating primary network
			pendingDSValidatorID,
			testSubnet1.ID(),
			[]*secp256k1.PrivateKey{testSubnet1ControlKeys[0], testSubnet1ControlKeys[1]},
			ids.ShortEmpty, // change addr
		)
		require.NoError(err)

		onAcceptState, err := state.NewDiff(lastAcceptedID, env)
		require.NoError(err)

		executor := StandardTxExecutor{
			Backend: &env.backend,
			State:   onAcceptState,
			Tx:      tx,
		}
		err = tx.Unsigned.Visit(&executor)
		require.ErrorIs(err, ErrPeriodMismatch)
	}

	{
		// Case: Proposed validator is pending validator of primary network and
		// period validating subnet is subset of time validating primary network
		tx, err := env.txBuilder.NewAddSubnetValidatorTx(
			defaultWeight,
			uint64(dsStartTime.Unix()), // same start time as for primary network
			uint64(dsEndTime.Unix()),   // same end time as for primary network
			pendingDSValidatorID,
			testSubnet1.ID(),
			[]*secp256k1.PrivateKey{testSubnet1ControlKeys[0], testSubnet1ControlKeys[1]},
			ids.ShortEmpty, // change addr
		)
		require.NoError(err)

		onAcceptState, err := state.NewDiff(lastAcceptedID, env)
		require.NoError(err)
		executor := StandardTxExecutor{
			Backend: &env.backend,
			State:   onAcceptState,
			Tx:      tx,
		}
		require.NoError(tx.Unsigned.Visit(&executor))
	}

	// Case: Proposed validator start validating at/before current timestamp
	// First, advance the timestamp
	newTimestamp := defaultGenesisTime.Add(2 * time.Second)
	env.state.SetTimestamp(newTimestamp)

	{
		tx, err := env.txBuilder.NewAddSubnetValidatorTx(
			defaultWeight,               // weight
			uint64(newTimestamp.Unix()), // start time
			uint64(newTimestamp.Add(defaultMinStakingDuration).Unix()), // end time
			nodeID,           // node ID
			testSubnet1.ID(), // subnet ID
			[]*secp256k1.PrivateKey{testSubnet1ControlKeys[0], testSubnet1ControlKeys[1]},
			ids.ShortEmpty, // change addr
		)
		require.NoError(err)

		onAcceptState, err := state.NewDiff(lastAcceptedID, env)
		require.NoError(err)

		executor := StandardTxExecutor{
			Backend: &env.backend,
			State:   onAcceptState,
			Tx:      tx,
		}
		err = tx.Unsigned.Visit(&executor)
		require.ErrorIs(err, ErrTimestampNotBeforeStartTime)
	}

	// reset the timestamp
	env.state.SetTimestamp(defaultGenesisTime)

	// Case: Proposed validator already validating the subnet
	// First, add validator as validator of subnet
	subnetTx, err := env.txBuilder.NewAddSubnetValidatorTx(
		defaultWeight,                           // weight
		uint64(defaultValidateStartTime.Unix()), // start time
		uint64(defaultValidateEndTime.Unix()),   // end time
		nodeID,                                  // node ID
		testSubnet1.ID(),                        // subnet ID
		[]*secp256k1.PrivateKey{testSubnet1ControlKeys[0], testSubnet1ControlKeys[1]},
		ids.ShortEmpty,
	)
	require.NoError(err)

	staker, err = state.NewCurrentStaker(
		subnetTx.ID(),
		subnetTx.Unsigned.(*txs.AddSubnetValidatorTx),
		0,
	)
	require.NoError(err)

	env.state.PutCurrentValidator(staker)
	env.state.AddTx(subnetTx, status.Committed)
	env.state.SetHeight(dummyHeight)
	require.NoError(env.state.Commit())

	{
		// Node with ID nodeIDKey.PublicKey().Address() now validating subnet with ID testSubnet1.ID
		startTime := defaultValidateStartTime.Add(time.Second)
		duplicateSubnetTx, err := env.txBuilder.NewAddSubnetValidatorTx(
			defaultWeight,                         // weight
			uint64(startTime.Unix()),              // start time
			uint64(defaultValidateEndTime.Unix()), // end time
			nodeID,                                // node ID
			testSubnet1.ID(),                      // subnet ID
			[]*secp256k1.PrivateKey{testSubnet1ControlKeys[0], testSubnet1ControlKeys[1]},
			ids.ShortEmpty, // change addr
		)
		require.NoError(err)

		onAcceptState, err := state.NewDiff(lastAcceptedID, env)
		require.NoError(err)

		executor := StandardTxExecutor{
			Backend: &env.backend,
			State:   onAcceptState,
			Tx:      duplicateSubnetTx,
		}
		err = duplicateSubnetTx.Unsigned.Visit(&executor)
		require.ErrorIs(err, ErrDuplicateValidator)
	}

	env.state.DeleteCurrentValidator(staker)
	env.state.SetHeight(dummyHeight)
	require.NoError(env.state.Commit())

	{
		// Case: Duplicate signatures
		startTime := defaultValidateStartTime.Add(time.Second)
		tx, err := env.txBuilder.NewAddSubnetValidatorTx(
			defaultWeight,            // weight
			uint64(startTime.Unix()), // start time
			uint64(startTime.Add(defaultMinStakingDuration).Unix())+1, // end time
			nodeID,           // node ID
			testSubnet1.ID(), // subnet ID
			[]*secp256k1.PrivateKey{testSubnet1ControlKeys[0], testSubnet1ControlKeys[1], testSubnet1ControlKeys[2]},
			ids.ShortEmpty, // change addr
		)
		require.NoError(err)

		// Duplicate a signature
		addSubnetValidatorTx := tx.Unsigned.(*txs.AddSubnetValidatorTx)
		input := addSubnetValidatorTx.SubnetAuth.(*secp256k1fx.Input)
		input.SigIndices = append(input.SigIndices, input.SigIndices[0])
		// This tx was syntactically verified when it was created...pretend it wasn't so we don't use cache
		addSubnetValidatorTx.SyntacticallyVerified = false

		onAcceptState, err := state.NewDiff(lastAcceptedID, env)
		require.NoError(err)

		executor := StandardTxExecutor{
			Backend: &env.backend,
			State:   onAcceptState,
			Tx:      tx,
		}
		err = tx.Unsigned.Visit(&executor)
		require.ErrorIs(err, secp256k1fx.ErrInputIndicesNotSortedUnique)
	}

	{
		// Case: Too few signatures
		startTime := defaultValidateStartTime.Add(time.Second)
		tx, err := env.txBuilder.NewAddSubnetValidatorTx(
			defaultWeight,            // weight
			uint64(startTime.Unix()), // start time
			uint64(startTime.Add(defaultMinStakingDuration).Unix()), // end time
			nodeID,           // node ID
			testSubnet1.ID(), // subnet ID
			[]*secp256k1.PrivateKey{testSubnet1ControlKeys[0], testSubnet1ControlKeys[2]},
			ids.ShortEmpty, // change addr
		)
		require.NoError(err)

		// Remove a signature
		addSubnetValidatorTx := tx.Unsigned.(*txs.AddSubnetValidatorTx)
		input := addSubnetValidatorTx.SubnetAuth.(*secp256k1fx.Input)
		input.SigIndices = input.SigIndices[1:]
		// This tx was syntactically verified when it was created...pretend it wasn't so we don't use cache
		addSubnetValidatorTx.SyntacticallyVerified = false

		onAcceptState, err := state.NewDiff(lastAcceptedID, env)
		require.NoError(err)

		executor := StandardTxExecutor{
			Backend: &env.backend,
			State:   onAcceptState,
			Tx:      tx,
		}
		err = tx.Unsigned.Visit(&executor)
		require.ErrorIs(err, errUnauthorizedSubnetModification)
	}

	{
		// Case: Control Signature from invalid key (keys[3] is not a control key)
		startTime := defaultValidateStartTime.Add(time.Second)
		tx, err := env.txBuilder.NewAddSubnetValidatorTx(
			defaultWeight,            // weight
			uint64(startTime.Unix()), // start time
			uint64(startTime.Add(defaultMinStakingDuration).Unix()), // end time
			nodeID,           // node ID
			testSubnet1.ID(), // subnet ID
			[]*secp256k1.PrivateKey{testSubnet1ControlKeys[0], preFundedKeys[1]},
			ids.ShortEmpty, // change addr
		)
		require.NoError(err)

		// Replace a valid signature with one from keys[3]
		sig, err := preFundedKeys[3].SignHash(hashing.ComputeHash256(tx.Unsigned.Bytes()))
		require.NoError(err)
		copy(tx.Creds[1].(*secp256k1fx.Credential).Sigs[0][:], sig)

		onAcceptState, err := state.NewDiff(lastAcceptedID, env)
		require.NoError(err)

		executor := StandardTxExecutor{
			Backend: &env.backend,
			State:   onAcceptState,
			Tx:      tx,
		}
		err = tx.Unsigned.Visit(&executor)
		require.ErrorIs(err, errUnauthorizedSubnetModification)
	}

	{
		// Case: Proposed validator in pending validator set for subnet
		// First, add validator to pending validator set of subnet
		startTime := defaultValidateStartTime.Add(time.Second)
		tx, err := env.txBuilder.NewAddSubnetValidatorTx(
			defaultWeight,              // weight
			uint64(startTime.Unix())+1, // start time
			uint64(startTime.Add(defaultMinStakingDuration).Unix())+1, // end time
			nodeID,           // node ID
			testSubnet1.ID(), // subnet ID
			[]*secp256k1.PrivateKey{testSubnet1ControlKeys[0], testSubnet1ControlKeys[1]},
			ids.ShortEmpty, // change addr
		)
		require.NoError(err)

		staker, err = state.NewCurrentStaker(
			subnetTx.ID(),
			subnetTx.Unsigned.(*txs.AddSubnetValidatorTx),
			0,
		)
		require.NoError(err)

		env.state.PutCurrentValidator(staker)
		env.state.AddTx(tx, status.Committed)
		env.state.SetHeight(dummyHeight)
		require.NoError(env.state.Commit())

		onAcceptState, err := state.NewDiff(lastAcceptedID, env)
		require.NoError(err)

		executor := StandardTxExecutor{
			Backend: &env.backend,
			State:   onAcceptState,
			Tx:      tx,
		}
		err = tx.Unsigned.Visit(&executor)
		require.ErrorIs(err, ErrDuplicateValidator)
	}
}

func TestStandardTxExecutorAddValidator(t *testing.T) {
	require := require.New(t)
	env := newEnvironment(t, false /*=postBanff*/, false /*=postCortina*/)
	env.ctx.Lock.Lock()
	defer func() {
		require.NoError(shutdownEnvironment(env))
	}()

	nodeID := ids.GenerateTestNodeID()

	env.config.BanffTime = env.state.GetTimestamp()

	{
		// Case: Validator's start time too early
		tx, err := env.txBuilder.NewAddValidatorTx(
			env.config.MinValidatorStake,
			uint64(defaultValidateStartTime.Unix())-1,
			uint64(defaultValidateEndTime.Unix()),
			nodeID,
			ids.ShortEmpty,
			reward.PercentDenominator,
			[]*secp256k1.PrivateKey{preFundedKeys[0]},
			ids.ShortEmpty, // change addr
		)
		require.NoError(err)

		onAcceptState, err := state.NewDiff(lastAcceptedID, env)
		require.NoError(err)

		executor := StandardTxExecutor{
			Backend: &env.backend,
			State:   onAcceptState,
			Tx:      tx,
		}
		err = tx.Unsigned.Visit(&executor)
		require.ErrorIs(err, ErrTimestampNotBeforeStartTime)
	}

	{
		// Case: Validator's start time too far in the future
		tx, err := env.txBuilder.NewAddValidatorTx(
			env.config.MinValidatorStake,
			uint64(defaultValidateStartTime.Add(MaxFutureStartTime).Unix()+1),
			uint64(defaultValidateStartTime.Add(MaxFutureStartTime).Add(defaultMinStakingDuration).Unix()+1),
			nodeID,
			ids.ShortEmpty,
			reward.PercentDenominator,
			[]*secp256k1.PrivateKey{preFundedKeys[0]},
			ids.ShortEmpty, // change addr
		)
		require.NoError(err)

		onAcceptState, err := state.NewDiff(lastAcceptedID, env)
		require.NoError(err)

		executor := StandardTxExecutor{
			Backend: &env.backend,
			State:   onAcceptState,
			Tx:      tx,
		}
		err = tx.Unsigned.Visit(&executor)
		require.ErrorIs(err, ErrFutureStakeTime)
	}

	{
		// Case: Validator in current validator set of primary network
		startTime := defaultGenesisTime.Add(1 * time.Second)
		tx, err := env.txBuilder.NewAddValidatorTx(
			env.config.MinValidatorStake,                            // stake amount
			uint64(startTime.Unix()),                                // start time
			uint64(startTime.Add(defaultMinStakingDuration).Unix()), // end time
			nodeID,
			ids.ShortEmpty,
			reward.PercentDenominator, // shares
			[]*secp256k1.PrivateKey{preFundedKeys[0]},
			ids.ShortEmpty, // change addr // key
		)
		require.NoError(err)

		staker, err := state.NewCurrentStaker(
			tx.ID(),
			tx.Unsigned.(*txs.AddValidatorTx),
			0,
		)
		require.NoError(err)

		onAcceptState, err := state.NewDiff(lastAcceptedID, env)
		require.NoError(err)

		onAcceptState.PutCurrentValidator(staker)
		onAcceptState.AddTx(tx, status.Committed)

		executor := StandardTxExecutor{
			Backend: &env.backend,
			State:   onAcceptState,
			Tx:      tx,
		}
		err = tx.Unsigned.Visit(&executor)
		require.ErrorIs(err, ErrAlreadyValidator)
	}

	{
		// Case: Validator in pending validator set of primary network
		startTime := defaultGenesisTime.Add(1 * time.Second)
		tx, err := env.txBuilder.NewAddValidatorTx(
			env.config.MinValidatorStake,                            // stake amount
			uint64(startTime.Unix()),                                // start time
			uint64(startTime.Add(defaultMinStakingDuration).Unix()), // end time
			nodeID,
			ids.ShortEmpty,
			reward.PercentDenominator, // shares
			[]*secp256k1.PrivateKey{preFundedKeys[0]},
			ids.ShortEmpty, // change addr // key
		)
		require.NoError(err)

		staker, err := state.NewPendingStaker(
			tx.ID(),
			tx.Unsigned.(*txs.AddValidatorTx),
		)
		require.NoError(err)

		onAcceptState, err := state.NewDiff(lastAcceptedID, env)
		require.NoError(err)

		onAcceptState.PutPendingValidator(staker)
		onAcceptState.AddTx(tx, status.Committed)

		executor := StandardTxExecutor{
			Backend: &env.backend,
			State:   onAcceptState,
			Tx:      tx,
		}
		err = tx.Unsigned.Visit(&executor)
		require.ErrorIs(err, ErrAlreadyValidator)
	}

	{
		// Case: Validator doesn't have enough tokens to cover stake amount
		startTime := defaultGenesisTime.Add(1 * time.Second)
		tx, err := env.txBuilder.NewAddValidatorTx( // create the tx
			env.config.MinValidatorStake,
			uint64(startTime.Unix()),
			uint64(startTime.Add(defaultMinStakingDuration).Unix()),
			nodeID,
			ids.ShortEmpty,
			reward.PercentDenominator,
			[]*secp256k1.PrivateKey{preFundedKeys[0]},
			ids.ShortEmpty, // change addr
		)
		require.NoError(err)

		// Remove all UTXOs owned by preFundedKeys[0]
		utxoIDs, err := env.state.UTXOIDs(preFundedKeys[0].PublicKey().Address().Bytes(), ids.Empty, math.MaxInt32)
		require.NoError(err)

		onAcceptState, err := state.NewDiff(lastAcceptedID, env)
		require.NoError(err)

		for _, utxoID := range utxoIDs {
			onAcceptState.DeleteUTXO(utxoID)
		}

		executor := StandardTxExecutor{
			Backend: &env.backend,
			State:   onAcceptState,
			Tx:      tx,
		}
		err = tx.Unsigned.Visit(&executor)
		require.ErrorIs(err, ErrFlowCheckFailed)
	}
}

// Returns a RemoveSubnetValidatorTx that passes syntactic verification.
func newRemoveSubnetValidatorTx(t *testing.T) (*txs.RemoveSubnetValidatorTx, *txs.Tx) {
	t.Helper()

	creds := []verify.Verifiable{
		&secp256k1fx.Credential{
			Sigs: make([][65]byte, 1),
		},
		&secp256k1fx.Credential{
			Sigs: make([][65]byte, 1),
		},
	}
	unsignedTx := &txs.RemoveSubnetValidatorTx{
		BaseTx: txs.BaseTx{
			BaseTx: avax.BaseTx{
				Ins: []*avax.TransferableInput{{
					UTXOID: avax.UTXOID{
						TxID: ids.GenerateTestID(),
					},
					Asset: avax.Asset{
						ID: ids.GenerateTestID(),
					},
					In: &secp256k1fx.TransferInput{
						Amt: 1,
						Input: secp256k1fx.Input{
							SigIndices: []uint32{0, 1},
						},
					},
				}},
				Outs: []*avax.TransferableOutput{
					{
						Asset: avax.Asset{
							ID: ids.GenerateTestID(),
						},
						Out: &secp256k1fx.TransferOutput{
							Amt: 1,
							OutputOwners: secp256k1fx.OutputOwners{
								Threshold: 1,
								Addrs:     []ids.ShortID{ids.GenerateTestShortID()},
							},
						},
					},
				},
				Memo: []byte("hi"),
			},
		},
		Subnet: ids.GenerateTestID(),
		NodeID: ids.GenerateTestShortNodeID(),
		SubnetAuth: &secp256k1fx.Credential{
			Sigs: make([][65]byte, 1),
		},
	}
	tx := &txs.Tx{
		Unsigned: unsignedTx,
		Creds:    creds,
	}
	require.NoError(t, tx.Initialize(txs.Codec))
	return unsignedTx, tx
}

// mock implementations that can be used in tests
// for verifying RemoveSubnetValidatorTx.
type removeSubnetValidatorTxVerifyEnv struct {
	banffTime   time.Time
	fx          *fx.MockFx
	flowChecker *utxo.MockVerifier
	unsignedTx  *txs.RemoveSubnetValidatorTx
	tx          *txs.Tx
	state       *state.MockDiff
	staker      *state.Staker
}

// Returns mock implementations that can be used in tests
// for verifying RemoveSubnetValidatorTx.
func newValidRemoveSubnetValidatorTxVerifyEnv(t *testing.T, ctrl *gomock.Controller) removeSubnetValidatorTxVerifyEnv {
	t.Helper()

	now := time.Now()
	mockFx := fx.NewMockFx(ctrl)
	mockFlowChecker := utxo.NewMockVerifier(ctrl)
	unsignedTx, tx := newRemoveSubnetValidatorTx(t)
	mockState := state.NewMockDiff(ctrl)
	return removeSubnetValidatorTxVerifyEnv{
		banffTime:   now,
		fx:          mockFx,
		flowChecker: mockFlowChecker,
		unsignedTx:  unsignedTx,
		tx:          tx,
		state:       mockState,
		staker: &state.Staker{
			TxID:     ids.GenerateTestID(),
			NodeID:   ids.GenerateTestNodeID(),
			Priority: txs.SubnetPermissionedValidatorCurrentPriority,
		},
	}
}

func TestStandardExecutorRemoveSubnetValidatorTx(t *testing.T) {
	type test struct {
		name        string
		newExecutor func(*gomock.Controller) (*txs.RemoveSubnetValidatorTx, *StandardTxExecutor)
		expectedErr error
	}

	tests := []test{
		{
			name: "valid tx",
			newExecutor: func(ctrl *gomock.Controller) (*txs.RemoveSubnetValidatorTx, *StandardTxExecutor) {
				env := newValidRemoveSubnetValidatorTxVerifyEnv(t, ctrl)

				// Set dependency expectations.
				env.state.EXPECT().GetCurrentValidator(env.unsignedTx.Subnet, ids.NodeIDFromShortNodeID(env.unsignedTx.NodeID)).Return(env.staker, nil).Times(1)
				subnetOwner := fx.NewMockOwner(ctrl)
				env.state.EXPECT().GetSubnetOwner(env.unsignedTx.Subnet).Return(subnetOwner, nil).Times(1)
				env.fx.EXPECT().VerifyPermission(env.unsignedTx, env.unsignedTx.SubnetAuth, env.tx.Creds[len(env.tx.Creds)-1], subnetOwner).Return(nil).Times(1)
				env.flowChecker.EXPECT().VerifySpend(
					env.unsignedTx, env.state, env.unsignedTx.Ins, env.unsignedTx.Outs, env.tx.Creds[:len(env.tx.Creds)-1], gomock.Any(),
				).Return(nil).Times(1)
				env.state.EXPECT().DeleteCurrentValidator(env.staker)
				env.state.EXPECT().DeleteUTXO(gomock.Any()).Times(len(env.unsignedTx.Ins))
				env.state.EXPECT().AddUTXO(gomock.Any()).Times(len(env.unsignedTx.Outs))
				e := &StandardTxExecutor{
					Backend: &Backend{
						Config: &config.Config{
							BanffTime: env.banffTime,
						},
						Bootstrapped: &utils.Atomic[bool]{},
						Fx:           env.fx,
						FlowChecker:  env.flowChecker,
						Ctx:          &snow.Context{},
					},
					Tx:    env.tx,
					State: env.state,
				}
				e.Bootstrapped.Set(true)
				return env.unsignedTx, e
			},
			expectedErr: nil,
		},
		{
			name: "tx fails syntactic verification",
			newExecutor: func(ctrl *gomock.Controller) (*txs.RemoveSubnetValidatorTx, *StandardTxExecutor) {
				env := newValidRemoveSubnetValidatorTxVerifyEnv(t, ctrl)
				// Setting the subnet ID to the Primary Network ID makes the tx fail syntactic verification
				env.tx.Unsigned.(*txs.RemoveSubnetValidatorTx).Subnet = constants.PrimaryNetworkID
				env.state = state.NewMockDiff(ctrl)
				e := &StandardTxExecutor{
					Backend: &Backend{
						Config: &config.Config{
							BanffTime: env.banffTime,
						},
						Bootstrapped: &utils.Atomic[bool]{},
						Fx:           env.fx,
						FlowChecker:  env.flowChecker,
						Ctx:          &snow.Context{},
					},
					Tx:    env.tx,
					State: env.state,
				}
				e.Bootstrapped.Set(true)
				return env.unsignedTx, e
			},
			expectedErr: txs.ErrRemovePrimaryNetworkValidator,
		},
		{
			name: "node isn't a validator of the subnet",
			newExecutor: func(ctrl *gomock.Controller) (*txs.RemoveSubnetValidatorTx, *StandardTxExecutor) {
				env := newValidRemoveSubnetValidatorTxVerifyEnv(t, ctrl)
				env.state = state.NewMockDiff(ctrl)
				env.state.EXPECT().GetCurrentValidator(env.unsignedTx.Subnet, ids.NodeIDFromShortNodeID(env.unsignedTx.NodeID)).Return(nil, database.ErrNotFound)
				env.state.EXPECT().GetPendingValidator(env.unsignedTx.Subnet, ids.NodeIDFromShortNodeID(env.unsignedTx.NodeID)).Return(nil, database.ErrNotFound)
				e := &StandardTxExecutor{
					Backend: &Backend{
						Config: &config.Config{
							BanffTime: env.banffTime,
						},
						Bootstrapped: &utils.Atomic[bool]{},
						Fx:           env.fx,
						FlowChecker:  env.flowChecker,
						Ctx:          &snow.Context{},
					},
					Tx:    env.tx,
					State: env.state,
				}
				e.Bootstrapped.Set(true)
				return env.unsignedTx, e
			},
			expectedErr: ErrNotValidator,
		},
		{
			name: "validator is permissionless",
			newExecutor: func(ctrl *gomock.Controller) (*txs.RemoveSubnetValidatorTx, *StandardTxExecutor) {
				env := newValidRemoveSubnetValidatorTxVerifyEnv(t, ctrl)

				staker := *env.staker
				staker.Priority = txs.SubnetPermissionlessValidatorCurrentPriority

				// Set dependency expectations.
				env.state.EXPECT().GetCurrentValidator(env.unsignedTx.Subnet, ids.NodeIDFromShortNodeID(env.unsignedTx.NodeID)).Return(&staker, nil).Times(1)
				e := &StandardTxExecutor{
					Backend: &Backend{
						Config: &config.Config{
							BanffTime: env.banffTime,
						},
						Bootstrapped: &utils.Atomic[bool]{},
						Fx:           env.fx,
						FlowChecker:  env.flowChecker,
						Ctx:          &snow.Context{},
					},
					Tx:    env.tx,
					State: env.state,
				}
				e.Bootstrapped.Set(true)
				return env.unsignedTx, e
			},
			expectedErr: ErrRemovePermissionlessValidator,
		},
		{
			name: "tx has no credentials",
			newExecutor: func(ctrl *gomock.Controller) (*txs.RemoveSubnetValidatorTx, *StandardTxExecutor) {
				env := newValidRemoveSubnetValidatorTxVerifyEnv(t, ctrl)
				// Remove credentials
				env.tx.Creds = nil
				env.state = state.NewMockDiff(ctrl)
				env.state.EXPECT().GetCurrentValidator(env.unsignedTx.Subnet, ids.NodeIDFromShortNodeID(env.unsignedTx.NodeID)).Return(env.staker, nil)
				e := &StandardTxExecutor{
					Backend: &Backend{
						Config: &config.Config{
							BanffTime: env.banffTime,
						},
						Bootstrapped: &utils.Atomic[bool]{},
						Fx:           env.fx,
						FlowChecker:  env.flowChecker,
						Ctx:          &snow.Context{},
					},
					Tx:    env.tx,
					State: env.state,
				}
				e.Bootstrapped.Set(true)
				return env.unsignedTx, e
			},
			expectedErr: errWrongNumberOfCredentials,
		},
		{
			name: "can't find subnet",
			newExecutor: func(ctrl *gomock.Controller) (*txs.RemoveSubnetValidatorTx, *StandardTxExecutor) {
				env := newValidRemoveSubnetValidatorTxVerifyEnv(t, ctrl)
				env.state = state.NewMockDiff(ctrl)
				env.state.EXPECT().GetCurrentValidator(env.unsignedTx.Subnet, ids.NodeIDFromShortNodeID(env.unsignedTx.NodeID)).Return(env.staker, nil)
				env.state.EXPECT().GetSubnetOwner(env.unsignedTx.Subnet).Return(nil, database.ErrNotFound)
				e := &StandardTxExecutor{
					Backend: &Backend{
						Config: &config.Config{
							BanffTime: env.banffTime,
						},
						Bootstrapped: &utils.Atomic[bool]{},
						Fx:           env.fx,
						FlowChecker:  env.flowChecker,
						Ctx:          &snow.Context{},
					},
					Tx:    env.tx,
					State: env.state,
				}
				e.Bootstrapped.Set(true)
				return env.unsignedTx, e
			},
			expectedErr: database.ErrNotFound,
		},
		{
			name: "no permission to remove validator",
			newExecutor: func(ctrl *gomock.Controller) (*txs.RemoveSubnetValidatorTx, *StandardTxExecutor) {
				env := newValidRemoveSubnetValidatorTxVerifyEnv(t, ctrl)
				env.state = state.NewMockDiff(ctrl)
				env.state.EXPECT().GetCurrentValidator(env.unsignedTx.Subnet, ids.NodeIDFromShortNodeID(env.unsignedTx.NodeID)).Return(env.staker, nil)
				subnetOwner := fx.NewMockOwner(ctrl)
				env.state.EXPECT().GetSubnetOwner(env.unsignedTx.Subnet).Return(subnetOwner, nil)
				env.fx.EXPECT().VerifyPermission(gomock.Any(), env.unsignedTx.SubnetAuth, env.tx.Creds[len(env.tx.Creds)-1], subnetOwner).Return(errTest)
				e := &StandardTxExecutor{
					Backend: &Backend{
						Config: &config.Config{
							BanffTime: env.banffTime,
						},
						Bootstrapped: &utils.Atomic[bool]{},
						Fx:           env.fx,
						FlowChecker:  env.flowChecker,
						Ctx:          &snow.Context{},
					},
					Tx:    env.tx,
					State: env.state,
				}
				e.Bootstrapped.Set(true)
				return env.unsignedTx, e
			},
			expectedErr: errUnauthorizedSubnetModification,
		},
		{
			name: "flow checker failed",
			newExecutor: func(ctrl *gomock.Controller) (*txs.RemoveSubnetValidatorTx, *StandardTxExecutor) {
				env := newValidRemoveSubnetValidatorTxVerifyEnv(t, ctrl)
				env.state = state.NewMockDiff(ctrl)
				env.state.EXPECT().GetCurrentValidator(env.unsignedTx.Subnet, ids.NodeIDFromShortNodeID(env.unsignedTx.NodeID)).Return(env.staker, nil)
				subnetOwner := fx.NewMockOwner(ctrl)
				env.state.EXPECT().GetSubnetOwner(env.unsignedTx.Subnet).Return(subnetOwner, nil)
				env.fx.EXPECT().VerifyPermission(gomock.Any(), env.unsignedTx.SubnetAuth, env.tx.Creds[len(env.tx.Creds)-1], subnetOwner).Return(nil)
				env.flowChecker.EXPECT().VerifySpend(
					gomock.Any(), gomock.Any(), gomock.Any(), gomock.Any(), gomock.Any(), gomock.Any(),
				).Return(errTest)
				e := &StandardTxExecutor{
					Backend: &Backend{
						Config: &config.Config{
							BanffTime: env.banffTime,
						},
						Bootstrapped: &utils.Atomic[bool]{},
						Fx:           env.fx,
						FlowChecker:  env.flowChecker,
						Ctx:          &snow.Context{},
					},
					Tx:    env.tx,
					State: env.state,
				}
				e.Bootstrapped.Set(true)
				return env.unsignedTx, e
			},
			expectedErr: ErrFlowCheckFailed,
		},
	}

	for _, tt := range tests {
		t.Run(tt.name, func(t *testing.T) {
			require := require.New(t)
			ctrl := gomock.NewController(t)

			unsignedTx, executor := tt.newExecutor(ctrl)
			err := executor.RemoveSubnetValidatorTx(unsignedTx)
			require.ErrorIs(err, tt.expectedErr)
		})
	}
}

// Returns a TransformSubnetTx that passes syntactic verification.
func newTransformSubnetTx(t *testing.T) (*txs.TransformSubnetTx, *txs.Tx) {
	t.Helper()

	creds := []verify.Verifiable{
		&secp256k1fx.Credential{
			Sigs: make([][65]byte, 1),
		},
		&secp256k1fx.Credential{
			Sigs: make([][65]byte, 1),
		},
	}
	unsignedTx := &txs.TransformSubnetTx{
		BaseTx: txs.BaseTx{
			BaseTx: avax.BaseTx{
				Ins: []*avax.TransferableInput{{
					UTXOID: avax.UTXOID{
						TxID: ids.GenerateTestID(),
					},
					Asset: avax.Asset{
						ID: ids.GenerateTestID(),
					},
					In: &secp256k1fx.TransferInput{
						Amt: 1,
						Input: secp256k1fx.Input{
							SigIndices: []uint32{0, 1},
						},
					},
				}},
				Outs: []*avax.TransferableOutput{
					{
						Asset: avax.Asset{
							ID: ids.GenerateTestID(),
						},
						Out: &secp256k1fx.TransferOutput{
							Amt: 1,
							OutputOwners: secp256k1fx.OutputOwners{
								Threshold: 1,
								Addrs:     []ids.ShortID{ids.GenerateTestShortID()},
							},
						},
					},
				},
				Memo: []byte("hi"),
			},
		},
		Subnet:                   ids.GenerateTestID(),
		AssetID:                  ids.GenerateTestID(),
		InitialSupply:            10,
		MaximumSupply:            10,
		MinConsumptionRate:       0,
		MaxConsumptionRate:       reward.PercentDenominator,
		MinValidatorStake:        2,
		MaxValidatorStake:        10,
		MinStakeDuration:         1,
		MaxStakeDuration:         2,
		MinDelegationFee:         reward.PercentDenominator,
		MinDelegatorStake:        1,
		MaxValidatorWeightFactor: 1,
		UptimeRequirement:        reward.PercentDenominator,
		SubnetAuth: &secp256k1fx.Credential{
			Sigs: make([][65]byte, 1),
		},
	}
	tx := &txs.Tx{
		Unsigned: unsignedTx,
		Creds:    creds,
	}
	require.NoError(t, tx.Initialize(txs.Codec))
	return unsignedTx, tx
}

// mock implementations that can be used in tests
// for verifying TransformSubnetTx.
type transformSubnetTxVerifyEnv struct {
	banffTime   time.Time
	fx          *fx.MockFx
	flowChecker *utxo.MockVerifier
	unsignedTx  *txs.TransformSubnetTx
	tx          *txs.Tx
	state       *state.MockDiff
	staker      *state.Staker
}

// Returns mock implementations that can be used in tests
// for verifying TransformSubnetTx.
func newValidTransformSubnetTxVerifyEnv(t *testing.T, ctrl *gomock.Controller) transformSubnetTxVerifyEnv {
	t.Helper()

	now := time.Now()
	mockFx := fx.NewMockFx(ctrl)
	mockFlowChecker := utxo.NewMockVerifier(ctrl)
	unsignedTx, tx := newTransformSubnetTx(t)
	mockState := state.NewMockDiff(ctrl)
	return transformSubnetTxVerifyEnv{
		banffTime:   now,
		fx:          mockFx,
		flowChecker: mockFlowChecker,
		unsignedTx:  unsignedTx,
		tx:          tx,
		state:       mockState,
		staker: &state.Staker{
			TxID:   ids.GenerateTestID(),
			NodeID: ids.GenerateTestNodeID(),
		},
	}
}

func TestStandardExecutorTransformSubnetTx(t *testing.T) {
	type test struct {
		name        string
		newExecutor func(*gomock.Controller) (*txs.TransformSubnetTx, *StandardTxExecutor)
		err         error
	}

	tests := []test{
		{
			name: "tx fails syntactic verification",
			newExecutor: func(ctrl *gomock.Controller) (*txs.TransformSubnetTx, *StandardTxExecutor) {
				env := newValidTransformSubnetTxVerifyEnv(t, ctrl)
				// Setting the tx to nil makes the tx fail syntactic verification
				env.tx.Unsigned = (*txs.TransformSubnetTx)(nil)
				env.state = state.NewMockDiff(ctrl)
				e := &StandardTxExecutor{
					Backend: &Backend{
						Config: &config.Config{
							BanffTime: env.banffTime,
						},
						Bootstrapped: &utils.Atomic[bool]{},
						Fx:           env.fx,
						FlowChecker:  env.flowChecker,
						Ctx:          &snow.Context{},
					},
					Tx:    env.tx,
					State: env.state,
				}
				e.Bootstrapped.Set(true)
				return env.unsignedTx, e
			},
			err: txs.ErrNilTx,
		},
		{
			name: "max stake duration too large",
			newExecutor: func(ctrl *gomock.Controller) (*txs.TransformSubnetTx, *StandardTxExecutor) {
				env := newValidTransformSubnetTxVerifyEnv(t, ctrl)
				env.unsignedTx.MaxStakeDuration = math.MaxUint32
				env.state = state.NewMockDiff(ctrl)
				e := &StandardTxExecutor{
					Backend: &Backend{
						Config: &config.Config{
							BanffTime: env.banffTime,
						},
						Bootstrapped: &utils.Atomic[bool]{},
						Fx:           env.fx,
						FlowChecker:  env.flowChecker,
						Ctx:          &snow.Context{},
					},
					Tx:    env.tx,
					State: env.state,
				}
				e.Bootstrapped.Set(true)
				return env.unsignedTx, e
			},
			err: errMaxStakeDurationTooLarge,
		},
		{
			name: "fail subnet authorization",
			newExecutor: func(ctrl *gomock.Controller) (*txs.TransformSubnetTx, *StandardTxExecutor) {
				env := newValidTransformSubnetTxVerifyEnv(t, ctrl)
				// Remove credentials
				env.tx.Creds = nil
				env.state = state.NewMockDiff(ctrl)
				e := &StandardTxExecutor{
					Backend: &Backend{
						Config: &config.Config{
							BanffTime:        env.banffTime,
							MaxStakeDuration: math.MaxInt64,
						},
						Bootstrapped: &utils.Atomic[bool]{},
						Fx:           env.fx,
						FlowChecker:  env.flowChecker,
						Ctx:          &snow.Context{},
					},
					Tx:    env.tx,
					State: env.state,
				}
				e.Bootstrapped.Set(true)
				return env.unsignedTx, e
			},
			err: errWrongNumberOfCredentials,
		},
		{
			name: "flow checker failed",
			newExecutor: func(ctrl *gomock.Controller) (*txs.TransformSubnetTx, *StandardTxExecutor) {
				env := newValidTransformSubnetTxVerifyEnv(t, ctrl)
				env.state = state.NewMockDiff(ctrl)
				subnetOwner := fx.NewMockOwner(ctrl)
				env.state.EXPECT().GetSubnetOwner(env.unsignedTx.Subnet).Return(subnetOwner, nil)
				env.state.EXPECT().GetSubnetTransformation(env.unsignedTx.Subnet).Return(nil, database.ErrNotFound).Times(1)
				env.fx.EXPECT().VerifyPermission(gomock.Any(), env.unsignedTx.SubnetAuth, env.tx.Creds[len(env.tx.Creds)-1], subnetOwner).Return(nil)
				env.flowChecker.EXPECT().VerifySpend(
					gomock.Any(), gomock.Any(), gomock.Any(), gomock.Any(), gomock.Any(), gomock.Any(),
				).Return(ErrFlowCheckFailed)
				e := &StandardTxExecutor{
					Backend: &Backend{
						Config: &config.Config{
							BanffTime:        env.banffTime,
							MaxStakeDuration: math.MaxInt64,
						},
						Bootstrapped: &utils.Atomic[bool]{},
						Fx:           env.fx,
						FlowChecker:  env.flowChecker,
						Ctx:          &snow.Context{},
					},
					Tx:    env.tx,
					State: env.state,
				}
				e.Bootstrapped.Set(true)
				return env.unsignedTx, e
			},
			err: ErrFlowCheckFailed,
		},
		{
			name: "valid tx",
			newExecutor: func(ctrl *gomock.Controller) (*txs.TransformSubnetTx, *StandardTxExecutor) {
				env := newValidTransformSubnetTxVerifyEnv(t, ctrl)

				// Set dependency expectations.
				subnetOwner := fx.NewMockOwner(ctrl)
				env.state.EXPECT().GetSubnetOwner(env.unsignedTx.Subnet).Return(subnetOwner, nil).Times(1)
				env.state.EXPECT().GetSubnetTransformation(env.unsignedTx.Subnet).Return(nil, database.ErrNotFound).Times(1)
				env.fx.EXPECT().VerifyPermission(env.unsignedTx, env.unsignedTx.SubnetAuth, env.tx.Creds[len(env.tx.Creds)-1], subnetOwner).Return(nil).Times(1)
				env.flowChecker.EXPECT().VerifySpend(
					env.unsignedTx, env.state, env.unsignedTx.Ins, env.unsignedTx.Outs, env.tx.Creds[:len(env.tx.Creds)-1], gomock.Any(),
				).Return(nil).Times(1)
				env.state.EXPECT().AddSubnetTransformation(env.tx)
				env.state.EXPECT().SetCurrentSupply(env.unsignedTx.Subnet, env.unsignedTx.InitialSupply)
				env.state.EXPECT().DeleteUTXO(gomock.Any()).Times(len(env.unsignedTx.Ins))
				env.state.EXPECT().AddUTXO(gomock.Any()).Times(len(env.unsignedTx.Outs))
				e := &StandardTxExecutor{
					Backend: &Backend{
						Config: &config.Config{
							BanffTime:        env.banffTime,
							MaxStakeDuration: math.MaxInt64,
						},
						Bootstrapped: &utils.Atomic[bool]{},
						Fx:           env.fx,
						FlowChecker:  env.flowChecker,
						Ctx:          &snow.Context{},
					},
					Tx:    env.tx,
					State: env.state,
				}
				e.Bootstrapped.Set(true)
				return env.unsignedTx, e
			},
			err: nil,
		},
	}

	for _, tt := range tests {
		t.Run(tt.name, func(t *testing.T) {
			ctrl := gomock.NewController(t)

			unsignedTx, executor := tt.newExecutor(ctrl)
			err := executor.TransformSubnetTx(unsignedTx)
			require.ErrorIs(t, err, tt.err)
		})
	}
}<|MERGE_RESOLUTION|>--- conflicted
+++ resolved
@@ -99,11 +99,7 @@
 func TestStandardTxExecutorAddDelegator(t *testing.T) {
 	dummyHeight := uint64(1)
 	rewardAddress := preFundedKeys[0].PublicKey().Address()
-<<<<<<< HEAD
-	nodeID := ids.NodeIDFromShortNodeID(ids.ShortNodeID(rewardAddress))
-=======
-	nodeID := genesisNodeIDs[0]
->>>>>>> ab7db24e
+	nodeID := ids.NodeIDFromShortNodeID(genesisNodeIDs[0])
 
 	newValidatorID := ids.GenerateTestNodeID()
 	newValidatorStartTime := uint64(defaultValidateStartTime.Add(5 * time.Second).Unix())
@@ -384,11 +380,7 @@
 		require.NoError(shutdownEnvironment(env))
 	}()
 
-<<<<<<< HEAD
-	nodeID := ids.NodeIDFromShortNodeID(ids.ShortNodeID(preFundedKeys[0].PublicKey().Address()))
-=======
-	nodeID := genesisNodeIDs[0]
->>>>>>> ab7db24e
+	nodeID := ids.NodeIDFromShortNodeID(genesisNodeIDs[0])
 	env.config.BanffTime = env.state.GetTimestamp()
 
 	{
@@ -447,17 +439,8 @@
 	}
 
 	// Add a validator to pending validator set of primary network
-<<<<<<< HEAD
-	key, err := secp256k1.NewPrivateKey()
-	require.NoError(err)
-
-	pendingDSValidatorID := ids.NodeIDFromShortNodeID(ids.ShortNodeID(key.PublicKey().Address()))
-
-	// starts validating primary network 10 seconds after genesis
-=======
 	// Starts validating primary network 10 seconds after genesis
 	pendingDSValidatorID := ids.GenerateTestNodeID()
->>>>>>> ab7db24e
 	dsStartTime := defaultGenesisTime.Add(10 * time.Second)
 	dsEndTime := dsStartTime.Add(5 * defaultMinStakingDuration)
 
