// Copyright (C) 2019-2024, Ava Labs, Inc. All rights reserved.
// See the file LICENSE for licensing terms.

package executor

import (
	"errors"
	"fmt"
	"math"
	"testing"
	"time"

	"github.com/stretchr/testify/require"

	"go.uber.org/mock/gomock"

	"github.com/ava-labs/avalanchego/database"
	"github.com/ava-labs/avalanchego/ids"
	"github.com/ava-labs/avalanchego/snow"
	"github.com/ava-labs/avalanchego/utils"
	"github.com/ava-labs/avalanchego/utils/constants"
	"github.com/ava-labs/avalanchego/utils/crypto/bls"
	"github.com/ava-labs/avalanchego/utils/crypto/secp256k1"
	"github.com/ava-labs/avalanchego/utils/hashing"
	"github.com/ava-labs/avalanchego/utils/timer/mockable"
	"github.com/ava-labs/avalanchego/utils/units"
	"github.com/ava-labs/avalanchego/vms/components/avax"
	"github.com/ava-labs/avalanchego/vms/components/verify"
	"github.com/ava-labs/avalanchego/vms/platformvm/config"
	"github.com/ava-labs/avalanchego/vms/platformvm/fx"
	"github.com/ava-labs/avalanchego/vms/platformvm/reward"
	"github.com/ava-labs/avalanchego/vms/platformvm/signer"
	"github.com/ava-labs/avalanchego/vms/platformvm/state"
	"github.com/ava-labs/avalanchego/vms/platformvm/status"
	"github.com/ava-labs/avalanchego/vms/platformvm/txs"
	"github.com/ava-labs/avalanchego/vms/platformvm/utxo"
	"github.com/ava-labs/avalanchego/vms/secp256k1fx"
	"github.com/ava-labs/avalanchego/vms/types"
)

// This tests that the math performed during TransformSubnetTx execution can
// never overflow
const _ time.Duration = math.MaxUint32 * time.Second

var errTest = errors.New("non-nil error")

func TestStandardTxExecutorAddValidatorTxEmptyID(t *testing.T) {
	require := require.New(t)
	env := newEnvironment(t, false /*=postBanff*/, false /*=postCortina*/, false /*=postDurango*/)
	env.ctx.Lock.Lock()
	defer env.ctx.Lock.Unlock()

	chainTime := env.state.GetTimestamp()
	startTime := defaultValidateStartTime.Add(1 * time.Second)

	tests := []struct {
		banffTime     time.Time
		expectedError error
	}{
		{ // Case: Before banff
			banffTime:     chainTime.Add(1),
			expectedError: errEmptyNodeID,
		},
		{ // Case: At banff
			banffTime:     chainTime,
			expectedError: errEmptyNodeID,
		},
		{ // Case: After banff
			banffTime:     chainTime.Add(-1),
			expectedError: errEmptyNodeID,
		},
	}
	for _, test := range tests {
		// Case: Empty validator node ID after banff
		env.config.BanffTime = test.banffTime

		tx, err := env.txBuilder.NewAddValidatorTx( // create the tx
			env.config.MinValidatorStake,
			uint64(startTime.Unix()),
			uint64(defaultValidateEndTime.Unix()),
			ids.EmptyNodeID,
			ids.GenerateTestShortID(),
			reward.PercentDenominator,
			[]*secp256k1.PrivateKey{preFundedKeys[0]},
			ids.ShortEmpty, // change addr
		)
		require.NoError(err)

		stateDiff, err := state.NewDiff(lastAcceptedID, env)
		require.NoError(err)

		executor := StandardTxExecutor{
			Backend: &env.backend,
			State:   stateDiff,
			Tx:      tx,
		}
		err = tx.Unsigned.Visit(&executor)
		require.ErrorIs(err, test.expectedError)
	}
}

func TestStandardTxExecutorAddDelegator(t *testing.T) {
	dummyHeight := uint64(1)
	rewardAddress := preFundedKeys[0].PublicKey().Address()
	nodeID := genesisNodeIDs[0]

	newValidatorID := ids.GenerateTestNodeID()
	newValidatorStartTime := defaultValidateStartTime.Add(5 * time.Second)
	newValidatorEndTime := defaultValidateEndTime.Add(-5 * time.Second)

	// [addMinStakeValidator] adds a new validator to the primary network's
	// pending validator set with the minimum staking amount
	addMinStakeValidator := func(target *environment) {
		tx, err := target.txBuilder.NewAddValidatorTx(
			target.config.MinValidatorStake,      // stake amount
			uint64(newValidatorStartTime.Unix()), // start time
			uint64(newValidatorEndTime.Unix()),   // end time
			newValidatorID,                       // node ID
			rewardAddress,                        // Reward Address
			reward.PercentDenominator,            // Shares
			[]*secp256k1.PrivateKey{preFundedKeys[0]},
			ids.ShortEmpty,
		)
		require.NoError(t, err)

		addValTx := tx.Unsigned.(*txs.AddValidatorTx)
		staker, err := state.NewCurrentStaker(
			tx.ID(),
			addValTx,
			newValidatorStartTime,
			0,
		)
		require.NoError(t, err)

		target.state.PutCurrentValidator(staker)
		target.state.AddTx(tx, status.Committed)
		target.state.SetHeight(dummyHeight)
		require.NoError(t, target.state.Commit())
	}

	// [addMaxStakeValidator] adds a new validator to the primary network's
	// pending validator set with the maximum staking amount
	addMaxStakeValidator := func(target *environment) {
		tx, err := target.txBuilder.NewAddValidatorTx(
			target.config.MaxValidatorStake,      // stake amount
			uint64(newValidatorStartTime.Unix()), // start time
			uint64(newValidatorEndTime.Unix()),   // end time
			newValidatorID,                       // node ID
			rewardAddress,                        // Reward Address
			reward.PercentDenominator,            // Shared
			[]*secp256k1.PrivateKey{preFundedKeys[0]},
			ids.ShortEmpty,
		)
		require.NoError(t, err)

		addValTx := tx.Unsigned.(*txs.AddValidatorTx)
		staker, err := state.NewCurrentStaker(
			tx.ID(),
			addValTx,
			newValidatorStartTime,
			0,
		)
		require.NoError(t, err)

		target.state.PutCurrentValidator(staker)
		target.state.AddTx(tx, status.Committed)
		target.state.SetHeight(dummyHeight)
		require.NoError(t, target.state.Commit())
	}

	dummyH := newEnvironment(t, false /*=postBanff*/, false /*=postCortina*/, false /*=postDurango*/)
	currentTimestamp := dummyH.state.GetTimestamp()

	type test struct {
		description          string
		stakeAmount          uint64
		startTime            time.Time
		endTime              time.Time
		nodeID               ids.NodeID
		rewardAddress        ids.ShortID
		feeKeys              []*secp256k1.PrivateKey
		setup                func(*environment)
		AP3Time              time.Time
		expectedExecutionErr error
	}

	tests := []test{
		{
			description:          "validator stops validating earlier than delegator",
			stakeAmount:          dummyH.config.MinDelegatorStake,
			startTime:            defaultValidateStartTime.Add(time.Second),
			endTime:              defaultValidateEndTime.Add(time.Second),
			nodeID:               nodeID,
			rewardAddress:        rewardAddress,
			feeKeys:              []*secp256k1.PrivateKey{preFundedKeys[0]},
			setup:                nil,
			AP3Time:              defaultGenesisTime,
			expectedExecutionErr: ErrPeriodMismatch,
		},
		{
			description:          fmt.Sprintf("delegator should not be added more than (%s) in the future", MaxFutureStartTime),
			stakeAmount:          dummyH.config.MinDelegatorStake,
			startTime:            currentTimestamp.Add(MaxFutureStartTime + time.Second),
			endTime:              currentTimestamp.Add(MaxFutureStartTime + defaultMinStakingDuration + time.Second),
			nodeID:               nodeID,
			rewardAddress:        rewardAddress,
			feeKeys:              []*secp256k1.PrivateKey{preFundedKeys[0]},
			setup:                nil,
			AP3Time:              defaultGenesisTime,
			expectedExecutionErr: ErrFutureStakeTime,
		},
		{
			description:          "validator not in the current or pending validator sets",
			stakeAmount:          dummyH.config.MinDelegatorStake,
			startTime:            defaultValidateStartTime.Add(5 * time.Second),
			endTime:              defaultValidateEndTime.Add(-5 * time.Second),
			nodeID:               newValidatorID,
			rewardAddress:        rewardAddress,
			feeKeys:              []*secp256k1.PrivateKey{preFundedKeys[0]},
			setup:                nil,
			AP3Time:              defaultGenesisTime,
			expectedExecutionErr: database.ErrNotFound,
		},
		{
			description:          "delegator starts before validator",
			stakeAmount:          dummyH.config.MinDelegatorStake,
			startTime:            newValidatorStartTime.Add(-1 * time.Second), // start validating subnet before primary network
			endTime:              newValidatorEndTime,
			nodeID:               newValidatorID,
			rewardAddress:        rewardAddress,
			feeKeys:              []*secp256k1.PrivateKey{preFundedKeys[0]},
			setup:                addMinStakeValidator,
			AP3Time:              defaultGenesisTime,
			expectedExecutionErr: ErrPeriodMismatch,
		},
		{
			description:          "delegator stops before validator",
			stakeAmount:          dummyH.config.MinDelegatorStake,
			startTime:            newValidatorStartTime,
			endTime:              newValidatorEndTime.Add(time.Second), // stop validating subnet after stopping validating primary network
			nodeID:               newValidatorID,
			rewardAddress:        rewardAddress,
			feeKeys:              []*secp256k1.PrivateKey{preFundedKeys[0]},
			setup:                addMinStakeValidator,
			AP3Time:              defaultGenesisTime,
			expectedExecutionErr: ErrPeriodMismatch,
		},
		{
			description:          "valid",
			stakeAmount:          dummyH.config.MinDelegatorStake,
			startTime:            newValidatorStartTime, // same start time as for primary network
			endTime:              newValidatorEndTime,   // same end time as for primary network
			nodeID:               newValidatorID,
			rewardAddress:        rewardAddress,
			feeKeys:              []*secp256k1.PrivateKey{preFundedKeys[0]},
			setup:                addMinStakeValidator,
			AP3Time:              defaultGenesisTime,
			expectedExecutionErr: nil,
		},
		{
			description:          "starts delegating at current timestamp",
			stakeAmount:          dummyH.config.MinDelegatorStake,           // weight
			startTime:            currentTimestamp,                          // start time
			endTime:              defaultValidateEndTime,                    // end time
			nodeID:               nodeID,                                    // node ID
			rewardAddress:        rewardAddress,                             // Reward Address
			feeKeys:              []*secp256k1.PrivateKey{preFundedKeys[0]}, // tx fee payer
			setup:                nil,
			AP3Time:              defaultGenesisTime,
			expectedExecutionErr: ErrTimestampNotBeforeStartTime,
		},
		{
			description:   "tx fee paying key has no funds",
			stakeAmount:   dummyH.config.MinDelegatorStake,           // weight
			startTime:     defaultValidateStartTime.Add(time.Second), // start time
			endTime:       defaultValidateEndTime,                    // end time
			nodeID:        nodeID,                                    // node ID
			rewardAddress: rewardAddress,                             // Reward Address
			feeKeys:       []*secp256k1.PrivateKey{preFundedKeys[1]}, // tx fee payer
			setup: func(target *environment) { // Remove all UTXOs owned by keys[1]
				utxoIDs, err := target.state.UTXOIDs(
					preFundedKeys[1].PublicKey().Address().Bytes(),
					ids.Empty,
					math.MaxInt32)
				require.NoError(t, err)

				for _, utxoID := range utxoIDs {
					target.state.DeleteUTXO(utxoID)
				}
				target.state.SetHeight(dummyHeight)
				require.NoError(t, target.state.Commit())
			},
			AP3Time:              defaultGenesisTime,
			expectedExecutionErr: ErrFlowCheckFailed,
		},
		{
			description:          "over delegation before AP3",
			stakeAmount:          dummyH.config.MinDelegatorStake,
			startTime:            newValidatorStartTime, // same start time as for primary network
			endTime:              newValidatorEndTime,   // same end time as for primary network
			nodeID:               newValidatorID,
			rewardAddress:        rewardAddress,
			feeKeys:              []*secp256k1.PrivateKey{preFundedKeys[0]},
			setup:                addMaxStakeValidator,
			AP3Time:              defaultValidateEndTime,
			expectedExecutionErr: nil,
		},
		{
			description:          "over delegation after AP3",
			stakeAmount:          dummyH.config.MinDelegatorStake,
			startTime:            newValidatorStartTime, // same start time as for primary network
			endTime:              newValidatorEndTime,   // same end time as for primary network
			nodeID:               newValidatorID,
			rewardAddress:        rewardAddress,
			feeKeys:              []*secp256k1.PrivateKey{preFundedKeys[0]},
			setup:                addMaxStakeValidator,
			AP3Time:              defaultGenesisTime,
			expectedExecutionErr: ErrOverDelegated,
		},
	}

	for _, tt := range tests {
		t.Run(tt.description, func(t *testing.T) {
			require := require.New(t)
			freshTH := newEnvironment(t, false /*=postBanff*/, false /*=postCortina*/, false /*=postDurango*/)
			freshTH.config.ApricotPhase3Time = tt.AP3Time

			tx, err := freshTH.txBuilder.NewAddDelegatorTx(
				tt.stakeAmount,
				uint64(tt.startTime.Unix()),
				uint64(tt.endTime.Unix()),
				tt.nodeID,
				tt.rewardAddress,
				tt.feeKeys,
				ids.ShortEmpty,
			)
			require.NoError(err)

			if tt.setup != nil {
				tt.setup(freshTH)
			}

			onAcceptState, err := state.NewDiff(lastAcceptedID, freshTH)
			require.NoError(err)

			freshTH.config.BanffTime = onAcceptState.GetTimestamp()

			executor := StandardTxExecutor{
				Backend: &freshTH.backend,
				State:   onAcceptState,
				Tx:      tx,
			}
			err = tx.Unsigned.Visit(&executor)
			require.ErrorIs(err, tt.expectedExecutionErr)
		})
	}
}

func TestApricotStandardTxExecutorAddSubnetValidator(t *testing.T) {
	require := require.New(t)
	env := newEnvironment(t, false /*=postBanff*/, false /*=postCortina*/, false /*=postDurango*/)
	env.ctx.Lock.Lock()
	defer env.ctx.Lock.Unlock()

	nodeID := genesisNodeIDs[0]

	{
		// Case: Proposed validator currently validating primary network
		// but stops validating subnet after stops validating primary network
		// (note that keys[0] is a genesis validator)
		startTime := defaultValidateStartTime.Add(time.Second)
		tx, err := env.txBuilder.NewAddSubnetValidatorTx(
			defaultWeight,
			uint64(startTime.Unix()),
			uint64(defaultValidateEndTime.Unix())+1,
			nodeID,
			testSubnet1.ID(),
			[]*secp256k1.PrivateKey{testSubnet1ControlKeys[0], testSubnet1ControlKeys[1]},
			ids.ShortEmpty, // change addr
		)
		require.NoError(err)

		onAcceptState, err := state.NewDiff(lastAcceptedID, env)
		require.NoError(err)

		executor := StandardTxExecutor{
			Backend: &env.backend,
			State:   onAcceptState,
			Tx:      tx,
		}
		err = tx.Unsigned.Visit(&executor)
		require.ErrorIs(err, ErrPeriodMismatch)
	}

	{
		// Case: Proposed validator currently validating primary network
		// and proposed subnet validation period is subset of
		// primary network validation period
		// (note that keys[0] is a genesis validator)
		tx, err := env.txBuilder.NewAddSubnetValidatorTx(
			defaultWeight,
			uint64(defaultValidateStartTime.Unix()+1),
			uint64(defaultValidateEndTime.Unix()),
			nodeID,
			testSubnet1.ID(),
			[]*secp256k1.PrivateKey{testSubnet1ControlKeys[0], testSubnet1ControlKeys[1]},
			ids.ShortEmpty, // change addr
		)
		require.NoError(err)

		onAcceptState, err := state.NewDiff(lastAcceptedID, env)
		require.NoError(err)

		executor := StandardTxExecutor{
			Backend: &env.backend,
			State:   onAcceptState,
			Tx:      tx,
		}
		require.NoError(tx.Unsigned.Visit(&executor))
	}

	// Add a validator to pending validator set of primary network
	// Starts validating primary network 10 seconds after genesis
	pendingDSValidatorID := ids.GenerateTestNodeID()
	dsStartTime := defaultGenesisTime.Add(10 * time.Second)
	dsEndTime := dsStartTime.Add(5 * defaultMinStakingDuration)

	addDSTx, err := env.txBuilder.NewAddValidatorTx(
		env.config.MinValidatorStake, // stake amount
		uint64(dsStartTime.Unix()),   // start time
		uint64(dsEndTime.Unix()),     // end time
		pendingDSValidatorID,         // node ID
		ids.GenerateTestShortID(),    // reward address
		reward.PercentDenominator,    // shares
		[]*secp256k1.PrivateKey{preFundedKeys[0]},
		ids.ShortEmpty,
	)
	require.NoError(err)

	{
		// Case: Proposed validator isn't in pending or current validator sets
		tx, err := env.txBuilder.NewAddSubnetValidatorTx(
			defaultWeight,
			uint64(dsStartTime.Unix()), // start validating subnet before primary network
			uint64(dsEndTime.Unix()),
			pendingDSValidatorID,
			testSubnet1.ID(),
			[]*secp256k1.PrivateKey{testSubnet1ControlKeys[0], testSubnet1ControlKeys[1]},
			ids.ShortEmpty, // change addr
		)
		require.NoError(err)

		onAcceptState, err := state.NewDiff(lastAcceptedID, env)
		require.NoError(err)

		executor := StandardTxExecutor{
			Backend: &env.backend,
			State:   onAcceptState,
			Tx:      tx,
		}
		err = tx.Unsigned.Visit(&executor)
		require.ErrorIs(err, ErrNotValidator)
	}

	addValTx := addDSTx.Unsigned.(*txs.AddValidatorTx)
	staker, err := state.NewCurrentStaker(
		addDSTx.ID(),
		addValTx,
		dsStartTime,
		0,
	)
	require.NoError(err)

	env.state.PutCurrentValidator(staker)
	env.state.AddTx(addDSTx, status.Committed)
	dummyHeight := uint64(1)
	env.state.SetHeight(dummyHeight)
	require.NoError(env.state.Commit())

	// Node with ID key.PublicKey().Address() now a pending validator for primary network

	{
		// Case: Proposed validator is pending validator of primary network
		// but starts validating subnet before primary network
		tx, err := env.txBuilder.NewAddSubnetValidatorTx(
			defaultWeight,
			uint64(dsStartTime.Unix())-1, // start validating subnet before primary network
			uint64(dsEndTime.Unix()),
			pendingDSValidatorID,
			testSubnet1.ID(),
			[]*secp256k1.PrivateKey{testSubnet1ControlKeys[0], testSubnet1ControlKeys[1]},
			ids.ShortEmpty, // change addr
		)
		require.NoError(err)

		onAcceptState, err := state.NewDiff(lastAcceptedID, env)
		require.NoError(err)

		executor := StandardTxExecutor{
			Backend: &env.backend,
			State:   onAcceptState,
			Tx:      tx,
		}
		err = tx.Unsigned.Visit(&executor)
		require.ErrorIs(err, ErrPeriodMismatch)
	}

	{
		// Case: Proposed validator is pending validator of primary network
		// but stops validating subnet after primary network
		tx, err := env.txBuilder.NewAddSubnetValidatorTx(
			defaultWeight,
			uint64(dsStartTime.Unix()),
			uint64(dsEndTime.Unix())+1, // stop validating subnet after stopping validating primary network
			pendingDSValidatorID,
			testSubnet1.ID(),
			[]*secp256k1.PrivateKey{testSubnet1ControlKeys[0], testSubnet1ControlKeys[1]},
			ids.ShortEmpty, // change addr
		)
		require.NoError(err)

		onAcceptState, err := state.NewDiff(lastAcceptedID, env)
		require.NoError(err)

		executor := StandardTxExecutor{
			Backend: &env.backend,
			State:   onAcceptState,
			Tx:      tx,
		}
		err = tx.Unsigned.Visit(&executor)
		require.ErrorIs(err, ErrPeriodMismatch)
	}

	{
		// Case: Proposed validator is pending validator of primary network and
		// period validating subnet is subset of time validating primary network
		tx, err := env.txBuilder.NewAddSubnetValidatorTx(
			defaultWeight,
			uint64(dsStartTime.Unix()), // same start time as for primary network
			uint64(dsEndTime.Unix()),   // same end time as for primary network
			pendingDSValidatorID,
			testSubnet1.ID(),
			[]*secp256k1.PrivateKey{testSubnet1ControlKeys[0], testSubnet1ControlKeys[1]},
			ids.ShortEmpty, // change addr
		)
		require.NoError(err)

		onAcceptState, err := state.NewDiff(lastAcceptedID, env)
		require.NoError(err)
		executor := StandardTxExecutor{
			Backend: &env.backend,
			State:   onAcceptState,
			Tx:      tx,
		}
		require.NoError(tx.Unsigned.Visit(&executor))
	}

	// Case: Proposed validator start validating at/before current timestamp
	// First, advance the timestamp
	newTimestamp := defaultGenesisTime.Add(2 * time.Second)
	env.state.SetTimestamp(newTimestamp)

	{
		tx, err := env.txBuilder.NewAddSubnetValidatorTx(
			defaultWeight,               // weight
			uint64(newTimestamp.Unix()), // start time
			uint64(newTimestamp.Add(defaultMinStakingDuration).Unix()), // end time
			nodeID,           // node ID
			testSubnet1.ID(), // subnet ID
			[]*secp256k1.PrivateKey{testSubnet1ControlKeys[0], testSubnet1ControlKeys[1]},
			ids.ShortEmpty, // change addr
		)
		require.NoError(err)

		onAcceptState, err := state.NewDiff(lastAcceptedID, env)
		require.NoError(err)

		executor := StandardTxExecutor{
			Backend: &env.backend,
			State:   onAcceptState,
			Tx:      tx,
		}
		err = tx.Unsigned.Visit(&executor)
		require.ErrorIs(err, ErrTimestampNotBeforeStartTime)
	}

	// reset the timestamp
	env.state.SetTimestamp(defaultGenesisTime)

	// Case: Proposed validator already validating the subnet
	// First, add validator as validator of subnet
	subnetTx, err := env.txBuilder.NewAddSubnetValidatorTx(
		defaultWeight,                           // weight
		uint64(defaultValidateStartTime.Unix()), // start time
		uint64(defaultValidateEndTime.Unix()),   // end time
		nodeID,                                  // node ID
		testSubnet1.ID(),                        // subnet ID
		[]*secp256k1.PrivateKey{testSubnet1ControlKeys[0], testSubnet1ControlKeys[1]},
		ids.ShortEmpty,
	)
	require.NoError(err)

	addSubnetValTx := subnetTx.Unsigned.(*txs.AddSubnetValidatorTx)
	staker, err = state.NewCurrentStaker(
		subnetTx.ID(),
		addSubnetValTx,
		defaultValidateStartTime,
		0,
	)
	require.NoError(err)

	env.state.PutCurrentValidator(staker)
	env.state.AddTx(subnetTx, status.Committed)
	env.state.SetHeight(dummyHeight)
	require.NoError(env.state.Commit())

	{
		// Node with ID nodeIDKey.PublicKey().Address() now validating subnet with ID testSubnet1.ID
		startTime := defaultValidateStartTime.Add(time.Second)
		duplicateSubnetTx, err := env.txBuilder.NewAddSubnetValidatorTx(
			defaultWeight,                         // weight
			uint64(startTime.Unix()),              // start time
			uint64(defaultValidateEndTime.Unix()), // end time
			nodeID,                                // node ID
			testSubnet1.ID(),                      // subnet ID
			[]*secp256k1.PrivateKey{testSubnet1ControlKeys[0], testSubnet1ControlKeys[1]},
			ids.ShortEmpty, // change addr
		)
		require.NoError(err)

		onAcceptState, err := state.NewDiff(lastAcceptedID, env)
		require.NoError(err)

		executor := StandardTxExecutor{
			Backend: &env.backend,
			State:   onAcceptState,
			Tx:      duplicateSubnetTx,
		}
		err = duplicateSubnetTx.Unsigned.Visit(&executor)
		require.ErrorIs(err, ErrDuplicateValidator)
	}

	env.state.DeleteCurrentValidator(staker)
	env.state.SetHeight(dummyHeight)
	require.NoError(env.state.Commit())

	{
		// Case: Duplicate signatures
		startTime := defaultValidateStartTime.Add(time.Second)
		tx, err := env.txBuilder.NewAddSubnetValidatorTx(
			defaultWeight,            // weight
			uint64(startTime.Unix()), // start time
			uint64(startTime.Add(defaultMinStakingDuration).Unix())+1, // end time
			nodeID,           // node ID
			testSubnet1.ID(), // subnet ID
			[]*secp256k1.PrivateKey{testSubnet1ControlKeys[0], testSubnet1ControlKeys[1], testSubnet1ControlKeys[2]},
			ids.ShortEmpty, // change addr
		)
		require.NoError(err)

		// Duplicate a signature
		addSubnetValidatorTx := tx.Unsigned.(*txs.AddSubnetValidatorTx)
		input := addSubnetValidatorTx.SubnetAuth.(*secp256k1fx.Input)
		input.SigIndices = append(input.SigIndices, input.SigIndices[0])
		// This tx was syntactically verified when it was created...pretend it wasn't so we don't use cache
		addSubnetValidatorTx.SyntacticallyVerified = false

		onAcceptState, err := state.NewDiff(lastAcceptedID, env)
		require.NoError(err)

		executor := StandardTxExecutor{
			Backend: &env.backend,
			State:   onAcceptState,
			Tx:      tx,
		}
		err = tx.Unsigned.Visit(&executor)
		require.ErrorIs(err, secp256k1fx.ErrInputIndicesNotSortedUnique)
	}

	{
		// Case: Too few signatures
		startTime := defaultValidateStartTime.Add(time.Second)
		tx, err := env.txBuilder.NewAddSubnetValidatorTx(
			defaultWeight,            // weight
			uint64(startTime.Unix()), // start time
			uint64(startTime.Add(defaultMinStakingDuration).Unix()), // end time
			nodeID,           // node ID
			testSubnet1.ID(), // subnet ID
			[]*secp256k1.PrivateKey{testSubnet1ControlKeys[0], testSubnet1ControlKeys[2]},
			ids.ShortEmpty, // change addr
		)
		require.NoError(err)

		// Remove a signature
		addSubnetValidatorTx := tx.Unsigned.(*txs.AddSubnetValidatorTx)
		input := addSubnetValidatorTx.SubnetAuth.(*secp256k1fx.Input)
		input.SigIndices = input.SigIndices[1:]
		// This tx was syntactically verified when it was created...pretend it wasn't so we don't use cache
		addSubnetValidatorTx.SyntacticallyVerified = false

		onAcceptState, err := state.NewDiff(lastAcceptedID, env)
		require.NoError(err)

		executor := StandardTxExecutor{
			Backend: &env.backend,
			State:   onAcceptState,
			Tx:      tx,
		}
		err = tx.Unsigned.Visit(&executor)
		require.ErrorIs(err, errUnauthorizedSubnetModification)
	}

	{
		// Case: Control Signature from invalid key (keys[3] is not a control key)
		startTime := defaultValidateStartTime.Add(time.Second)
		tx, err := env.txBuilder.NewAddSubnetValidatorTx(
			defaultWeight,            // weight
			uint64(startTime.Unix()), // start time
			uint64(startTime.Add(defaultMinStakingDuration).Unix()), // end time
			nodeID,           // node ID
			testSubnet1.ID(), // subnet ID
			[]*secp256k1.PrivateKey{testSubnet1ControlKeys[0], preFundedKeys[1]},
			ids.ShortEmpty, // change addr
		)
		require.NoError(err)

		// Replace a valid signature with one from keys[3]
		sig, err := preFundedKeys[3].SignHash(hashing.ComputeHash256(tx.Unsigned.Bytes()))
		require.NoError(err)
		copy(tx.Creds[1].(*secp256k1fx.Credential).Sigs[0][:], sig)

		onAcceptState, err := state.NewDiff(lastAcceptedID, env)
		require.NoError(err)

		executor := StandardTxExecutor{
			Backend: &env.backend,
			State:   onAcceptState,
			Tx:      tx,
		}
		err = tx.Unsigned.Visit(&executor)
		require.ErrorIs(err, errUnauthorizedSubnetModification)
	}

	{
		// Case: Proposed validator in pending validator set for subnet
		// First, add validator to pending validator set of subnet
		startTime := defaultValidateStartTime.Add(time.Second)
		tx, err := env.txBuilder.NewAddSubnetValidatorTx(
			defaultWeight,              // weight
			uint64(startTime.Unix())+1, // start time
			uint64(startTime.Add(defaultMinStakingDuration).Unix())+1, // end time
			nodeID,           // node ID
			testSubnet1.ID(), // subnet ID
			[]*secp256k1.PrivateKey{testSubnet1ControlKeys[0], testSubnet1ControlKeys[1]},
			ids.ShortEmpty, // change addr
		)
		require.NoError(err)

		addSubnetValTx := subnetTx.Unsigned.(*txs.AddSubnetValidatorTx)
		staker, err = state.NewCurrentStaker(
			subnetTx.ID(),
			addSubnetValTx,
			defaultValidateStartTime,
			0,
		)
		require.NoError(err)

		env.state.PutCurrentValidator(staker)
		env.state.AddTx(tx, status.Committed)
		env.state.SetHeight(dummyHeight)
		require.NoError(env.state.Commit())

		onAcceptState, err := state.NewDiff(lastAcceptedID, env)
		require.NoError(err)

		executor := StandardTxExecutor{
			Backend: &env.backend,
			State:   onAcceptState,
			Tx:      tx,
		}
		err = tx.Unsigned.Visit(&executor)
		require.ErrorIs(err, ErrDuplicateValidator)
	}
}

func TestBanffStandardTxExecutorAddValidator(t *testing.T) {
	require := require.New(t)
	env := newEnvironment(t, true /*=postBanff*/, false /*=postCortina*/, false /*=postDurango*/)
	env.ctx.Lock.Lock()
	defer env.ctx.Lock.Unlock()

	nodeID := ids.GenerateTestNodeID()

	{
		// Case: Validator's start time too early
		tx, err := env.txBuilder.NewAddValidatorTx(
			env.config.MinValidatorStake,
			uint64(defaultValidateStartTime.Unix())-1,
			uint64(defaultValidateEndTime.Unix()),
			nodeID,
			ids.ShortEmpty,
			reward.PercentDenominator,
			[]*secp256k1.PrivateKey{preFundedKeys[0]},
			ids.ShortEmpty, // change addr
		)
		require.NoError(err)

		onAcceptState, err := state.NewDiff(lastAcceptedID, env)
		require.NoError(err)

		executor := StandardTxExecutor{
			Backend: &env.backend,
			State:   onAcceptState,
			Tx:      tx,
		}
		err = tx.Unsigned.Visit(&executor)
		require.ErrorIs(err, ErrTimestampNotBeforeStartTime)
	}

	{
		// Case: Validator's start time too far in the future
		tx, err := env.txBuilder.NewAddValidatorTx(
			env.config.MinValidatorStake,
			uint64(defaultValidateStartTime.Add(MaxFutureStartTime).Unix()+1),
			uint64(defaultValidateStartTime.Add(MaxFutureStartTime).Add(defaultMinStakingDuration).Unix()+1),
			nodeID,
			ids.ShortEmpty,
			reward.PercentDenominator,
			[]*secp256k1.PrivateKey{preFundedKeys[0]},
			ids.ShortEmpty, // change addr
		)
		require.NoError(err)

		onAcceptState, err := state.NewDiff(lastAcceptedID, env)
		require.NoError(err)

		executor := StandardTxExecutor{
			Backend: &env.backend,
			State:   onAcceptState,
			Tx:      tx,
		}
		err = tx.Unsigned.Visit(&executor)
		require.ErrorIs(err, ErrFutureStakeTime)
	}

	{
		// Case: Validator in current validator set of primary network
		startTime := defaultValidateStartTime.Add(1 * time.Second)
		tx, err := env.txBuilder.NewAddValidatorTx(
			env.config.MinValidatorStake,                            // stake amount
			uint64(startTime.Unix()),                                // start time
			uint64(startTime.Add(defaultMinStakingDuration).Unix()), // end time
			nodeID,
			ids.ShortEmpty,
			reward.PercentDenominator, // shares
			[]*secp256k1.PrivateKey{preFundedKeys[0]},
			ids.ShortEmpty, // change addr // key
		)
		require.NoError(err)

		addValTx := tx.Unsigned.(*txs.AddValidatorTx)
		staker, err := state.NewCurrentStaker(
			tx.ID(),
			addValTx,
			startTime,
			0,
		)
		require.NoError(err)

		onAcceptState, err := state.NewDiff(lastAcceptedID, env)
		require.NoError(err)

		onAcceptState.PutCurrentValidator(staker)
		onAcceptState.AddTx(tx, status.Committed)

		executor := StandardTxExecutor{
			Backend: &env.backend,
			State:   onAcceptState,
			Tx:      tx,
		}
		err = tx.Unsigned.Visit(&executor)
		require.ErrorIs(err, ErrAlreadyValidator)
	}

	{
		// Case: Validator in pending validator set of primary network
		startTime := defaultValidateStartTime.Add(1 * time.Second)
		tx, err := env.txBuilder.NewAddValidatorTx(
			env.config.MinValidatorStake,                            // stake amount
			uint64(startTime.Unix()),                                // start time
			uint64(startTime.Add(defaultMinStakingDuration).Unix()), // end time
			nodeID,
			ids.ShortEmpty,
			reward.PercentDenominator, // shares
			[]*secp256k1.PrivateKey{preFundedKeys[0]},
			ids.ShortEmpty, // change addr // key
		)
		require.NoError(err)

		staker, err := state.NewPendingStaker(
			tx.ID(),
			tx.Unsigned.(*txs.AddValidatorTx),
		)
		require.NoError(err)

		onAcceptState, err := state.NewDiff(lastAcceptedID, env)
		require.NoError(err)

		onAcceptState.PutPendingValidator(staker)
		onAcceptState.AddTx(tx, status.Committed)

		executor := StandardTxExecutor{
			Backend: &env.backend,
			State:   onAcceptState,
			Tx:      tx,
		}
		err = tx.Unsigned.Visit(&executor)
		require.ErrorIs(err, ErrAlreadyValidator)
	}

	{
		// Case: Validator doesn't have enough tokens to cover stake amount
		startTime := defaultValidateStartTime.Add(1 * time.Second)
		tx, err := env.txBuilder.NewAddValidatorTx( // create the tx
			env.config.MinValidatorStake,
			uint64(startTime.Unix()),
			uint64(startTime.Add(defaultMinStakingDuration).Unix()),
			nodeID,
			ids.ShortEmpty,
			reward.PercentDenominator,
			[]*secp256k1.PrivateKey{preFundedKeys[0]},
			ids.ShortEmpty, // change addr
		)
		require.NoError(err)

		// Remove all UTXOs owned by preFundedKeys[0]
		utxoIDs, err := env.state.UTXOIDs(preFundedKeys[0].PublicKey().Address().Bytes(), ids.Empty, math.MaxInt32)
		require.NoError(err)

		onAcceptState, err := state.NewDiff(lastAcceptedID, env)
		require.NoError(err)

		for _, utxoID := range utxoIDs {
			onAcceptState.DeleteUTXO(utxoID)
		}

		executor := StandardTxExecutor{
			Backend: &env.backend,
			State:   onAcceptState,
			Tx:      tx,
		}
		err = tx.Unsigned.Visit(&executor)
		require.ErrorIs(err, ErrFlowCheckFailed)
	}
}

// Verifies that the Memo field is required to be empty post-Durango
func TestDurangoMemoField(t *testing.T) {
	type test struct {
		name      string
		setupTest func(*environment) (txs.UnsignedTx, [][]*secp256k1.PrivateKey, state.Diff, *types.JSONByteSlice)
	}

	tests := []test{
		{
			name: "AddValidatorTx",
			setupTest: func(env *environment) (txs.UnsignedTx, [][]*secp256k1.PrivateKey, state.Diff, *types.JSONByteSlice) {
				ins, unstakedOuts, stakedOuts, signers, err := env.utxosHandler.Spend(
					env.state,
					preFundedKeys,
					defaultMinValidatorStake,
					env.config.AddPrimaryNetworkValidatorFee,
					ids.ShortEmpty,
				)
				require.NoError(t, err)

				var (
					nodeID    = ids.GenerateTestNodeID()
					chainTime = env.state.GetTimestamp()
					endTime   = chainTime.Add(defaultMaxStakingDuration)
				)

				onAcceptState, err := state.NewDiff(env.state.GetLastAccepted(), env)
				require.NoError(t, err)

				tx := &txs.AddValidatorTx{
					BaseTx: txs.BaseTx{BaseTx: avax.BaseTx{
						NetworkID:    env.ctx.NetworkID,
						BlockchainID: env.ctx.ChainID,
						Ins:          ins,
						Outs:         unstakedOuts,
					}},
					Validator: txs.Validator{
						NodeID: nodeID,
						Start:  0,
						End:    uint64(endTime.Unix()),
						Wght:   env.config.MinValidatorStake,
					},
					StakeOuts: stakedOuts,
					RewardsOwner: &secp256k1fx.OutputOwners{
						Locktime:  0,
						Threshold: 1,
						Addrs:     []ids.ShortID{ids.ShortEmpty},
					},
					DelegationShares: reward.PercentDenominator,
				}
				return tx, signers, onAcceptState, &tx.Memo
			},
		},
		{
			name: "AddSubnetValidatorTx",
			setupTest: func(env *environment) (txs.UnsignedTx, [][]*secp256k1.PrivateKey, state.Diff, *types.JSONByteSlice) {
				var primaryValidator *state.Staker
				it, err := env.state.GetCurrentStakerIterator()
				require.NoError(t, err)
				for it.Next() {
					staker := it.Value()
					if staker.Priority != txs.PrimaryNetworkValidatorCurrentPriority {
						continue
					}
					primaryValidator = staker
					break
				}
				it.Release()

				ins, unstakedOuts, _, signers, err := env.utxosHandler.Spend(
					env.state,
					preFundedKeys,
					defaultMinValidatorStake,
					env.config.TxFee,
					ids.ShortEmpty,
				)
				require.NoError(t, err)

				subnetAuth, subnetSigners, err := env.utxosHandler.Authorize(env.state, testSubnet1.TxID, preFundedKeys)
				require.NoError(t, err)
				signers = append(signers, subnetSigners)

				onAcceptState, err := state.NewDiff(env.state.GetLastAccepted(), env)
				require.NoError(t, err)

				tx := &txs.AddSubnetValidatorTx{
					BaseTx: txs.BaseTx{BaseTx: avax.BaseTx{
						NetworkID:    env.ctx.NetworkID,
						BlockchainID: env.ctx.ChainID,
						Ins:          ins,
						Outs:         unstakedOuts,
					}},
					SubnetValidator: txs.SubnetValidator{
						Validator: txs.Validator{
							NodeID: primaryValidator.NodeID,
							End:    uint64(primaryValidator.EndTime.Unix()),
							Wght:   defaultMinValidatorStake,
						},
						Subnet: testSubnet1.TxID,
					},
					SubnetAuth: subnetAuth,
				}
				return tx, signers, onAcceptState, &tx.Memo
			},
		},
		{
			name: "AddDelegatorTx",
			setupTest: func(env *environment) (txs.UnsignedTx, [][]*secp256k1.PrivateKey, state.Diff, *types.JSONByteSlice) {
				var primaryValidator *state.Staker
				it, err := env.state.GetCurrentStakerIterator()
				require.NoError(t, err)
				for it.Next() {
					staker := it.Value()
					if staker.Priority != txs.PrimaryNetworkValidatorCurrentPriority {
						continue
					}
					primaryValidator = staker
					break
				}
				it.Release()

				ins, unstakedOuts, stakedOuts, signers, err := env.utxosHandler.Spend(
					env.state,
					preFundedKeys,
					defaultMinValidatorStake,
					env.config.AddPrimaryNetworkDelegatorFee,
					ids.ShortEmpty,
				)
				require.NoError(t, err)

				onAcceptState, err := state.NewDiff(env.state.GetLastAccepted(), env)
				require.NoError(t, err)

				tx := &txs.AddDelegatorTx{
					BaseTx: txs.BaseTx{BaseTx: avax.BaseTx{
						NetworkID:    env.ctx.NetworkID,
						BlockchainID: env.ctx.ChainID,
						Ins:          ins,
						Outs:         unstakedOuts,
					}},
					Validator: txs.Validator{
						NodeID: primaryValidator.NodeID,
						End:    uint64(primaryValidator.EndTime.Unix()),
						Wght:   defaultMinValidatorStake,
					},
					StakeOuts: stakedOuts,
					DelegationRewardsOwner: &secp256k1fx.OutputOwners{
						Locktime:  0,
						Threshold: 1,
						Addrs:     []ids.ShortID{ids.ShortEmpty},
					},
				}
				return tx, signers, onAcceptState, &tx.Memo
			},
		},
		{
			name: "CreateChainTx",
			setupTest: func(env *environment) (txs.UnsignedTx, [][]*secp256k1.PrivateKey, state.Diff, *types.JSONByteSlice) {
				chainTime := env.state.GetTimestamp()
				createBlockchainTxFee := env.config.GetCreateBlockchainTxFee(chainTime)

				ins, unstakedOuts, _, signers, err := env.utxosHandler.Spend(
					env.state,
					preFundedKeys,
					defaultMinValidatorStake,
					createBlockchainTxFee,
					ids.ShortEmpty,
				)
				require.NoError(t, err)

				subnetAuth, subnetSigners, err := env.utxosHandler.Authorize(env.state, testSubnet1.TxID, preFundedKeys)
				require.NoError(t, err)
				signers = append(signers, subnetSigners)

				onAcceptState, err := state.NewDiff(env.state.GetLastAccepted(), env)
				require.NoError(t, err)

				tx := &txs.CreateChainTx{
					BaseTx: txs.BaseTx{BaseTx: avax.BaseTx{
						NetworkID:    env.ctx.NetworkID,
						BlockchainID: env.ctx.ChainID,
						Ins:          ins,
						Outs:         unstakedOuts,
					}},
					SubnetID:    testSubnet1.TxID,
					ChainName:   "aaa",
					VMID:        ids.GenerateTestID(),
					FxIDs:       []ids.ID{},
					GenesisData: []byte{},
					SubnetAuth:  subnetAuth,
				}
				return tx, signers, onAcceptState, &tx.Memo
			},
		},
		{
			name: "CreateSubnetTx",
			setupTest: func(env *environment) (txs.UnsignedTx, [][]*secp256k1.PrivateKey, state.Diff, *types.JSONByteSlice) {
				chainTime := env.state.GetTimestamp()
				createSubnetTxFee := env.config.GetCreateSubnetTxFee(chainTime)

				ins, unstakedOuts, _, signers, err := env.utxosHandler.Spend(
					env.state,
					preFundedKeys,
					defaultMinValidatorStake,
					createSubnetTxFee,
					ids.ShortEmpty,
				)
				require.NoError(t, err)

				onAcceptState, err := state.NewDiff(env.state.GetLastAccepted(), env)
				require.NoError(t, err)

				tx := &txs.CreateSubnetTx{
					BaseTx: txs.BaseTx{BaseTx: avax.BaseTx{
						NetworkID:    env.ctx.NetworkID,
						BlockchainID: env.ctx.ChainID,
						Ins:          ins,
						Outs:         unstakedOuts,
					}},
					Owner: &secp256k1fx.OutputOwners{
						Threshold: 1,
						Addrs:     []ids.ShortID{ids.ShortEmpty},
					},
				}
				return tx, signers, onAcceptState, &tx.Memo
			},
		},
		{
			name: "ImportTx",
			setupTest: func(env *environment) (txs.UnsignedTx, [][]*secp256k1.PrivateKey, state.Diff, *types.JSONByteSlice) {
				// Skip shared memory checks
				env.backend.Bootstrapped.Set(false)

				utxoID := avax.UTXOID{
					TxID:        ids.Empty.Prefix(1),
					OutputIndex: 1,
				}
				amount := uint64(50000)
				recipientKey := preFundedKeys[1]

				utxo := &avax.UTXO{
					UTXOID: utxoID,
					Asset:  avax.Asset{ID: env.ctx.AVAXAssetID},
					Out: &secp256k1fx.TransferOutput{
						Amt: amount,
						OutputOwners: secp256k1fx.OutputOwners{
							Threshold: 1,
							Addrs:     []ids.ShortID{recipientKey.PublicKey().Address()},
						},
					},
				}

				signers := [][]*secp256k1.PrivateKey{{recipientKey}}

				onAcceptState, err := state.NewDiff(env.state.GetLastAccepted(), env)
				require.NoError(t, err)

				tx := &txs.ImportTx{
					BaseTx: txs.BaseTx{BaseTx: avax.BaseTx{
						NetworkID:    env.ctx.NetworkID,
						BlockchainID: env.ctx.ChainID,
					}},
					SourceChain: env.ctx.XChainID,
					ImportedInputs: []*avax.TransferableInput{
						{
							UTXOID: utxo.UTXOID,
							Asset:  utxo.Asset,
							In: &secp256k1fx.TransferInput{
								Amt: env.config.TxFee,
							},
						},
					},
				}
				return tx, signers, onAcceptState, &tx.Memo
			},
		},
		{
			name: "ExportTx",
			setupTest: func(env *environment) (txs.UnsignedTx, [][]*secp256k1.PrivateKey, state.Diff, *types.JSONByteSlice) {
				amount := units.Avax
				ins, unstakedOuts, _, signers, err := env.utxosHandler.Spend(
					env.state,
					preFundedKeys,
					amount,
					env.config.TxFee,
					ids.ShortEmpty,
				)
				require.NoError(t, err)

				onAcceptState, err := state.NewDiff(env.state.GetLastAccepted(), env)
				require.NoError(t, err)

				tx := &txs.ExportTx{
					BaseTx: txs.BaseTx{BaseTx: avax.BaseTx{
						NetworkID:    env.ctx.NetworkID,
						BlockchainID: env.ctx.ChainID,
						Ins:          ins,
						Outs:         unstakedOuts,
					}},
					DestinationChain: env.ctx.XChainID,
					ExportedOutputs: []*avax.TransferableOutput{{
						Asset: avax.Asset{ID: env.ctx.AVAXAssetID},
						Out: &secp256k1fx.TransferOutput{
							Amt: amount,
							OutputOwners: secp256k1fx.OutputOwners{
								Locktime:  0,
								Threshold: 1,
								Addrs:     []ids.ShortID{ids.GenerateTestShortID()},
							},
						},
					}},
				}
				return tx, signers, onAcceptState, &tx.Memo
			},
		},
		{
			name: "RemoveSubnetValidatorTx",
			setupTest: func(env *environment) (txs.UnsignedTx, [][]*secp256k1.PrivateKey, state.Diff, *types.JSONByteSlice) {
				var primaryValidator *state.Staker
				it, err := env.state.GetCurrentStakerIterator()
				require.NoError(t, err)
				for it.Next() {
					staker := it.Value()
					if staker.Priority != txs.PrimaryNetworkValidatorCurrentPriority {
						continue
					}
					primaryValidator = staker
					break
				}
				it.Release()

				endTime := primaryValidator.EndTime
				subnetValTx, err := env.txBuilder.NewAddSubnetValidatorTx(
					defaultWeight,
					0,
					uint64(endTime.Unix()),
					primaryValidator.NodeID,
					testSubnet1.ID(),
					[]*secp256k1.PrivateKey{testSubnet1ControlKeys[0], testSubnet1ControlKeys[1]},
					ids.ShortEmpty,
				)
				require.NoError(t, err)

				onAcceptState, err := state.NewDiff(env.state.GetLastAccepted(), env)
				require.NoError(t, err)

				require.NoError(t, subnetValTx.Unsigned.Visit(&StandardTxExecutor{
					Backend: &env.backend,
					State:   onAcceptState,
					Tx:      subnetValTx,
				}))

				ins, unstakedOuts, _, signers, err := env.utxosHandler.Spend(
					env.state,
					preFundedKeys,
					defaultMinValidatorStake,
					env.config.TxFee,
					ids.ShortEmpty,
				)
				require.NoError(t, err)

				subnetAuth, subnetSigners, err := env.utxosHandler.Authorize(env.state, testSubnet1.TxID, preFundedKeys)
				require.NoError(t, err)
				signers = append(signers, subnetSigners)

				tx := &txs.RemoveSubnetValidatorTx{
					BaseTx: txs.BaseTx{BaseTx: avax.BaseTx{
						NetworkID:    env.ctx.NetworkID,
						BlockchainID: env.ctx.ChainID,
						Ins:          ins,
						Outs:         unstakedOuts,
					}},
					Subnet:     testSubnet1.ID(),
					NodeID:     primaryValidator.NodeID,
					SubnetAuth: subnetAuth,
				}
				return tx, signers, onAcceptState, &tx.Memo
			},
		},
		{
			name: "TransformSubnetTx",
			setupTest: func(env *environment) (txs.UnsignedTx, [][]*secp256k1.PrivateKey, state.Diff, *types.JSONByteSlice) {
				ins, unstakedOuts, _, signers, err := env.utxosHandler.Spend(
					env.state,
					preFundedKeys,
					defaultMinValidatorStake,
					env.config.TxFee,
					ids.ShortEmpty,
				)
				require.NoError(t, err)

				subnetAuth, subnetSigners, err := env.utxosHandler.Authorize(env.state, testSubnet1.TxID, preFundedKeys)
				require.NoError(t, err)
				signers = append(signers, subnetSigners)

				onAcceptState, err := state.NewDiff(env.state.GetLastAccepted(), env)
				require.NoError(t, err)

				tx := &txs.TransformSubnetTx{
					BaseTx: txs.BaseTx{BaseTx: avax.BaseTx{
						NetworkID:    env.ctx.NetworkID,
						BlockchainID: env.ctx.ChainID,
						Ins:          ins,
						Outs:         unstakedOuts,
					}},
					Subnet:                   testSubnet1.TxID,
					AssetID:                  ids.GenerateTestID(),
					InitialSupply:            10,
					MaximumSupply:            10,
					MinConsumptionRate:       0,
					MaxConsumptionRate:       reward.PercentDenominator,
					MinValidatorStake:        2,
					MaxValidatorStake:        10,
					MinStakeDuration:         1,
					MaxStakeDuration:         2,
					MinDelegationFee:         reward.PercentDenominator,
					MinDelegatorStake:        1,
					MaxValidatorWeightFactor: 1,
					UptimeRequirement:        reward.PercentDenominator,
					SubnetAuth:               subnetAuth,
				}
				return tx, signers, onAcceptState, &tx.Memo
			},
		},
		{
			name: "AddPermissionlessValidatorTx",
			setupTest: func(env *environment) (txs.UnsignedTx, [][]*secp256k1.PrivateKey, state.Diff, *types.JSONByteSlice) {
				ins, unstakedOuts, stakedOuts, signers, err := env.utxosHandler.Spend(
					env.state,
					preFundedKeys,
					defaultMinValidatorStake,
					env.config.AddPrimaryNetworkValidatorFee,
					ids.ShortEmpty,
				)
				require.NoError(t, err)

				sk, err := bls.NewSecretKey()
				require.NoError(t, err)

				var (
					nodeID    = ids.GenerateTestNodeID()
					chainTime = env.state.GetTimestamp()
					endTime   = chainTime.Add(defaultMaxStakingDuration)
				)

				onAcceptState, err := state.NewDiff(env.state.GetLastAccepted(), env)
				require.NoError(t, err)

				tx := &txs.AddPermissionlessValidatorTx{
					BaseTx: txs.BaseTx{BaseTx: avax.BaseTx{
						NetworkID:    env.ctx.NetworkID,
						BlockchainID: env.ctx.ChainID,
						Ins:          ins,
						Outs:         unstakedOuts,
					}},
					Validator: txs.Validator{
						NodeID: nodeID,
						End:    uint64(endTime.Unix()),
						Wght:   env.config.MinValidatorStake,
					},
					Subnet:    constants.PrimaryNetworkID,
					Signer:    signer.NewProofOfPossession(sk),
					StakeOuts: stakedOuts,
					ValidatorRewardsOwner: &secp256k1fx.OutputOwners{
						Locktime:  0,
						Threshold: 1,
						Addrs: []ids.ShortID{
							ids.ShortEmpty,
						},
					},
					DelegatorRewardsOwner: &secp256k1fx.OutputOwners{
						Locktime:  0,
						Threshold: 1,
						Addrs: []ids.ShortID{
							ids.ShortEmpty,
						},
					},
					DelegationShares: reward.PercentDenominator,
				}
				return tx, signers, onAcceptState, &tx.Memo
			},
		},
		{
			name: "AddPermissionlessDelegatorTx",
			setupTest: func(env *environment) (txs.UnsignedTx, [][]*secp256k1.PrivateKey, state.Diff, *types.JSONByteSlice) {
				var primaryValidator *state.Staker
				it, err := env.state.GetCurrentStakerIterator()
				require.NoError(t, err)
				for it.Next() {
					staker := it.Value()
					if staker.Priority != txs.PrimaryNetworkValidatorCurrentPriority {
						continue
					}
					primaryValidator = staker
					break
				}
				it.Release()

				ins, unstakedOuts, stakedOuts, signers, err := env.utxosHandler.Spend(
					env.state,
					preFundedKeys,
					defaultMinValidatorStake,
					env.config.AddPrimaryNetworkDelegatorFee,
					ids.ShortEmpty,
				)
				require.NoError(t, err)

				onAcceptState, err := state.NewDiff(env.state.GetLastAccepted(), env)
				require.NoError(t, err)

				tx := &txs.AddPermissionlessDelegatorTx{
					BaseTx: txs.BaseTx{BaseTx: avax.BaseTx{
						NetworkID:    env.ctx.NetworkID,
						BlockchainID: env.ctx.ChainID,
						Ins:          ins,
						Outs:         unstakedOuts,
					}},
					Validator: txs.Validator{
						NodeID: primaryValidator.NodeID,
						End:    uint64(primaryValidator.EndTime.Unix()),
						Wght:   defaultMinValidatorStake,
					},
					StakeOuts: stakedOuts,
					DelegationRewardsOwner: &secp256k1fx.OutputOwners{
						Locktime:  0,
						Threshold: 1,
						Addrs:     []ids.ShortID{ids.ShortEmpty},
					},
				}
				return tx, signers, onAcceptState, &tx.Memo
			},
		},
		{
			name: "TransferSubnetOwnershipTx",
			setupTest: func(env *environment) (txs.UnsignedTx, [][]*secp256k1.PrivateKey, state.Diff, *types.JSONByteSlice) {
				ins, unstakedOuts, _, signers, err := env.utxosHandler.Spend(
					env.state,
					preFundedKeys,
					defaultMinValidatorStake,
					env.config.TxFee,
					ids.ShortEmpty,
				)
				require.NoError(t, err)

				subnetAuth, subnetSigners, err := env.utxosHandler.Authorize(env.state, testSubnet1.TxID, preFundedKeys)
				require.NoError(t, err)
				signers = append(signers, subnetSigners)

				onAcceptState, err := state.NewDiff(env.state.GetLastAccepted(), env)
				require.NoError(t, err)

				tx := &txs.TransferSubnetOwnershipTx{
					BaseTx: txs.BaseTx{BaseTx: avax.BaseTx{
						NetworkID:    env.ctx.NetworkID,
						BlockchainID: env.ctx.ChainID,
						Ins:          ins,
						Outs:         unstakedOuts,
					}},
					Subnet:     testSubnet1.TxID,
					SubnetAuth: subnetAuth,
					Owner: &secp256k1fx.OutputOwners{
						Threshold: 1,
						Addrs:     []ids.ShortID{ids.ShortEmpty},
					},
				}
				return tx, signers, onAcceptState, &tx.Memo
			},
		},
		{
			name: "BaseTx",
			setupTest: func(env *environment) (txs.UnsignedTx, [][]*secp256k1.PrivateKey, state.Diff, *types.JSONByteSlice) {
				ins, unstakedOuts, _, signers, err := env.utxosHandler.Spend(
					env.state,
					preFundedKeys,
					defaultMinValidatorStake,
					env.config.TxFee,
					ids.ShortEmpty,
				)
				require.NoError(t, err)

				onAcceptState, err := state.NewDiff(env.state.GetLastAccepted(), env)
				require.NoError(t, err)

				tx := &txs.BaseTx{
					BaseTx: avax.BaseTx{
						NetworkID:    env.ctx.NetworkID,
						BlockchainID: env.ctx.ChainID,
						Ins:          ins,
						Outs:         unstakedOuts,
					},
				}
				return tx, signers, onAcceptState, &tx.Memo
			},
		},
	}

	for _, tt := range tests {
		t.Run(tt.name, func(t *testing.T) {
			require := require.New(t)

			env := newEnvironment(t, true /*=postBanff*/, true /*=postCortina*/, true /*=postDurango*/)
			env.ctx.Lock.Lock()
			defer env.ctx.Lock.Unlock()

			utx, signers, onAcceptState, memo := tt.setupTest(env)

			// Populated memo field should error
			*memo = []byte{'m', 'e', 'm', 'o'}
			tx, err := txs.NewSigned(utx, txs.Codec, signers)
			require.NoError(err)

			err = tx.Unsigned.Visit(&StandardTxExecutor{
				Backend: &env.backend,
				State:   onAcceptState,
				Tx:      tx,
			})
			require.ErrorIs(err, avax.ErrMemoTooLarge)

			// Empty memo field should not error
			*memo = []byte{}
			tx, err = txs.NewSigned(utx, txs.Codec, signers)
			require.NoError(err)

			require.NoError(tx.Unsigned.Visit(&StandardTxExecutor{
				Backend: &env.backend,
				State:   onAcceptState,
				Tx:      tx,
			}))
		})
	}
}

// Returns a RemoveSubnetValidatorTx that passes syntactic verification.
// Memo field is empty as required post Durango activation
func newRemoveSubnetValidatorTx(t *testing.T) (*txs.RemoveSubnetValidatorTx, *txs.Tx) {
	t.Helper()

	creds := []verify.Verifiable{
		&secp256k1fx.Credential{
			Sigs: make([][65]byte, 1),
		},
		&secp256k1fx.Credential{
			Sigs: make([][65]byte, 1),
		},
	}
	unsignedTx := &txs.RemoveSubnetValidatorTx{
		BaseTx: txs.BaseTx{
			BaseTx: avax.BaseTx{
				Ins: []*avax.TransferableInput{{
					UTXOID: avax.UTXOID{
						TxID: ids.GenerateTestID(),
					},
					Asset: avax.Asset{
						ID: ids.GenerateTestID(),
					},
					In: &secp256k1fx.TransferInput{
						Amt: 1,
						Input: secp256k1fx.Input{
							SigIndices: []uint32{0, 1},
						},
					},
				}},
				Outs: []*avax.TransferableOutput{
					{
						Asset: avax.Asset{
							ID: ids.GenerateTestID(),
						},
						Out: &secp256k1fx.TransferOutput{
							Amt: 1,
							OutputOwners: secp256k1fx.OutputOwners{
								Threshold: 1,
								Addrs:     []ids.ShortID{ids.GenerateTestShortID()},
							},
						},
					},
				},
			},
		},
		Subnet: ids.GenerateTestID(),
		NodeID: ids.GenerateTestNodeID(),
		SubnetAuth: &secp256k1fx.Credential{
			Sigs: make([][65]byte, 1),
		},
	}
	tx := &txs.Tx{
		Unsigned: unsignedTx,
		Creds:    creds,
	}
	require.NoError(t, tx.Initialize(txs.Codec))
	return unsignedTx, tx
}

// mock implementations that can be used in tests
// for verifying RemoveSubnetValidatorTx.
type removeSubnetValidatorTxVerifyEnv struct {
	latestForkTime time.Time
	fx             *fx.MockFx
	flowChecker    *utxo.MockVerifier
	unsignedTx     *txs.RemoveSubnetValidatorTx
	tx             *txs.Tx
	state          *state.MockDiff
	staker         *state.Staker
}

// Returns mock implementations that can be used in tests
// for verifying RemoveSubnetValidatorTx.
func newValidRemoveSubnetValidatorTxVerifyEnv(t *testing.T, ctrl *gomock.Controller) removeSubnetValidatorTxVerifyEnv {
	t.Helper()

	now := time.Now()
	mockFx := fx.NewMockFx(ctrl)
	mockFlowChecker := utxo.NewMockVerifier(ctrl)
	unsignedTx, tx := newRemoveSubnetValidatorTx(t)
	mockState := state.NewMockDiff(ctrl)
	return removeSubnetValidatorTxVerifyEnv{
		latestForkTime: now,
		fx:             mockFx,
		flowChecker:    mockFlowChecker,
		unsignedTx:     unsignedTx,
		tx:             tx,
		state:          mockState,
		staker: &state.Staker{
			TxID:     ids.GenerateTestID(),
			NodeID:   ids.GenerateTestNodeID(),
			Priority: txs.SubnetPermissionedValidatorCurrentPriority,
		},
	}
}

func TestStandardExecutorRemoveSubnetValidatorTx(t *testing.T) {
	type test struct {
		name        string
		newExecutor func(*gomock.Controller) (*txs.RemoveSubnetValidatorTx, *StandardTxExecutor)
		expectedErr error
	}

	tests := []test{
		{
			name: "valid tx",
			newExecutor: func(ctrl *gomock.Controller) (*txs.RemoveSubnetValidatorTx, *StandardTxExecutor) {
				env := newValidRemoveSubnetValidatorTxVerifyEnv(t, ctrl)

				// Set dependency expectations.
				env.state.EXPECT().GetTimestamp().Return(env.latestForkTime)
				env.state.EXPECT().GetCurrentValidator(env.unsignedTx.Subnet, env.unsignedTx.NodeID).Return(env.staker, nil).Times(1)
				env.state.EXPECT().GetTimestamp().Return(time.Now())
				subnetOwner := fx.NewMockOwner(ctrl)
				env.state.EXPECT().GetSubnetOwner(env.unsignedTx.Subnet).Return(subnetOwner, nil).Times(1)
				env.fx.EXPECT().VerifyPermission(env.unsignedTx, env.unsignedTx.SubnetAuth, env.tx.Creds[len(env.tx.Creds)-1], subnetOwner).Return(nil).Times(1)
				env.flowChecker.EXPECT().VerifySpend(
					env.unsignedTx, env.state, env.unsignedTx.Ins, env.unsignedTx.Outs, env.tx.Creds[:len(env.tx.Creds)-1], gomock.Any(),
				).Return(nil).Times(1)
				env.state.EXPECT().DeleteCurrentValidator(env.staker)
				env.state.EXPECT().DeleteUTXO(gomock.Any()).Times(len(env.unsignedTx.Ins))
				env.state.EXPECT().AddUTXO(gomock.Any()).Times(len(env.unsignedTx.Outs))

				cfg := &config.Config{
					BanffTime:   env.latestForkTime,
					CortinaTime: env.latestForkTime,
					DurangoTime: env.latestForkTime,
					EForkTime:   mockable.MaxTime,
				}
				e := &StandardTxExecutor{
					Backend: &Backend{
						Config:       cfg,
						Bootstrapped: &utils.Atomic[bool]{},
						Fx:           env.fx,
						FlowChecker:  env.flowChecker,
						Ctx:          &snow.Context{},
					},
					Tx:    env.tx,
					State: env.state,
				}
				e.Bootstrapped.Set(true)
				return env.unsignedTx, e
			},
			expectedErr: nil,
		},
		{
			name: "tx fails syntactic verification",
			newExecutor: func(ctrl *gomock.Controller) (*txs.RemoveSubnetValidatorTx, *StandardTxExecutor) {
				env := newValidRemoveSubnetValidatorTxVerifyEnv(t, ctrl)
				// Setting the subnet ID to the Primary Network ID makes the tx fail syntactic verification
				env.tx.Unsigned.(*txs.RemoveSubnetValidatorTx).Subnet = constants.PrimaryNetworkID
				env.state = state.NewMockDiff(ctrl)

				cfg := &config.Config{
					BanffTime:   env.latestForkTime,
					CortinaTime: env.latestForkTime,
					DurangoTime: env.latestForkTime,
					EForkTime:   mockable.MaxTime,
				}
				e := &StandardTxExecutor{
					Backend: &Backend{
						Config:       cfg,
						Bootstrapped: &utils.Atomic[bool]{},
						Fx:           env.fx,
						FlowChecker:  env.flowChecker,
						Ctx:          &snow.Context{},
					},
					Tx:    env.tx,
					State: env.state,
				}
				e.Bootstrapped.Set(true)
				return env.unsignedTx, e
			},
			expectedErr: txs.ErrRemovePrimaryNetworkValidator,
		},
		{
			name: "node isn't a validator of the subnet",
			newExecutor: func(ctrl *gomock.Controller) (*txs.RemoveSubnetValidatorTx, *StandardTxExecutor) {
				env := newValidRemoveSubnetValidatorTxVerifyEnv(t, ctrl)
				env.state = state.NewMockDiff(ctrl)
				env.state.EXPECT().GetTimestamp().Return(env.latestForkTime)
				env.state.EXPECT().GetCurrentValidator(env.unsignedTx.Subnet, env.unsignedTx.NodeID).Return(nil, database.ErrNotFound)
				env.state.EXPECT().GetPendingValidator(env.unsignedTx.Subnet, env.unsignedTx.NodeID).Return(nil, database.ErrNotFound)

				cfg := &config.Config{
					BanffTime:   env.latestForkTime,
					CortinaTime: env.latestForkTime,
					DurangoTime: env.latestForkTime,
					EForkTime:   mockable.MaxTime,
				}
				e := &StandardTxExecutor{
					Backend: &Backend{
						Config:       cfg,
						Bootstrapped: &utils.Atomic[bool]{},
						Fx:           env.fx,
						FlowChecker:  env.flowChecker,
						Ctx:          &snow.Context{},
					},
					Tx:    env.tx,
					State: env.state,
				}
				e.Bootstrapped.Set(true)
				return env.unsignedTx, e
			},
			expectedErr: ErrNotValidator,
		},
		{
			name: "validator is permissionless",
			newExecutor: func(ctrl *gomock.Controller) (*txs.RemoveSubnetValidatorTx, *StandardTxExecutor) {
				env := newValidRemoveSubnetValidatorTxVerifyEnv(t, ctrl)

				staker := *env.staker
				staker.Priority = txs.SubnetPermissionlessValidatorCurrentPriority

				// Set dependency expectations.
				env.state.EXPECT().GetTimestamp().Return(env.latestForkTime)
				env.state.EXPECT().GetCurrentValidator(env.unsignedTx.Subnet, env.unsignedTx.NodeID).Return(&staker, nil).Times(1)

				cfg := &config.Config{
					BanffTime:   env.latestForkTime,
					CortinaTime: env.latestForkTime,
					DurangoTime: env.latestForkTime,
					EForkTime:   mockable.MaxTime,
				}
				e := &StandardTxExecutor{
					Backend: &Backend{
						Config:       cfg,
						Bootstrapped: &utils.Atomic[bool]{},
						Fx:           env.fx,
						FlowChecker:  env.flowChecker,
						Ctx:          &snow.Context{},
					},
					Tx:    env.tx,
					State: env.state,
				}
				e.Bootstrapped.Set(true)
				return env.unsignedTx, e
			},
			expectedErr: ErrRemovePermissionlessValidator,
		},
		{
			name: "tx has no credentials",
			newExecutor: func(ctrl *gomock.Controller) (*txs.RemoveSubnetValidatorTx, *StandardTxExecutor) {
				env := newValidRemoveSubnetValidatorTxVerifyEnv(t, ctrl)
				// Remove credentials
				env.tx.Creds = nil
				env.state = state.NewMockDiff(ctrl)
				env.state.EXPECT().GetTimestamp().Return(env.latestForkTime)
				env.state.EXPECT().GetCurrentValidator(env.unsignedTx.Subnet, env.unsignedTx.NodeID).Return(env.staker, nil)

				cfg := &config.Config{
					BanffTime:   env.latestForkTime,
					CortinaTime: env.latestForkTime,
					DurangoTime: env.latestForkTime,
					EForkTime:   mockable.MaxTime,
				}
				e := &StandardTxExecutor{
					Backend: &Backend{
						Config:       cfg,
						Bootstrapped: &utils.Atomic[bool]{},
						Fx:           env.fx,
						FlowChecker:  env.flowChecker,
						Ctx:          &snow.Context{},
					},
					Tx:    env.tx,
					State: env.state,
				}
				e.Bootstrapped.Set(true)
				return env.unsignedTx, e
			},
			expectedErr: errWrongNumberOfCredentials,
		},
		{
			name: "can't find subnet",
			newExecutor: func(ctrl *gomock.Controller) (*txs.RemoveSubnetValidatorTx, *StandardTxExecutor) {
				env := newValidRemoveSubnetValidatorTxVerifyEnv(t, ctrl)
				env.state = state.NewMockDiff(ctrl)
				env.state.EXPECT().GetTimestamp().Return(env.latestForkTime)
				env.state.EXPECT().GetCurrentValidator(env.unsignedTx.Subnet, env.unsignedTx.NodeID).Return(env.staker, nil)
				env.state.EXPECT().GetSubnetOwner(env.unsignedTx.Subnet).Return(nil, database.ErrNotFound)

				cfg := &config.Config{
					BanffTime:   env.latestForkTime,
					CortinaTime: env.latestForkTime,
					DurangoTime: env.latestForkTime,
					EForkTime:   mockable.MaxTime,
				}
				e := &StandardTxExecutor{
					Backend: &Backend{
						Config:       cfg,
						Bootstrapped: &utils.Atomic[bool]{},
						Fx:           env.fx,
						FlowChecker:  env.flowChecker,
						Ctx:          &snow.Context{},
					},
					Tx:    env.tx,
					State: env.state,
				}
				e.Bootstrapped.Set(true)
				return env.unsignedTx, e
			},
			expectedErr: database.ErrNotFound,
		},
		{
			name: "no permission to remove validator",
			newExecutor: func(ctrl *gomock.Controller) (*txs.RemoveSubnetValidatorTx, *StandardTxExecutor) {
				env := newValidRemoveSubnetValidatorTxVerifyEnv(t, ctrl)
				env.state = state.NewMockDiff(ctrl)
				env.state.EXPECT().GetTimestamp().Return(env.latestForkTime)
				env.state.EXPECT().GetCurrentValidator(env.unsignedTx.Subnet, env.unsignedTx.NodeID).Return(env.staker, nil)
				subnetOwner := fx.NewMockOwner(ctrl)
				env.state.EXPECT().GetSubnetOwner(env.unsignedTx.Subnet).Return(subnetOwner, nil)
				env.fx.EXPECT().VerifyPermission(gomock.Any(), env.unsignedTx.SubnetAuth, env.tx.Creds[len(env.tx.Creds)-1], subnetOwner).Return(errTest)

				cfg := &config.Config{
					BanffTime:   env.latestForkTime,
					CortinaTime: env.latestForkTime,
					DurangoTime: env.latestForkTime,
					EForkTime:   mockable.MaxTime,
				}
				e := &StandardTxExecutor{
					Backend: &Backend{
						Config:       cfg,
						Bootstrapped: &utils.Atomic[bool]{},
						Fx:           env.fx,
						FlowChecker:  env.flowChecker,
						Ctx:          &snow.Context{},
					},
					Tx:    env.tx,
					State: env.state,
				}
				e.Bootstrapped.Set(true)
				return env.unsignedTx, e
			},
			expectedErr: errUnauthorizedSubnetModification,
		},
		{
			name: "flow checker failed",
			newExecutor: func(ctrl *gomock.Controller) (*txs.RemoveSubnetValidatorTx, *StandardTxExecutor) {
				env := newValidRemoveSubnetValidatorTxVerifyEnv(t, ctrl)
				env.state = state.NewMockDiff(ctrl)
<<<<<<< HEAD
				env.state.EXPECT().GetTimestamp().Return(time.Now())
=======
				env.state.EXPECT().GetTimestamp().Return(env.latestForkTime)
>>>>>>> 2b16538e
				env.state.EXPECT().GetCurrentValidator(env.unsignedTx.Subnet, env.unsignedTx.NodeID).Return(env.staker, nil)
				subnetOwner := fx.NewMockOwner(ctrl)
				env.state.EXPECT().GetSubnetOwner(env.unsignedTx.Subnet).Return(subnetOwner, nil)
				env.fx.EXPECT().VerifyPermission(gomock.Any(), env.unsignedTx.SubnetAuth, env.tx.Creds[len(env.tx.Creds)-1], subnetOwner).Return(nil)
				env.flowChecker.EXPECT().VerifySpend(
					gomock.Any(), gomock.Any(), gomock.Any(), gomock.Any(), gomock.Any(), gomock.Any(),
				).Return(errTest)

				cfg := &config.Config{
					BanffTime:   env.latestForkTime,
					CortinaTime: env.latestForkTime,
					DurangoTime: env.latestForkTime,
					EForkTime:   mockable.MaxTime,
				}
				e := &StandardTxExecutor{
					Backend: &Backend{
						Config:       cfg,
						Bootstrapped: &utils.Atomic[bool]{},
						Fx:           env.fx,
						FlowChecker:  env.flowChecker,
						Ctx:          &snow.Context{},
					},
					Tx:    env.tx,
					State: env.state,
				}
				e.Bootstrapped.Set(true)
				return env.unsignedTx, e
			},
			expectedErr: ErrFlowCheckFailed,
		},
	}

	for _, tt := range tests {
		t.Run(tt.name, func(t *testing.T) {
			require := require.New(t)
			ctrl := gomock.NewController(t)

			unsignedTx, executor := tt.newExecutor(ctrl)
			err := executor.RemoveSubnetValidatorTx(unsignedTx)
			require.ErrorIs(err, tt.expectedErr)
		})
	}
}

// Returns a TransformSubnetTx that passes syntactic verification.
// Memo field is empty as required post Durango activation
func newTransformSubnetTx(t *testing.T) (*txs.TransformSubnetTx, *txs.Tx) {
	t.Helper()

	creds := []verify.Verifiable{
		&secp256k1fx.Credential{
			Sigs: make([][65]byte, 1),
		},
		&secp256k1fx.Credential{
			Sigs: make([][65]byte, 1),
		},
	}
	unsignedTx := &txs.TransformSubnetTx{
		BaseTx: txs.BaseTx{
			BaseTx: avax.BaseTx{
				Ins: []*avax.TransferableInput{{
					UTXOID: avax.UTXOID{
						TxID: ids.GenerateTestID(),
					},
					Asset: avax.Asset{
						ID: ids.GenerateTestID(),
					},
					In: &secp256k1fx.TransferInput{
						Amt: 1,
						Input: secp256k1fx.Input{
							SigIndices: []uint32{0, 1},
						},
					},
				}},
				Outs: []*avax.TransferableOutput{
					{
						Asset: avax.Asset{
							ID: ids.GenerateTestID(),
						},
						Out: &secp256k1fx.TransferOutput{
							Amt: 1,
							OutputOwners: secp256k1fx.OutputOwners{
								Threshold: 1,
								Addrs:     []ids.ShortID{ids.GenerateTestShortID()},
							},
						},
					},
				},
			},
		},
		Subnet:                   ids.GenerateTestID(),
		AssetID:                  ids.GenerateTestID(),
		InitialSupply:            10,
		MaximumSupply:            10,
		MinConsumptionRate:       0,
		MaxConsumptionRate:       reward.PercentDenominator,
		MinValidatorStake:        2,
		MaxValidatorStake:        10,
		MinStakeDuration:         1,
		MaxStakeDuration:         2,
		MinDelegationFee:         reward.PercentDenominator,
		MinDelegatorStake:        1,
		MaxValidatorWeightFactor: 1,
		UptimeRequirement:        reward.PercentDenominator,
		SubnetAuth: &secp256k1fx.Credential{
			Sigs: make([][65]byte, 1),
		},
	}
	tx := &txs.Tx{
		Unsigned: unsignedTx,
		Creds:    creds,
	}
	require.NoError(t, tx.Initialize(txs.Codec))
	return unsignedTx, tx
}

// mock implementations that can be used in tests
// for verifying TransformSubnetTx.
type transformSubnetTxVerifyEnv struct {
	latestForkTime time.Time
	fx             *fx.MockFx
	flowChecker    *utxo.MockVerifier
	unsignedTx     *txs.TransformSubnetTx
	tx             *txs.Tx
	state          *state.MockDiff
	staker         *state.Staker
}

// Returns mock implementations that can be used in tests
// for verifying TransformSubnetTx.
func newValidTransformSubnetTxVerifyEnv(t *testing.T, ctrl *gomock.Controller) transformSubnetTxVerifyEnv {
	t.Helper()

	now := time.Now()
	mockFx := fx.NewMockFx(ctrl)
	mockFlowChecker := utxo.NewMockVerifier(ctrl)
	unsignedTx, tx := newTransformSubnetTx(t)
	mockState := state.NewMockDiff(ctrl)
	return transformSubnetTxVerifyEnv{
		latestForkTime: now,
		fx:             mockFx,
		flowChecker:    mockFlowChecker,
		unsignedTx:     unsignedTx,
		tx:             tx,
		state:          mockState,
		staker: &state.Staker{
			TxID:   ids.GenerateTestID(),
			NodeID: ids.GenerateTestNodeID(),
		},
	}
}

func TestStandardExecutorTransformSubnetTx(t *testing.T) {
	type test struct {
		name        string
		newExecutor func(*gomock.Controller) (*txs.TransformSubnetTx, *StandardTxExecutor)
		err         error
	}

	tests := []test{
		{
			name: "tx fails syntactic verification",
			newExecutor: func(ctrl *gomock.Controller) (*txs.TransformSubnetTx, *StandardTxExecutor) {
				env := newValidTransformSubnetTxVerifyEnv(t, ctrl)
				// Setting the tx to nil makes the tx fail syntactic verification
				env.tx.Unsigned = (*txs.TransformSubnetTx)(nil)
				env.state = state.NewMockDiff(ctrl)

				cfg := &config.Config{
					BanffTime:   env.latestForkTime,
					CortinaTime: env.latestForkTime,
					DurangoTime: env.latestForkTime,
					EForkTime:   mockable.MaxTime,
				}
				e := &StandardTxExecutor{
					Backend: &Backend{
						Config:       cfg,
						Bootstrapped: &utils.Atomic[bool]{},
						Fx:           env.fx,
						FlowChecker:  env.flowChecker,
						Ctx:          &snow.Context{},
					},
					Tx:    env.tx,
					State: env.state,
				}
				e.Bootstrapped.Set(true)
				return env.unsignedTx, e
			},
			err: txs.ErrNilTx,
		},
		{
			name: "max stake duration too large",
			newExecutor: func(ctrl *gomock.Controller) (*txs.TransformSubnetTx, *StandardTxExecutor) {
				env := newValidTransformSubnetTxVerifyEnv(t, ctrl)
				env.unsignedTx.MaxStakeDuration = math.MaxUint32
				env.state = state.NewMockDiff(ctrl)
<<<<<<< HEAD

				cfg := &config.Config{
					BanffTime:   env.latestForkTime,
					CortinaTime: env.latestForkTime,
					DurangoTime: env.latestForkTime,
					EForkTime:   mockable.MaxTime,
				}
=======
				env.state.EXPECT().GetTimestamp().Return(env.latestForkTime)
>>>>>>> 2b16538e
				e := &StandardTxExecutor{
					Backend: &Backend{
						Config:       cfg,
						Bootstrapped: &utils.Atomic[bool]{},
						Fx:           env.fx,
						FlowChecker:  env.flowChecker,
						Ctx:          &snow.Context{},
					},
					Tx:    env.tx,
					State: env.state,
				}
				e.Bootstrapped.Set(true)
				return env.unsignedTx, e
			},
			err: errMaxStakeDurationTooLarge,
		},
		{
			name: "fail subnet authorization",
			newExecutor: func(ctrl *gomock.Controller) (*txs.TransformSubnetTx, *StandardTxExecutor) {
				env := newValidTransformSubnetTxVerifyEnv(t, ctrl)
				// Remove credentials
				env.tx.Creds = nil
				env.state = state.NewMockDiff(ctrl)
<<<<<<< HEAD

				cfg := &config.Config{
					BanffTime:        env.latestForkTime,
					CortinaTime:      env.latestForkTime,
					DurangoTime:      env.latestForkTime,
					EForkTime:        mockable.MaxTime,
					MaxStakeDuration: math.MaxInt64,
				}
=======
				env.state.EXPECT().GetTimestamp().Return(env.latestForkTime)
>>>>>>> 2b16538e
				e := &StandardTxExecutor{
					Backend: &Backend{
						Config:       cfg,
						Bootstrapped: &utils.Atomic[bool]{},
						Fx:           env.fx,
						FlowChecker:  env.flowChecker,
						Ctx:          &snow.Context{},
					},
					Tx:    env.tx,
					State: env.state,
				}
				e.Bootstrapped.Set(true)
				return env.unsignedTx, e
			},
			err: errWrongNumberOfCredentials,
		},
		{
			name: "flow checker failed",
			newExecutor: func(ctrl *gomock.Controller) (*txs.TransformSubnetTx, *StandardTxExecutor) {
				env := newValidTransformSubnetTxVerifyEnv(t, ctrl)
				env.state = state.NewMockDiff(ctrl)
				subnetOwner := fx.NewMockOwner(ctrl)
				env.state.EXPECT().GetTimestamp().Return(env.latestForkTime)
				env.state.EXPECT().GetSubnetOwner(env.unsignedTx.Subnet).Return(subnetOwner, nil)
				env.state.EXPECT().GetSubnetTransformation(env.unsignedTx.Subnet).Return(nil, database.ErrNotFound).Times(1)
				env.fx.EXPECT().VerifyPermission(gomock.Any(), env.unsignedTx.SubnetAuth, env.tx.Creds[len(env.tx.Creds)-1], subnetOwner).Return(nil)
				env.flowChecker.EXPECT().VerifySpend(
					gomock.Any(), gomock.Any(), gomock.Any(), gomock.Any(), gomock.Any(), gomock.Any(),
				).Return(ErrFlowCheckFailed)

				cfg := &config.Config{
					BanffTime:        env.latestForkTime,
					CortinaTime:      env.latestForkTime,
					DurangoTime:      env.latestForkTime,
					EForkTime:        mockable.MaxTime,
					MaxStakeDuration: math.MaxInt64,
				}
				e := &StandardTxExecutor{
					Backend: &Backend{
						Config:       cfg,
						Bootstrapped: &utils.Atomic[bool]{},
						Fx:           env.fx,
						FlowChecker:  env.flowChecker,
						Ctx:          &snow.Context{},
					},
					Tx:    env.tx,
					State: env.state,
				}
				e.Bootstrapped.Set(true)
				return env.unsignedTx, e
			},
			err: ErrFlowCheckFailed,
		},
		{
			name: "valid tx",
			newExecutor: func(ctrl *gomock.Controller) (*txs.TransformSubnetTx, *StandardTxExecutor) {
				env := newValidTransformSubnetTxVerifyEnv(t, ctrl)

				// Set dependency expectations.
				subnetOwner := fx.NewMockOwner(ctrl)
				env.state.EXPECT().GetTimestamp().Return(env.latestForkTime)
				env.state.EXPECT().GetSubnetOwner(env.unsignedTx.Subnet).Return(subnetOwner, nil).Times(1)
				env.state.EXPECT().GetSubnetTransformation(env.unsignedTx.Subnet).Return(nil, database.ErrNotFound).Times(1)
				env.fx.EXPECT().VerifyPermission(env.unsignedTx, env.unsignedTx.SubnetAuth, env.tx.Creds[len(env.tx.Creds)-1], subnetOwner).Return(nil).Times(1)
				env.flowChecker.EXPECT().VerifySpend(
					env.unsignedTx, env.state, env.unsignedTx.Ins, env.unsignedTx.Outs, env.tx.Creds[:len(env.tx.Creds)-1], gomock.Any(),
				).Return(nil).Times(1)
				env.state.EXPECT().AddSubnetTransformation(env.tx)
				env.state.EXPECT().SetCurrentSupply(env.unsignedTx.Subnet, env.unsignedTx.InitialSupply)
				env.state.EXPECT().DeleteUTXO(gomock.Any()).Times(len(env.unsignedTx.Ins))
				env.state.EXPECT().AddUTXO(gomock.Any()).Times(len(env.unsignedTx.Outs))

				cfg := &config.Config{
					BanffTime:        env.latestForkTime,
					CortinaTime:      env.latestForkTime,
					DurangoTime:      env.latestForkTime,
					EForkTime:        mockable.MaxTime,
					MaxStakeDuration: math.MaxInt64,
				}
				e := &StandardTxExecutor{
					Backend: &Backend{
						Config:       cfg,
						Bootstrapped: &utils.Atomic[bool]{},
						Fx:           env.fx,
						FlowChecker:  env.flowChecker,
						Ctx:          &snow.Context{},
					},
					Tx:    env.tx,
					State: env.state,
				}
				e.Bootstrapped.Set(true)
				return env.unsignedTx, e
			},
			err: nil,
		},
	}

	for _, tt := range tests {
		t.Run(tt.name, func(t *testing.T) {
			ctrl := gomock.NewController(t)

			unsignedTx, executor := tt.newExecutor(ctrl)
			err := executor.TransformSubnetTx(unsignedTx)
			require.ErrorIs(t, err, tt.err)
		})
	}
}<|MERGE_RESOLUTION|>--- conflicted
+++ resolved
@@ -1928,11 +1928,7 @@
 			newExecutor: func(ctrl *gomock.Controller) (*txs.RemoveSubnetValidatorTx, *StandardTxExecutor) {
 				env := newValidRemoveSubnetValidatorTxVerifyEnv(t, ctrl)
 				env.state = state.NewMockDiff(ctrl)
-<<<<<<< HEAD
-				env.state.EXPECT().GetTimestamp().Return(time.Now())
-=======
-				env.state.EXPECT().GetTimestamp().Return(env.latestForkTime)
->>>>>>> 2b16538e
+				env.state.EXPECT().GetTimestamp().Return(env.latestForkTime).Times(2)
 				env.state.EXPECT().GetCurrentValidator(env.unsignedTx.Subnet, env.unsignedTx.NodeID).Return(env.staker, nil)
 				subnetOwner := fx.NewMockOwner(ctrl)
 				env.state.EXPECT().GetSubnetOwner(env.unsignedTx.Subnet).Return(subnetOwner, nil)
@@ -2129,7 +2125,6 @@
 				env := newValidTransformSubnetTxVerifyEnv(t, ctrl)
 				env.unsignedTx.MaxStakeDuration = math.MaxUint32
 				env.state = state.NewMockDiff(ctrl)
-<<<<<<< HEAD
 
 				cfg := &config.Config{
 					BanffTime:   env.latestForkTime,
@@ -2137,9 +2132,7 @@
 					DurangoTime: env.latestForkTime,
 					EForkTime:   mockable.MaxTime,
 				}
-=======
 				env.state.EXPECT().GetTimestamp().Return(env.latestForkTime)
->>>>>>> 2b16538e
 				e := &StandardTxExecutor{
 					Backend: &Backend{
 						Config:       cfg,
@@ -2163,7 +2156,6 @@
 				// Remove credentials
 				env.tx.Creds = nil
 				env.state = state.NewMockDiff(ctrl)
-<<<<<<< HEAD
 
 				cfg := &config.Config{
 					BanffTime:        env.latestForkTime,
@@ -2172,9 +2164,7 @@
 					EForkTime:        mockable.MaxTime,
 					MaxStakeDuration: math.MaxInt64,
 				}
-=======
 				env.state.EXPECT().GetTimestamp().Return(env.latestForkTime)
->>>>>>> 2b16538e
 				e := &StandardTxExecutor{
 					Backend: &Backend{
 						Config:       cfg,
