// Copyright (C) 2019-2024, Ava Labs, Inc. All rights reserved.
// See the file LICENSE for licensing terms.

package executor

import (
	"errors"
	"math"
	"math/rand"
	"testing"
	"time"

	"github.com/stretchr/testify/require"
	"go.uber.org/mock/gomock"

	"github.com/ava-labs/avalanchego/database"
	"github.com/ava-labs/avalanchego/genesis"
	"github.com/ava-labs/avalanchego/ids"
	"github.com/ava-labs/avalanchego/snow"
	"github.com/ava-labs/avalanchego/snow/snowtest"
	"github.com/ava-labs/avalanchego/upgrade/upgradetest"
	"github.com/ava-labs/avalanchego/utils"
	"github.com/ava-labs/avalanchego/utils/constants"
	"github.com/ava-labs/avalanchego/utils/crypto/bls"
	"github.com/ava-labs/avalanchego/utils/crypto/secp256k1"
	"github.com/ava-labs/avalanchego/utils/hashing"
	"github.com/ava-labs/avalanchego/utils/logging"
	"github.com/ava-labs/avalanchego/utils/units"
	"github.com/ava-labs/avalanchego/vms/components/avax"
	"github.com/ava-labs/avalanchego/vms/components/verify"
	"github.com/ava-labs/avalanchego/vms/platformvm/config"
	"github.com/ava-labs/avalanchego/vms/platformvm/fx/fxmock"
	"github.com/ava-labs/avalanchego/vms/platformvm/genesis/genesistest"
	"github.com/ava-labs/avalanchego/vms/platformvm/reward"
	"github.com/ava-labs/avalanchego/vms/platformvm/signer"
	"github.com/ava-labs/avalanchego/vms/platformvm/state"
	"github.com/ava-labs/avalanchego/vms/platformvm/state/statetest"
	"github.com/ava-labs/avalanchego/vms/platformvm/status"
	"github.com/ava-labs/avalanchego/vms/platformvm/txs"
	"github.com/ava-labs/avalanchego/vms/platformvm/txs/fee"
	"github.com/ava-labs/avalanchego/vms/platformvm/txs/txstest"
	"github.com/ava-labs/avalanchego/vms/platformvm/utxo"
	"github.com/ava-labs/avalanchego/vms/platformvm/utxo/utxomock"
	"github.com/ava-labs/avalanchego/vms/secp256k1fx"
	"github.com/ava-labs/avalanchego/wallet/subnet/primary/common"
)

// This tests that the math performed during TransformSubnetTx execution can
// never overflow
const _ time.Duration = math.MaxUint32 * time.Second

var errTest = errors.New("non-nil error")

func TestStandardTxExecutorAddValidatorTxEmptyID(t *testing.T) {
	require := require.New(t)
	env := newEnvironment(t, upgradetest.ApricotPhase5)
	env.ctx.Lock.Lock()
	defer env.ctx.Lock.Unlock()

	chainTime := env.state.GetTimestamp()
	startTime := genesistest.DefaultValidatorStartTime.Add(1 * time.Second)

	tests := []struct {
		banffTime time.Time
	}{
		{ // Case: Before banff
			banffTime: chainTime.Add(1),
		},
		{ // Case: At banff
			banffTime: chainTime,
		},
		{ // Case: After banff
			banffTime: chainTime.Add(-1),
		},
	}
	for _, test := range tests {
		// Case: Empty validator node ID after banff
		env.config.UpgradeConfig.BanffTime = test.banffTime

		wallet := newWallet(t, env, walletConfig{})

		tx, err := wallet.IssueAddValidatorTx(
			&txs.Validator{
				NodeID: ids.EmptyNodeID,
				Start:  uint64(startTime.Unix()),
				End:    genesistest.DefaultValidatorEndTimeUnix,
				Wght:   env.config.MinValidatorStake,
			},
			&secp256k1fx.OutputOwners{
				Threshold: 1,
				Addrs:     []ids.ShortID{ids.GenerateTestShortID()},
			},
			reward.PercentDenominator,
		)
		require.NoError(err)

		stateDiff, err := state.NewDiff(lastAcceptedID, env)
		require.NoError(err)

		feeCalculator := state.PickFeeCalculator(env.config, stateDiff)
		executor := StandardTxExecutor{
			Backend:       &env.backend,
			State:         stateDiff,
			FeeCalculator: feeCalculator,
			Tx:            tx,
		}
		err = tx.Unsigned.Visit(&executor)
		require.ErrorIs(err, errEmptyNodeID)
	}
}

func TestStandardTxExecutorAddDelegator(t *testing.T) {
	dummyHeight := uint64(1)
	rewardsOwner := &secp256k1fx.OutputOwners{
		Threshold: 1,
		Addrs:     []ids.ShortID{ids.GenerateTestShortID()},
	}
	nodeID := genesistest.DefaultNodeIDs[0]

	newValidatorID := ids.GenerateTestNodeID()
	newValidatorStartTime := genesistest.DefaultValidatorStartTime.Add(5 * time.Second)
	newValidatorEndTime := genesistest.DefaultValidatorEndTime.Add(-5 * time.Second)

	// [addMinStakeValidator] adds a new validator to the primary network's
	// pending validator set with the minimum staking amount
	addMinStakeValidator := func(env *environment) {
		require := require.New(t)

		wallet := newWallet(t, env, walletConfig{
			keys: genesistest.DefaultFundedKeys[:1],
		})
		tx, err := wallet.IssueAddValidatorTx(
			&txs.Validator{
				NodeID: newValidatorID,
				Start:  uint64(newValidatorStartTime.Unix()),
				End:    uint64(newValidatorEndTime.Unix()),
				Wght:   env.config.MinValidatorStake,
			},
			rewardsOwner,
			reward.PercentDenominator,
		)
		require.NoError(err)

		addValTx := tx.Unsigned.(*txs.AddValidatorTx)
		staker, err := state.NewCurrentStaker(
			tx.ID(),
			addValTx,
			newValidatorStartTime,
			0,
		)
		require.NoError(err)

		require.NoError(env.state.PutCurrentValidator(staker))
		env.state.AddTx(tx, status.Committed)
		env.state.SetHeight(dummyHeight)
		require.NoError(env.state.Commit())
	}

	// [addMaxStakeValidator] adds a new validator to the primary network's
	// pending validator set with the maximum staking amount
	addMaxStakeValidator := func(env *environment) {
		require := require.New(t)

		wallet := newWallet(t, env, walletConfig{
			keys: genesistest.DefaultFundedKeys[:1],
		})
		tx, err := wallet.IssueAddValidatorTx(
			&txs.Validator{
				NodeID: newValidatorID,
				Start:  uint64(newValidatorStartTime.Unix()),
				End:    uint64(newValidatorEndTime.Unix()),
				Wght:   env.config.MaxValidatorStake,
			},
			rewardsOwner,
			reward.PercentDenominator,
		)
		require.NoError(err)

		addValTx := tx.Unsigned.(*txs.AddValidatorTx)
		staker, err := state.NewCurrentStaker(
			tx.ID(),
			addValTx,
			newValidatorStartTime,
			0,
		)
		require.NoError(err)

		require.NoError(env.state.PutCurrentValidator(staker))
		env.state.AddTx(tx, status.Committed)
		env.state.SetHeight(dummyHeight)
		require.NoError(env.state.Commit())
	}

	env := newEnvironment(t, upgradetest.ApricotPhase5)
	currentTimestamp := env.state.GetTimestamp()

	type test struct {
		description          string
		stakeAmount          uint64
		startTime            time.Time
		endTime              time.Time
		nodeID               ids.NodeID
		feeKeys              []*secp256k1.PrivateKey
		setup                func(*environment)
		AP3Time              time.Time
		expectedExecutionErr error
	}

	tests := []test{
		{
			description:          "validator stops validating earlier than delegator",
			stakeAmount:          env.config.MinDelegatorStake,
			startTime:            genesistest.DefaultValidatorStartTime.Add(time.Second),
			endTime:              genesistest.DefaultValidatorEndTime.Add(time.Second),
			nodeID:               nodeID,
			feeKeys:              []*secp256k1.PrivateKey{genesistest.DefaultFundedKeys[0]},
			setup:                nil,
			AP3Time:              genesistest.DefaultValidatorStartTime,
			expectedExecutionErr: ErrPeriodMismatch,
		},
		{
			description:          "validator not in the current or pending validator sets",
			stakeAmount:          env.config.MinDelegatorStake,
			startTime:            genesistest.DefaultValidatorStartTime.Add(5 * time.Second),
			endTime:              genesistest.DefaultValidatorEndTime.Add(-5 * time.Second),
			nodeID:               newValidatorID,
			feeKeys:              []*secp256k1.PrivateKey{genesistest.DefaultFundedKeys[0]},
			setup:                nil,
			AP3Time:              genesistest.DefaultValidatorStartTime,
			expectedExecutionErr: database.ErrNotFound,
		},
		{
			description:          "delegator starts before validator",
			stakeAmount:          env.config.MinDelegatorStake,
			startTime:            newValidatorStartTime.Add(-1 * time.Second), // start validating subnet before primary network
			endTime:              newValidatorEndTime,
			nodeID:               newValidatorID,
			feeKeys:              []*secp256k1.PrivateKey{genesistest.DefaultFundedKeys[0]},
			setup:                addMinStakeValidator,
			AP3Time:              genesistest.DefaultValidatorStartTime,
			expectedExecutionErr: ErrPeriodMismatch,
		},
		{
			description:          "delegator stops before validator",
			stakeAmount:          env.config.MinDelegatorStake,
			startTime:            newValidatorStartTime,
			endTime:              newValidatorEndTime.Add(time.Second), // stop validating subnet after stopping validating primary network
			nodeID:               newValidatorID,
			feeKeys:              []*secp256k1.PrivateKey{genesistest.DefaultFundedKeys[0]},
			setup:                addMinStakeValidator,
			AP3Time:              genesistest.DefaultValidatorStartTime,
			expectedExecutionErr: ErrPeriodMismatch,
		},
		{
			description:          "valid",
			stakeAmount:          env.config.MinDelegatorStake,
			startTime:            newValidatorStartTime, // same start time as for primary network
			endTime:              newValidatorEndTime,   // same end time as for primary network
			nodeID:               newValidatorID,
			feeKeys:              []*secp256k1.PrivateKey{genesistest.DefaultFundedKeys[0]},
			setup:                addMinStakeValidator,
			AP3Time:              genesistest.DefaultValidatorStartTime,
			expectedExecutionErr: nil,
		},
		{
			description:          "starts delegating at current timestamp",
			stakeAmount:          env.config.MinDelegatorStake,                              // weight
			startTime:            currentTimestamp,                                          // start time
			endTime:              genesistest.DefaultValidatorEndTime,                       // end time
			nodeID:               nodeID,                                                    // node ID
			feeKeys:              []*secp256k1.PrivateKey{genesistest.DefaultFundedKeys[0]}, // tx fee payer
			setup:                nil,
			AP3Time:              genesistest.DefaultValidatorStartTime,
			expectedExecutionErr: ErrTimestampNotBeforeStartTime,
		},
		{
			description: "tx fee paying key has no funds",
			stakeAmount: env.config.MinDelegatorStake,                              // weight
			startTime:   genesistest.DefaultValidatorStartTime.Add(time.Second),    // start time
			endTime:     genesistest.DefaultValidatorEndTime,                       // end time
			nodeID:      nodeID,                                                    // node ID
			feeKeys:     []*secp256k1.PrivateKey{genesistest.DefaultFundedKeys[1]}, // tx fee payer
			setup: func(env *environment) { // Remove all UTXOs owned by keys[1]
				utxoIDs, err := env.state.UTXOIDs(
					genesistest.DefaultFundedKeys[1].Address().Bytes(),
					ids.Empty,
					math.MaxInt32)
				require.NoError(t, err)

				for _, utxoID := range utxoIDs {
					env.state.DeleteUTXO(utxoID)
				}
				env.state.SetHeight(dummyHeight)
				require.NoError(t, env.state.Commit())
			},
			AP3Time:              genesistest.DefaultValidatorStartTime,
			expectedExecutionErr: ErrFlowCheckFailed,
		},
		{
			description:          "over delegation before AP3",
			stakeAmount:          env.config.MinDelegatorStake,
			startTime:            newValidatorStartTime, // same start time as for primary network
			endTime:              newValidatorEndTime,   // same end time as for primary network
			nodeID:               newValidatorID,
			feeKeys:              []*secp256k1.PrivateKey{genesistest.DefaultFundedKeys[0]},
			setup:                addMaxStakeValidator,
			AP3Time:              genesistest.DefaultValidatorEndTime,
			expectedExecutionErr: nil,
		},
		{
			description:          "over delegation after AP3",
			stakeAmount:          env.config.MinDelegatorStake,
			startTime:            newValidatorStartTime, // same start time as for primary network
			endTime:              newValidatorEndTime,   // same end time as for primary network
			nodeID:               newValidatorID,
			feeKeys:              []*secp256k1.PrivateKey{genesistest.DefaultFundedKeys[0]},
			setup:                addMaxStakeValidator,
			AP3Time:              genesistest.DefaultValidatorStartTime,
			expectedExecutionErr: ErrOverDelegated,
		},
	}

	for _, tt := range tests {
		t.Run(tt.description, func(t *testing.T) {
			require := require.New(t)
			env := newEnvironment(t, upgradetest.ApricotPhase5)
			env.config.UpgradeConfig.ApricotPhase3Time = tt.AP3Time

			wallet := newWallet(t, env, walletConfig{
				keys: tt.feeKeys,
			})
			tx, err := wallet.IssueAddDelegatorTx(
				&txs.Validator{
					NodeID: tt.nodeID,
					Start:  uint64(tt.startTime.Unix()),
					End:    uint64(tt.endTime.Unix()),
					Wght:   tt.stakeAmount,
				},
				rewardsOwner,
			)
			require.NoError(err)

			if tt.setup != nil {
				tt.setup(env)
			}

			onAcceptState, err := state.NewDiff(lastAcceptedID, env)
			require.NoError(err)

			env.config.UpgradeConfig.BanffTime = onAcceptState.GetTimestamp()

			feeCalculator := state.PickFeeCalculator(env.config, onAcceptState)
			executor := StandardTxExecutor{
				Backend:       &env.backend,
				State:         onAcceptState,
				FeeCalculator: feeCalculator,
				Tx:            tx,
			}
			err = tx.Unsigned.Visit(&executor)
			require.ErrorIs(err, tt.expectedExecutionErr)
		})
	}
}

func TestApricotStandardTxExecutorAddSubnetValidator(t *testing.T) {
	require := require.New(t)
	env := newEnvironment(t, upgradetest.ApricotPhase5)
	env.ctx.Lock.Lock()
	defer env.ctx.Lock.Unlock()

	nodeID := genesistest.DefaultNodeIDs[0]
	subnetID := testSubnet1.ID()

	{
		// Case: Proposed validator currently validating primary network
		// but stops validating subnet after stops validating primary network
		// (note that keys[0] is a genesis validator)
		startTime := genesistest.DefaultValidatorStartTime.Add(time.Second)

		wallet := newWallet(t, env, walletConfig{
			subnetIDs: []ids.ID{subnetID},
		})
		tx, err := wallet.IssueAddSubnetValidatorTx(
			&txs.SubnetValidator{
				Validator: txs.Validator{
					NodeID: nodeID,
					Start:  uint64(startTime.Unix()),
					End:    genesistest.DefaultValidatorEndTimeUnix + 1,
					Wght:   genesistest.DefaultValidatorWeight,
				},
				Subnet: subnetID,
			},
		)
		require.NoError(err)

		onAcceptState, err := state.NewDiff(lastAcceptedID, env)
		require.NoError(err)

		feeCalculator := state.PickFeeCalculator(env.config, onAcceptState)
		executor := StandardTxExecutor{
			Backend:       &env.backend,
			State:         onAcceptState,
			FeeCalculator: feeCalculator,
			Tx:            tx,
		}
		err = tx.Unsigned.Visit(&executor)
		require.ErrorIs(err, ErrPeriodMismatch)
	}

	{
		// Case: Proposed validator currently validating primary network
		// and proposed subnet validation period is subset of
		// primary network validation period
		// (note that keys[0] is a genesis validator)
		wallet := newWallet(t, env, walletConfig{
			subnetIDs: []ids.ID{subnetID},
		})
		tx, err := wallet.IssueAddSubnetValidatorTx(
			&txs.SubnetValidator{
				Validator: txs.Validator{
					NodeID: nodeID,
					Start:  genesistest.DefaultValidatorStartTimeUnix + 1,
					End:    genesistest.DefaultValidatorEndTimeUnix,
					Wght:   genesistest.DefaultValidatorWeight,
				},
				Subnet: subnetID,
			},
		)
		require.NoError(err)

		onAcceptState, err := state.NewDiff(lastAcceptedID, env)
		require.NoError(err)

		feeCalculator := state.PickFeeCalculator(env.config, onAcceptState)
		executor := StandardTxExecutor{
			Backend:       &env.backend,
			State:         onAcceptState,
			FeeCalculator: feeCalculator,
			Tx:            tx,
		}
		require.NoError(tx.Unsigned.Visit(&executor))
	}

	// Add a validator to pending validator set of primary network
	// Starts validating primary network 10 seconds after genesis
	pendingDSValidatorID := ids.GenerateTestNodeID()
	dsStartTime := genesistest.DefaultValidatorStartTime.Add(10 * time.Second)
	dsEndTime := dsStartTime.Add(5 * defaultMinStakingDuration)

	wallet := newWallet(t, env, walletConfig{})
	addDSTx, err := wallet.IssueAddValidatorTx(
		&txs.Validator{
			NodeID: pendingDSValidatorID,
			Start:  uint64(dsStartTime.Unix()),
			End:    uint64(dsEndTime.Unix()),
			Wght:   env.config.MinValidatorStake,
		},
		&secp256k1fx.OutputOwners{
			Threshold: 1,
			Addrs:     []ids.ShortID{ids.GenerateTestShortID()},
		},
		reward.PercentDenominator,
	)
	require.NoError(err)

	{
		// Case: Proposed validator isn't in pending or current validator sets
		wallet := newWallet(t, env, walletConfig{
			subnetIDs: []ids.ID{subnetID},
		})
		tx, err := wallet.IssueAddSubnetValidatorTx(
			&txs.SubnetValidator{
				Validator: txs.Validator{
					NodeID: pendingDSValidatorID,
					Start:  uint64(dsStartTime.Unix()), // start validating subnet before primary network
					End:    uint64(dsEndTime.Unix()),
					Wght:   genesistest.DefaultValidatorWeight,
				},
				Subnet: subnetID,
			},
		)
		require.NoError(err)

		onAcceptState, err := state.NewDiff(lastAcceptedID, env)
		require.NoError(err)

		feeCalculator := state.PickFeeCalculator(env.config, onAcceptState)
		executor := StandardTxExecutor{
			Backend:       &env.backend,
			State:         onAcceptState,
			FeeCalculator: feeCalculator,
			Tx:            tx,
		}
		err = tx.Unsigned.Visit(&executor)
		require.ErrorIs(err, ErrNotValidator)
	}

	addValTx := addDSTx.Unsigned.(*txs.AddValidatorTx)
	staker, err := state.NewCurrentStaker(
		addDSTx.ID(),
		addValTx,
		dsStartTime,
		0,
	)
	require.NoError(err)

	require.NoError(env.state.PutCurrentValidator(staker))
	env.state.AddTx(addDSTx, status.Committed)
	dummyHeight := uint64(1)
	env.state.SetHeight(dummyHeight)
	require.NoError(env.state.Commit())

	// Node with ID key.Address() now a pending validator for primary network

	{
		// Case: Proposed validator is pending validator of primary network
		// but starts validating subnet before primary network
		wallet := newWallet(t, env, walletConfig{
			subnetIDs: []ids.ID{subnetID},
		})
		tx, err := wallet.IssueAddSubnetValidatorTx(
			&txs.SubnetValidator{
				Validator: txs.Validator{
					NodeID: pendingDSValidatorID,
					Start:  uint64(dsStartTime.Unix()) - 1, // start validating subnet before primary network
					End:    uint64(dsEndTime.Unix()),
					Wght:   genesistest.DefaultValidatorWeight,
				},
				Subnet: subnetID,
			},
		)
		require.NoError(err)

		onAcceptState, err := state.NewDiff(lastAcceptedID, env)
		require.NoError(err)

		feeCalculator := state.PickFeeCalculator(env.config, onAcceptState)
		executor := StandardTxExecutor{
			Backend:       &env.backend,
			State:         onAcceptState,
			FeeCalculator: feeCalculator,
			Tx:            tx,
		}
		err = tx.Unsigned.Visit(&executor)
		require.ErrorIs(err, ErrPeriodMismatch)
	}

	{
		// Case: Proposed validator is pending validator of primary network
		// but stops validating subnet after primary network
		wallet := newWallet(t, env, walletConfig{
			subnetIDs: []ids.ID{subnetID},
		})
		tx, err := wallet.IssueAddSubnetValidatorTx(
			&txs.SubnetValidator{
				Validator: txs.Validator{
					NodeID: pendingDSValidatorID,
					Start:  uint64(dsStartTime.Unix()),
					End:    uint64(dsEndTime.Unix()) + 1, // stop validating subnet after stopping validating primary network
					Wght:   genesistest.DefaultValidatorWeight,
				},
				Subnet: subnetID,
			},
		)
		require.NoError(err)

		onAcceptState, err := state.NewDiff(lastAcceptedID, env)
		require.NoError(err)

		feeCalculator := state.PickFeeCalculator(env.config, onAcceptState)
		executor := StandardTxExecutor{
			Backend:       &env.backend,
			State:         onAcceptState,
			FeeCalculator: feeCalculator,
			Tx:            tx,
		}
		err = tx.Unsigned.Visit(&executor)
		require.ErrorIs(err, ErrPeriodMismatch)
	}

	{
		// Case: Proposed validator is pending validator of primary network and
		// period validating subnet is subset of time validating primary network
		wallet := newWallet(t, env, walletConfig{
			subnetIDs: []ids.ID{subnetID},
		})
		tx, err := wallet.IssueAddSubnetValidatorTx(
			&txs.SubnetValidator{
				Validator: txs.Validator{
					NodeID: pendingDSValidatorID,
					Start:  uint64(dsStartTime.Unix()), // same start time as for primary network
					End:    uint64(dsEndTime.Unix()),   // same end time as for primary network
					Wght:   genesistest.DefaultValidatorWeight,
				},
				Subnet: subnetID,
			},
		)
		require.NoError(err)

		onAcceptState, err := state.NewDiff(lastAcceptedID, env)
		require.NoError(err)

		feeCalculator := state.PickFeeCalculator(env.config, onAcceptState)
		executor := StandardTxExecutor{
			Backend:       &env.backend,
			State:         onAcceptState,
			FeeCalculator: feeCalculator,
			Tx:            tx,
		}
		require.NoError(tx.Unsigned.Visit(&executor))
	}

	// Case: Proposed validator start validating at/before current timestamp
	// First, advance the timestamp
	newTimestamp := genesistest.DefaultValidatorStartTime.Add(2 * time.Second)
	env.state.SetTimestamp(newTimestamp)

	{
		wallet := newWallet(t, env, walletConfig{
			subnetIDs: []ids.ID{subnetID},
		})
		tx, err := wallet.IssueAddSubnetValidatorTx(
			&txs.SubnetValidator{
				Validator: txs.Validator{
					NodeID: nodeID,
					Start:  uint64(newTimestamp.Unix()),
					End:    uint64(newTimestamp.Add(defaultMinStakingDuration).Unix()),
					Wght:   genesistest.DefaultValidatorWeight,
				},
				Subnet: subnetID,
			},
		)
		require.NoError(err)

		onAcceptState, err := state.NewDiff(lastAcceptedID, env)
		require.NoError(err)

		feeCalculator := state.PickFeeCalculator(env.config, onAcceptState)
		executor := StandardTxExecutor{
			Backend:       &env.backend,
			State:         onAcceptState,
			FeeCalculator: feeCalculator,
			Tx:            tx,
		}
		err = tx.Unsigned.Visit(&executor)
		require.ErrorIs(err, ErrTimestampNotBeforeStartTime)
	}

	// reset the timestamp
	env.state.SetTimestamp(genesistest.DefaultValidatorStartTime)

	// Case: Proposed validator already validating the subnet
	// First, add validator as validator of subnet
	wallet = newWallet(t, env, walletConfig{
		subnetIDs: []ids.ID{subnetID},
	})
	subnetTx, err := wallet.IssueAddSubnetValidatorTx(
		&txs.SubnetValidator{
			Validator: txs.Validator{
				NodeID: nodeID,
				Start:  genesistest.DefaultValidatorStartTimeUnix,
				End:    genesistest.DefaultValidatorEndTimeUnix,
				Wght:   genesistest.DefaultValidatorWeight,
			},
			Subnet: subnetID,
		},
	)
	require.NoError(err)

	addSubnetValTx := subnetTx.Unsigned.(*txs.AddSubnetValidatorTx)
	staker, err = state.NewCurrentStaker(
		subnetTx.ID(),
		addSubnetValTx,
		genesistest.DefaultValidatorStartTime,
		0,
	)
	require.NoError(err)

	require.NoError(env.state.PutCurrentValidator(staker))
	env.state.AddTx(subnetTx, status.Committed)
	env.state.SetHeight(dummyHeight)
	require.NoError(env.state.Commit())

	{
		// Node with ID nodeIDKey.Address() now validating subnet with ID testSubnet1.ID
		startTime := genesistest.DefaultValidatorStartTime.Add(time.Second)
		wallet := newWallet(t, env, walletConfig{
			subnetIDs: []ids.ID{subnetID},
		})
		tx, err := wallet.IssueAddSubnetValidatorTx(
			&txs.SubnetValidator{
				Validator: txs.Validator{
					NodeID: nodeID,
					Start:  uint64(startTime.Unix()),
					End:    genesistest.DefaultValidatorEndTimeUnix,
					Wght:   genesistest.DefaultValidatorWeight,
				},
				Subnet: subnetID,
			},
		)
		require.NoError(err)

		onAcceptState, err := state.NewDiff(lastAcceptedID, env)
		require.NoError(err)

		feeCalculator := state.PickFeeCalculator(env.config, onAcceptState)
		executor := StandardTxExecutor{
			Backend:       &env.backend,
			State:         onAcceptState,
			FeeCalculator: feeCalculator,
			Tx:            tx,
		}
		err = tx.Unsigned.Visit(&executor)
		require.ErrorIs(err, ErrDuplicateValidator)
	}

	env.state.DeleteCurrentValidator(staker)
	env.state.SetHeight(dummyHeight)
	require.NoError(env.state.Commit())

	{
		// Case: Duplicate signatures
		startTime := genesistest.DefaultValidatorStartTime.Add(time.Second)
		wallet := newWallet(t, env, walletConfig{
			subnetIDs: []ids.ID{subnetID},
		})
		tx, err := wallet.IssueAddSubnetValidatorTx(
			&txs.SubnetValidator{
				Validator: txs.Validator{
					NodeID: nodeID,
					Start:  uint64(startTime.Unix()),
					End:    uint64(startTime.Add(defaultMinStakingDuration).Unix()) + 1,
					Wght:   genesistest.DefaultValidatorWeight,
				},
				Subnet: subnetID,
			},
		)
		require.NoError(err)

		// Duplicate a signature
		addSubnetValidatorTx := tx.Unsigned.(*txs.AddSubnetValidatorTx)
		input := addSubnetValidatorTx.SubnetAuth.(*secp256k1fx.Input)
		input.SigIndices = append(input.SigIndices, input.SigIndices[0])
		// This tx was syntactically verified when it was created...pretend it wasn't so we don't use cache
		addSubnetValidatorTx.SyntacticallyVerified = false

		onAcceptState, err := state.NewDiff(lastAcceptedID, env)
		require.NoError(err)

		feeCalculator := state.PickFeeCalculator(env.config, onAcceptState)
		executor := StandardTxExecutor{
			Backend:       &env.backend,
			State:         onAcceptState,
			FeeCalculator: feeCalculator,
			Tx:            tx,
		}
		err = tx.Unsigned.Visit(&executor)
		require.ErrorIs(err, secp256k1fx.ErrInputIndicesNotSortedUnique)
	}

	{
		// Case: Too few signatures
		startTime := genesistest.DefaultValidatorStartTime.Add(time.Second)
		wallet := newWallet(t, env, walletConfig{
			subnetIDs: []ids.ID{subnetID},
		})
		tx, err := wallet.IssueAddSubnetValidatorTx(
			&txs.SubnetValidator{
				Validator: txs.Validator{
					NodeID: nodeID,
					Start:  uint64(startTime.Unix()),
					End:    uint64(startTime.Add(defaultMinStakingDuration).Unix()),
					Wght:   genesistest.DefaultValidatorWeight,
				},
				Subnet: subnetID,
			},
		)
		require.NoError(err)

		// Remove a signature
		addSubnetValidatorTx := tx.Unsigned.(*txs.AddSubnetValidatorTx)
		input := addSubnetValidatorTx.SubnetAuth.(*secp256k1fx.Input)
		input.SigIndices = input.SigIndices[1:]
		// This tx was syntactically verified when it was created...pretend it wasn't so we don't use cache
		addSubnetValidatorTx.SyntacticallyVerified = false

		onAcceptState, err := state.NewDiff(lastAcceptedID, env)
		require.NoError(err)

		feeCalculator := state.PickFeeCalculator(env.config, onAcceptState)
		executor := StandardTxExecutor{
			Backend:       &env.backend,
			State:         onAcceptState,
			FeeCalculator: feeCalculator,
			Tx:            tx,
		}
		err = tx.Unsigned.Visit(&executor)
		require.ErrorIs(err, errUnauthorizedSubnetModification)
	}

	{
		// Case: Control Signature from invalid key (keys[3] is not a control key)
		startTime := genesistest.DefaultValidatorStartTime.Add(time.Second)
		wallet := newWallet(t, env, walletConfig{
			subnetIDs: []ids.ID{subnetID},
		})
		tx, err := wallet.IssueAddSubnetValidatorTx(
			&txs.SubnetValidator{
				Validator: txs.Validator{
					NodeID: nodeID,
					Start:  uint64(startTime.Unix()),
					End:    uint64(startTime.Add(defaultMinStakingDuration).Unix()),
					Wght:   genesistest.DefaultValidatorWeight,
				},
				Subnet: subnetID,
			},
		)
		require.NoError(err)

		// Replace a valid signature with one from keys[3]
		sig, err := genesistest.DefaultFundedKeys[3].SignHash(hashing.ComputeHash256(tx.Unsigned.Bytes()))
		require.NoError(err)
		copy(tx.Creds[0].(*secp256k1fx.Credential).Sigs[0][:], sig)

		onAcceptState, err := state.NewDiff(lastAcceptedID, env)
		require.NoError(err)

		feeCalculator := state.PickFeeCalculator(env.config, onAcceptState)
		executor := StandardTxExecutor{
			Backend:       &env.backend,
			State:         onAcceptState,
			FeeCalculator: feeCalculator,
			Tx:            tx,
		}
		err = tx.Unsigned.Visit(&executor)
		require.ErrorIs(err, errUnauthorizedSubnetModification)
	}

	{
		// Case: Proposed validator in pending validator set for subnet
		// First, add validator to pending validator set of subnet
		startTime := genesistest.DefaultValidatorStartTime.Add(time.Second)
		wallet := newWallet(t, env, walletConfig{
			subnetIDs: []ids.ID{subnetID},
		})
		tx, err := wallet.IssueAddSubnetValidatorTx(
			&txs.SubnetValidator{
				Validator: txs.Validator{
					NodeID: nodeID,
					Start:  uint64(startTime.Unix()) + 1,
					End:    uint64(startTime.Add(defaultMinStakingDuration).Unix()) + 1,
					Wght:   genesistest.DefaultValidatorWeight,
				},
				Subnet: subnetID,
			},
		)
		require.NoError(err)

		addSubnetValTx := subnetTx.Unsigned.(*txs.AddSubnetValidatorTx)
		staker, err = state.NewCurrentStaker(
			subnetTx.ID(),
			addSubnetValTx,
			genesistest.DefaultValidatorStartTime,
			0,
		)
		require.NoError(err)

		require.NoError(env.state.PutCurrentValidator(staker))
		env.state.AddTx(tx, status.Committed)
		env.state.SetHeight(dummyHeight)
		require.NoError(env.state.Commit())

		onAcceptState, err := state.NewDiff(lastAcceptedID, env)
		require.NoError(err)

		feeCalculator := state.PickFeeCalculator(env.config, onAcceptState)
		executor := StandardTxExecutor{
			Backend:       &env.backend,
			State:         onAcceptState,
			FeeCalculator: feeCalculator,
			Tx:            tx,
		}
		err = tx.Unsigned.Visit(&executor)
		require.ErrorIs(err, ErrDuplicateValidator)
	}
}

func TestEtnaStandardTxExecutorAddSubnetValidator(t *testing.T) {
	require := require.New(t)
	env := newEnvironment(t, upgradetest.Etna)
	env.ctx.Lock.Lock()
	defer env.ctx.Lock.Unlock()

	nodeID := genesistest.DefaultNodeIDs[0]
	subnetID := testSubnet1.ID()

	wallet := newWallet(t, env, walletConfig{
		subnetIDs: []ids.ID{subnetID},
	})
	tx, err := wallet.IssueAddSubnetValidatorTx(
		&txs.SubnetValidator{
			Validator: txs.Validator{
				NodeID: nodeID,
				Start:  genesistest.DefaultValidatorStartTimeUnix + 1,
				End:    genesistest.DefaultValidatorEndTimeUnix,
				Wght:   genesistest.DefaultValidatorWeight,
			},
			Subnet: subnetID,
		},
	)
	require.NoError(err)

	onAcceptState, err := state.NewDiff(lastAcceptedID, env)
	require.NoError(err)

	onAcceptState.SetSubnetConversion(
		subnetID,
<<<<<<< HEAD
		ids.GenerateTestID(),
		ids.GenerateTestID(),
		[]byte{'a', 'd', 'd', 'r', 'e', 's', 's'},
=======
		state.SubnetConversion{
			ConversionID: ids.GenerateTestID(),
			ChainID:      ids.GenerateTestID(),
			Addr:         []byte("address"),
		},
>>>>>>> df4ca377
	)

	executor := StandardTxExecutor{
		Backend: &env.backend,
		State:   onAcceptState,
		Tx:      tx,
	}
	err = tx.Unsigned.Visit(&executor)
	require.ErrorIs(err, errIsImmutable)
}

func TestBanffStandardTxExecutorAddValidator(t *testing.T) {
	require := require.New(t)
	env := newEnvironment(t, upgradetest.Banff)
	env.ctx.Lock.Lock()
	defer env.ctx.Lock.Unlock()

	nodeID := ids.GenerateTestNodeID()
	rewardsOwner := &secp256k1fx.OutputOwners{
		Threshold: 1,
		Addrs:     []ids.ShortID{ids.GenerateTestShortID()},
	}

	{
		// Case: Validator's start time too early
		wallet := newWallet(t, env, walletConfig{})
		tx, err := wallet.IssueAddValidatorTx(
			&txs.Validator{
				NodeID: nodeID,
				Start:  genesistest.DefaultValidatorStartTimeUnix - 1,
				End:    genesistest.DefaultValidatorEndTimeUnix,
				Wght:   env.config.MinValidatorStake,
			},
			rewardsOwner,
			reward.PercentDenominator,
		)
		require.NoError(err)

		onAcceptState, err := state.NewDiff(lastAcceptedID, env)
		require.NoError(err)

		feeCalculator := state.PickFeeCalculator(env.config, onAcceptState)
		executor := StandardTxExecutor{
			Backend:       &env.backend,
			State:         onAcceptState,
			FeeCalculator: feeCalculator,
			Tx:            tx,
		}
		err = tx.Unsigned.Visit(&executor)
		require.ErrorIs(err, ErrTimestampNotBeforeStartTime)
	}

	{
		// Case: Validator in current validator set of primary network
		wallet := newWallet(t, env, walletConfig{})

		startTime := genesistest.DefaultValidatorStartTime.Add(1 * time.Second)
		tx, err := wallet.IssueAddValidatorTx(
			&txs.Validator{
				NodeID: nodeID,
				Start:  uint64(startTime.Unix()),
				End:    uint64(startTime.Add(defaultMinStakingDuration).Unix()),
				Wght:   env.config.MinValidatorStake,
			},
			rewardsOwner,
			reward.PercentDenominator,
		)
		require.NoError(err)

		addValTx := tx.Unsigned.(*txs.AddValidatorTx)
		staker, err := state.NewCurrentStaker(
			tx.ID(),
			addValTx,
			startTime,
			0,
		)
		require.NoError(err)

		onAcceptState, err := state.NewDiff(lastAcceptedID, env)
		require.NoError(err)

		require.NoError(onAcceptState.PutCurrentValidator(staker))
		onAcceptState.AddTx(tx, status.Committed)

		feeCalculator := state.PickFeeCalculator(env.config, onAcceptState)
		executor := StandardTxExecutor{
			Backend:       &env.backend,
			State:         onAcceptState,
			FeeCalculator: feeCalculator,
			Tx:            tx,
		}
		err = tx.Unsigned.Visit(&executor)
		require.ErrorIs(err, ErrAlreadyValidator)
	}

	{
		// Case: Validator in pending validator set of primary network
		wallet := newWallet(t, env, walletConfig{})

		startTime := genesistest.DefaultValidatorStartTime.Add(1 * time.Second)
		tx, err := wallet.IssueAddValidatorTx(
			&txs.Validator{
				NodeID: nodeID,
				Start:  uint64(startTime.Unix()),
				End:    uint64(startTime.Add(defaultMinStakingDuration).Unix()),
				Wght:   env.config.MinValidatorStake,
			},
			rewardsOwner,
			reward.PercentDenominator,
		)
		require.NoError(err)

		staker, err := state.NewPendingStaker(
			tx.ID(),
			tx.Unsigned.(*txs.AddValidatorTx),
		)
		require.NoError(err)

		onAcceptState, err := state.NewDiff(lastAcceptedID, env)
		require.NoError(err)

		require.NoError(onAcceptState.PutPendingValidator(staker))
		onAcceptState.AddTx(tx, status.Committed)

		feeCalculator := state.PickFeeCalculator(env.config, onAcceptState)
		executor := StandardTxExecutor{
			Backend:       &env.backend,
			State:         onAcceptState,
			FeeCalculator: feeCalculator,
			Tx:            tx,
		}
		err = tx.Unsigned.Visit(&executor)
		require.ErrorIs(err, ErrAlreadyValidator)
	}

	{
		// Case: Validator doesn't have enough tokens to cover stake amount
		wallet := newWallet(t, env, walletConfig{
			keys: genesistest.DefaultFundedKeys[:1],
		})

		startTime := genesistest.DefaultValidatorStartTime.Add(1 * time.Second)
		tx, err := wallet.IssueAddValidatorTx(
			&txs.Validator{
				NodeID: nodeID,
				Start:  uint64(startTime.Unix()),
				End:    uint64(startTime.Add(defaultMinStakingDuration).Unix()),
				Wght:   env.config.MinValidatorStake,
			},
			rewardsOwner,
			reward.PercentDenominator,
		)
		require.NoError(err)

		// Remove all UTXOs owned by preFundedKeys[0]
		utxoIDs, err := env.state.UTXOIDs(genesistest.DefaultFundedKeys[0].Address().Bytes(), ids.Empty, math.MaxInt32)
		require.NoError(err)

		onAcceptState, err := state.NewDiff(lastAcceptedID, env)
		require.NoError(err)

		for _, utxoID := range utxoIDs {
			onAcceptState.DeleteUTXO(utxoID)
		}

		feeCalculator := state.PickFeeCalculator(env.config, onAcceptState)
		executor := StandardTxExecutor{
			Backend:       &env.backend,
			FeeCalculator: feeCalculator,
			State:         onAcceptState,
			Tx:            tx,
		}
		err = tx.Unsigned.Visit(&executor)
		require.ErrorIs(err, ErrFlowCheckFailed)
	}
}

// Verifies that [AddValidatorTx] and [AddDelegatorTx] are disabled post-Durango
func TestDurangoDisabledTransactions(t *testing.T) {
	type test struct {
		name        string
		buildTx     func(t *testing.T, env *environment) *txs.Tx
		expectedErr error
	}

	rewardsOwner := &secp256k1fx.OutputOwners{
		Threshold: 1,
		Addrs:     []ids.ShortID{ids.GenerateTestShortID()},
	}

	tests := []test{
		{
			name: "AddValidatorTx",
			buildTx: func(t *testing.T, env *environment) *txs.Tx {
				var (
					nodeID    = ids.GenerateTestNodeID()
					chainTime = env.state.GetTimestamp()
					endTime   = chainTime.Add(defaultMaxStakingDuration)
				)

				wallet := newWallet(t, env, walletConfig{})
				tx, err := wallet.IssueAddValidatorTx(
					&txs.Validator{
						NodeID: nodeID,
						Start:  0,
						End:    uint64(endTime.Unix()),
						Wght:   defaultMinValidatorStake,
					},
					rewardsOwner,
					reward.PercentDenominator,
				)
				require.NoError(t, err)

				return tx
			},
			expectedErr: ErrAddValidatorTxPostDurango,
		},
		{
			name: "AddDelegatorTx",
			buildTx: func(t *testing.T, env *environment) *txs.Tx {
				require := require.New(t)

				var primaryValidator *state.Staker
				it, err := env.state.GetCurrentStakerIterator()
				require.NoError(err)
				for it.Next() {
					staker := it.Value()
					if staker.Priority != txs.PrimaryNetworkValidatorCurrentPriority {
						continue
					}
					primaryValidator = staker
					break
				}
				it.Release()

				wallet := newWallet(t, env, walletConfig{})
				tx, err := wallet.IssueAddDelegatorTx(
					&txs.Validator{
						NodeID: primaryValidator.NodeID,
						Start:  0,
						End:    uint64(primaryValidator.EndTime.Unix()),
						Wght:   defaultMinValidatorStake,
					},
					rewardsOwner,
				)
				require.NoError(err)

				return tx
			},
			expectedErr: ErrAddDelegatorTxPostDurango,
		},
	}

	for _, tt := range tests {
		t.Run(tt.name, func(t *testing.T) {
			require := require.New(t)

			env := newEnvironment(t, upgradetest.Durango)
			env.ctx.Lock.Lock()
			defer env.ctx.Lock.Unlock()

			onAcceptState, err := state.NewDiff(env.state.GetLastAccepted(), env)
			require.NoError(err)

			tx := tt.buildTx(t, env)

			feeCalculator := state.PickFeeCalculator(env.config, onAcceptState)
			err = tx.Unsigned.Visit(&StandardTxExecutor{
				Backend:       &env.backend,
				State:         onAcceptState,
				FeeCalculator: feeCalculator,
				Tx:            tx,
			})
			require.ErrorIs(err, tt.expectedErr)
		})
	}
}

// Verifies that the Memo field is required to be empty post-Durango
func TestDurangoMemoField(t *testing.T) {
	type test struct {
		name      string
		setupTest func(t *testing.T, env *environment, memoField []byte) (*txs.Tx, state.Diff)
	}

	owners := &secp256k1fx.OutputOwners{
		Threshold: 1,
		Addrs:     []ids.ShortID{ids.GenerateTestShortID()},
	}

	tests := []test{
		{
			name: "AddSubnetValidatorTx",
			setupTest: func(t *testing.T, env *environment, memoField []byte) (*txs.Tx, state.Diff) {
				require := require.New(t)

				var primaryValidator *state.Staker
				it, err := env.state.GetCurrentStakerIterator()
				require.NoError(err)
				for it.Next() {
					staker := it.Value()
					if staker.Priority != txs.PrimaryNetworkValidatorCurrentPriority {
						continue
					}
					primaryValidator = staker
					break
				}
				it.Release()

				subnetID := testSubnet1.ID()
				wallet := newWallet(t, env, walletConfig{
					subnetIDs: []ids.ID{subnetID},
				})
				tx, err := wallet.IssueAddSubnetValidatorTx(
					&txs.SubnetValidator{
						Validator: txs.Validator{
							NodeID: primaryValidator.NodeID,
							Start:  0,
							End:    uint64(primaryValidator.EndTime.Unix()),
							Wght:   defaultMinValidatorStake,
						},
						Subnet: subnetID,
					},
					common.WithMemo(memoField),
				)
				require.NoError(err)

				onAcceptState, err := state.NewDiff(env.state.GetLastAccepted(), env)
				require.NoError(err)
				return tx, onAcceptState
			},
		},
		{
			name: "CreateChainTx",
			setupTest: func(t *testing.T, env *environment, memoField []byte) (*txs.Tx, state.Diff) {
				require := require.New(t)

				subnetID := testSubnet1.ID()
				wallet := newWallet(t, env, walletConfig{
					subnetIDs: []ids.ID{subnetID},
				})

				tx, err := wallet.IssueCreateChainTx(
					subnetID,
					[]byte{},
					ids.GenerateTestID(),
					[]ids.ID{},
					"aaa",
					common.WithMemo(memoField),
				)
				require.NoError(err)

				onAcceptState, err := state.NewDiff(env.state.GetLastAccepted(), env)
				require.NoError(err)
				return tx, onAcceptState
			},
		},
		{
			name: "CreateSubnetTx",
			setupTest: func(t *testing.T, env *environment, memoField []byte) (*txs.Tx, state.Diff) {
				require := require.New(t)

				wallet := newWallet(t, env, walletConfig{})
				tx, err := wallet.IssueCreateSubnetTx(
					owners,
					common.WithMemo(memoField),
				)
				require.NoError(err)

				onAcceptState, err := state.NewDiff(env.state.GetLastAccepted(), env)
				require.NoError(err)
				return tx, onAcceptState
			},
		},
		{
			name: "ImportTx",
			setupTest: func(t *testing.T, env *environment, memoField []byte) (*txs.Tx, state.Diff) {
				require := require.New(t)

				var (
					sourceChain  = env.ctx.XChainID
					sourceKey    = genesistest.DefaultFundedKeys[1]
					sourceAmount = 10 * units.Avax
				)

				sharedMemory := fundedSharedMemory(
					t,
					env,
					sourceKey,
					sourceChain,
					map[ids.ID]uint64{
						env.ctx.AVAXAssetID: sourceAmount,
					},
					rand.NewSource(0),
				)
				env.msm.SharedMemory = sharedMemory

				wallet := newWallet(t, env, walletConfig{
					chainIDs: []ids.ID{sourceChain},
				})

				tx, err := wallet.IssueImportTx(
					sourceChain,
					owners,
					common.WithMemo(memoField),
				)
				require.NoError(err)

				onAcceptState, err := state.NewDiff(env.state.GetLastAccepted(), env)
				require.NoError(err)
				return tx, onAcceptState
			},
		},
		{
			name: "ExportTx",
			setupTest: func(t *testing.T, env *environment, memoField []byte) (*txs.Tx, state.Diff) {
				require := require.New(t)

				wallet := newWallet(t, env, walletConfig{})
				tx, err := wallet.IssueExportTx(
					env.ctx.XChainID,
					[]*avax.TransferableOutput{{
						Asset: avax.Asset{ID: env.ctx.AVAXAssetID},
						Out: &secp256k1fx.TransferOutput{
							Amt:          units.Avax,
							OutputOwners: *owners,
						},
					}},
					common.WithMemo(memoField),
				)
				require.NoError(err)

				onAcceptState, err := state.NewDiff(env.state.GetLastAccepted(), env)
				require.NoError(err)
				return tx, onAcceptState
			},
		},
		{
			name: "RemoveSubnetValidatorTx",
			setupTest: func(t *testing.T, env *environment, memoField []byte) (*txs.Tx, state.Diff) {
				require := require.New(t)

				var primaryValidator *state.Staker
				it, err := env.state.GetCurrentStakerIterator()
				require.NoError(err)
				for it.Next() {
					staker := it.Value()
					if staker.Priority != txs.PrimaryNetworkValidatorCurrentPriority {
						continue
					}
					primaryValidator = staker
					break
				}
				it.Release()

				endTime := primaryValidator.EndTime

				subnetID := testSubnet1.ID()
				wallet := newWallet(t, env, walletConfig{
					subnetIDs: []ids.ID{subnetID},
				})
				subnetValTx, err := wallet.IssueAddSubnetValidatorTx(
					&txs.SubnetValidator{
						Validator: txs.Validator{
							NodeID: primaryValidator.NodeID,
							Start:  0,
							End:    uint64(endTime.Unix()),
							Wght:   genesistest.DefaultValidatorWeight,
						},
						Subnet: subnetID,
					},
				)
				require.NoError(err)

				onAcceptState, err := state.NewDiff(env.state.GetLastAccepted(), env)
				require.NoError(err)

				feeCalculator := state.PickFeeCalculator(env.config, onAcceptState)
				require.NoError(subnetValTx.Unsigned.Visit(&StandardTxExecutor{
					Backend:       &env.backend,
					State:         onAcceptState,
					FeeCalculator: feeCalculator,
					Tx:            subnetValTx,
				}))

				tx, err := wallet.IssueRemoveSubnetValidatorTx(
					primaryValidator.NodeID,
					subnetID,
					common.WithMemo(memoField),
				)
				require.NoError(err)
				return tx, onAcceptState
			},
		},
		{
			name: "TransformSubnetTx",
			setupTest: func(t *testing.T, env *environment, memoField []byte) (*txs.Tx, state.Diff) {
				require := require.New(t)

				subnetID := testSubnet1.ID()
				wallet := newWallet(t, env, walletConfig{
					subnetIDs: []ids.ID{subnetID},
				})

				tx, err := wallet.IssueTransformSubnetTx(
					subnetID,                  // subnetID
					ids.GenerateTestID(),      // assetID
					10,                        // initial supply
					10,                        // max supply
					0,                         // min consumption rate
					reward.PercentDenominator, // max consumption rate
					2,                         // min validator stake
					10,                        // max validator stake
					time.Minute,               // min stake duration
					time.Hour,                 // max stake duration
					1,                         // min delegation fees
					10,                        // min delegator stake
					1,                         // max validator weight factor
					80,                        // uptime requirement
					common.WithMemo(memoField),
				)
				require.NoError(err)

				onAcceptState, err := state.NewDiff(env.state.GetLastAccepted(), env)
				require.NoError(err)
				return tx, onAcceptState
			},
		},
		{
			name: "AddPermissionlessValidatorTx",
			setupTest: func(t *testing.T, env *environment, memoField []byte) (*txs.Tx, state.Diff) {
				require := require.New(t)
				var (
					nodeID    = ids.GenerateTestNodeID()
					chainTime = env.state.GetTimestamp()
					endTime   = chainTime.Add(defaultMaxStakingDuration)
				)
				sk, err := bls.NewSecretKey()
				require.NoError(err)

				wallet := newWallet(t, env, walletConfig{})
				tx, err := wallet.IssueAddPermissionlessValidatorTx(
					&txs.SubnetValidator{
						Validator: txs.Validator{
							NodeID: nodeID,
							Start:  0,
							End:    uint64(endTime.Unix()),
							Wght:   env.config.MinValidatorStake,
						},
						Subnet: constants.PrimaryNetworkID,
					},
					signer.NewProofOfPossession(sk),
					env.ctx.AVAXAssetID,
					owners,
					owners,
					reward.PercentDenominator,
					common.WithMemo(memoField),
				)
				require.NoError(err)

				onAcceptState, err := state.NewDiff(env.state.GetLastAccepted(), env)
				require.NoError(err)
				return tx, onAcceptState
			},
		},
		{
			name: "AddPermissionlessDelegatorTx",
			setupTest: func(t *testing.T, env *environment, memoField []byte) (*txs.Tx, state.Diff) {
				require := require.New(t)

				var primaryValidator *state.Staker
				it, err := env.state.GetCurrentStakerIterator()
				require.NoError(err)
				for it.Next() {
					staker := it.Value()
					if staker.Priority != txs.PrimaryNetworkValidatorCurrentPriority {
						continue
					}
					primaryValidator = staker
					break
				}
				it.Release()

				wallet := newWallet(t, env, walletConfig{})
				tx, err := wallet.IssueAddPermissionlessDelegatorTx(
					&txs.SubnetValidator{
						Validator: txs.Validator{
							NodeID: primaryValidator.NodeID,
							Start:  0,
							End:    uint64(primaryValidator.EndTime.Unix()),
							Wght:   defaultMinValidatorStake,
						},
						Subnet: constants.PrimaryNetworkID,
					},
					env.ctx.AVAXAssetID,
					owners,
					common.WithMemo(memoField),
				)
				require.NoError(err)

				onAcceptState, err := state.NewDiff(env.state.GetLastAccepted(), env)
				require.NoError(err)
				return tx, onAcceptState
			},
		},
		{
			name: "TransferSubnetOwnershipTx",
			setupTest: func(t *testing.T, env *environment, memoField []byte) (*txs.Tx, state.Diff) {
				require := require.New(t)

				subnetID := testSubnet1.ID()
				wallet := newWallet(t, env, walletConfig{
					subnetIDs: []ids.ID{subnetID},
				})

				tx, err := wallet.IssueTransferSubnetOwnershipTx(
					subnetID,
					owners,
					common.WithMemo(memoField),
				)
				require.NoError(err)

				onAcceptState, err := state.NewDiff(env.state.GetLastAccepted(), env)
				require.NoError(err)
				return tx, onAcceptState
			},
		},
		{
			name: "BaseTx",
			setupTest: func(t *testing.T, env *environment, memoField []byte) (*txs.Tx, state.Diff) {
				require := require.New(t)

				wallet := newWallet(t, env, walletConfig{})
				tx, err := wallet.IssueBaseTx(
					[]*avax.TransferableOutput{
						{
							Asset: avax.Asset{ID: env.ctx.AVAXAssetID},
							Out: &secp256k1fx.TransferOutput{
								Amt: 1,
								OutputOwners: secp256k1fx.OutputOwners{
									Threshold: 1,
									Addrs:     []ids.ShortID{ids.ShortEmpty},
								},
							},
						},
					},
					common.WithMemo(memoField),
				)
				require.NoError(err)

				onAcceptState, err := state.NewDiff(env.state.GetLastAccepted(), env)
				require.NoError(err)
				return tx, onAcceptState
			},
		},
	}

	for _, tt := range tests {
		t.Run(tt.name, func(t *testing.T) {
			require := require.New(t)

			env := newEnvironment(t, upgradetest.Durango)
			env.ctx.Lock.Lock()
			defer env.ctx.Lock.Unlock()

			feeCalculator := state.PickFeeCalculator(env.config, env.state)

			// Populated memo field should error
			tx, onAcceptState := tt.setupTest(t, env, []byte{'m', 'e', 'm', 'o'})
			err := tx.Unsigned.Visit(&StandardTxExecutor{
				Backend:       &env.backend,
				State:         onAcceptState,
				FeeCalculator: feeCalculator,
				Tx:            tx,
			})
			require.ErrorIs(err, avax.ErrMemoTooLarge)

			// Empty memo field should not error
			tx, onAcceptState = tt.setupTest(t, env, []byte{})
			require.NoError(tx.Unsigned.Visit(&StandardTxExecutor{
				Backend:       &env.backend,
				State:         onAcceptState,
				FeeCalculator: feeCalculator,
				Tx:            tx,
			}))
		})
	}
}

// Verifies that [TransformSubnetTx] is disabled post-Etna
func TestEtnaDisabledTransactions(t *testing.T) {
	require := require.New(t)

	env := newEnvironment(t, upgradetest.Etna)
	env.ctx.Lock.Lock()
	defer env.ctx.Lock.Unlock()

	onAcceptState, err := state.NewDiff(env.state.GetLastAccepted(), env)
	require.NoError(err)

	tx := &txs.Tx{
		Unsigned: &txs.TransformSubnetTx{},
	}

	err = tx.Unsigned.Visit(&StandardTxExecutor{
		Backend: &env.backend,
		State:   onAcceptState,
		Tx:      tx,
	})
	require.ErrorIs(err, errTransformSubnetTxPostEtna)
}

// Returns a RemoveSubnetValidatorTx that passes syntactic verification.
// Memo field is empty as required post Durango activation
func newRemoveSubnetValidatorTx(t *testing.T) (*txs.RemoveSubnetValidatorTx, *txs.Tx) {
	t.Helper()

	creds := []verify.Verifiable{
		&secp256k1fx.Credential{
			Sigs: make([][65]byte, 1),
		},
		&secp256k1fx.Credential{
			Sigs: make([][65]byte, 1),
		},
	}
	unsignedTx := &txs.RemoveSubnetValidatorTx{
		BaseTx: txs.BaseTx{
			BaseTx: avax.BaseTx{
				Ins: []*avax.TransferableInput{{
					UTXOID: avax.UTXOID{
						TxID: ids.GenerateTestID(),
					},
					Asset: avax.Asset{
						ID: ids.GenerateTestID(),
					},
					In: &secp256k1fx.TransferInput{
						Amt: 1,
						Input: secp256k1fx.Input{
							SigIndices: []uint32{0, 1},
						},
					},
				}},
				Outs: []*avax.TransferableOutput{
					{
						Asset: avax.Asset{
							ID: ids.GenerateTestID(),
						},
						Out: &secp256k1fx.TransferOutput{
							Amt: 1,
							OutputOwners: secp256k1fx.OutputOwners{
								Threshold: 1,
								Addrs:     []ids.ShortID{ids.GenerateTestShortID()},
							},
						},
					},
				},
			},
		},
		Subnet: ids.GenerateTestID(),
		NodeID: ids.GenerateTestNodeID(),
		SubnetAuth: &secp256k1fx.Credential{
			Sigs: make([][65]byte, 1),
		},
	}
	tx := &txs.Tx{
		Unsigned: unsignedTx,
		Creds:    creds,
	}
	require.NoError(t, tx.Initialize(txs.Codec))
	return unsignedTx, tx
}

// mock implementations that can be used in tests
// for verifying RemoveSubnetValidatorTx.
type removeSubnetValidatorTxVerifyEnv struct {
	latestForkTime time.Time
	fx             *fxmock.Fx
	flowChecker    *utxomock.Verifier
	unsignedTx     *txs.RemoveSubnetValidatorTx
	tx             *txs.Tx
	state          *state.MockDiff
	staker         *state.Staker
}

// Returns mock implementations that can be used in tests
// for verifying RemoveSubnetValidatorTx.
func newValidRemoveSubnetValidatorTxVerifyEnv(t *testing.T, ctrl *gomock.Controller) removeSubnetValidatorTxVerifyEnv {
	t.Helper()

	now := time.Now()
	mockFx := fxmock.NewFx(ctrl)
	mockFlowChecker := utxomock.NewVerifier(ctrl)
	unsignedTx, tx := newRemoveSubnetValidatorTx(t)
	mockState := state.NewMockDiff(ctrl)
	return removeSubnetValidatorTxVerifyEnv{
		latestForkTime: now,
		fx:             mockFx,
		flowChecker:    mockFlowChecker,
		unsignedTx:     unsignedTx,
		tx:             tx,
		state:          mockState,
		staker: &state.Staker{
			TxID:     ids.GenerateTestID(),
			NodeID:   ids.GenerateTestNodeID(),
			Priority: txs.SubnetPermissionedValidatorCurrentPriority,
		},
	}
}

func TestStandardExecutorRemoveSubnetValidatorTx(t *testing.T) {
	type test struct {
		name        string
		newExecutor func(*gomock.Controller) (*txs.RemoveSubnetValidatorTx, *StandardTxExecutor)
		expectedErr error
	}

	tests := []test{
		{
			name: "valid tx",
			newExecutor: func(ctrl *gomock.Controller) (*txs.RemoveSubnetValidatorTx, *StandardTxExecutor) {
				env := newValidRemoveSubnetValidatorTxVerifyEnv(t, ctrl)

				// Set dependency expectations.
				env.state.EXPECT().GetTimestamp().Return(env.latestForkTime).AnyTimes()
				env.state.EXPECT().GetCurrentValidator(env.unsignedTx.Subnet, env.unsignedTx.NodeID).Return(env.staker, nil).Times(1)
				subnetOwner := fxmock.NewOwner(ctrl)
				env.state.EXPECT().GetSubnetOwner(env.unsignedTx.Subnet).Return(subnetOwner, nil).Times(1)
				env.fx.EXPECT().VerifyPermission(env.unsignedTx, env.unsignedTx.SubnetAuth, env.tx.Creds[len(env.tx.Creds)-1], subnetOwner).Return(nil).Times(1)
				env.flowChecker.EXPECT().VerifySpend(
					env.unsignedTx, env.state, env.unsignedTx.Ins, env.unsignedTx.Outs, env.tx.Creds[:len(env.tx.Creds)-1], gomock.Any(),
				).Return(nil).Times(1)
				env.state.EXPECT().DeleteCurrentValidator(env.staker)
				env.state.EXPECT().DeleteUTXO(gomock.Any()).Times(len(env.unsignedTx.Ins))
				env.state.EXPECT().AddUTXO(gomock.Any()).Times(len(env.unsignedTx.Outs))

				cfg := &config.Config{
					UpgradeConfig: upgradetest.GetConfigWithUpgradeTime(upgradetest.Durango, env.latestForkTime),
				}
				feeCalculator := state.PickFeeCalculator(cfg, env.state)
				e := &StandardTxExecutor{
					Backend: &Backend{
						Config:       cfg,
						Bootstrapped: &utils.Atomic[bool]{},
						Fx:           env.fx,
						FlowChecker:  env.flowChecker,
						Ctx:          &snow.Context{},
					},
					FeeCalculator: feeCalculator,
					Tx:            env.tx,
					State:         env.state,
				}
				e.Bootstrapped.Set(true)
				return env.unsignedTx, e
			},
			expectedErr: nil,
		},
		{
			name: "tx fails syntactic verification",
			newExecutor: func(ctrl *gomock.Controller) (*txs.RemoveSubnetValidatorTx, *StandardTxExecutor) {
				env := newValidRemoveSubnetValidatorTxVerifyEnv(t, ctrl)
				// Setting the subnet ID to the Primary Network ID makes the tx fail syntactic verification
				env.tx.Unsigned.(*txs.RemoveSubnetValidatorTx).Subnet = constants.PrimaryNetworkID
				env.state = state.NewMockDiff(ctrl)
				env.state.EXPECT().GetTimestamp().Return(env.latestForkTime).AnyTimes()

				cfg := &config.Config{
					UpgradeConfig: upgradetest.GetConfigWithUpgradeTime(upgradetest.Durango, env.latestForkTime),
				}
				feeCalculator := state.PickFeeCalculator(cfg, env.state)
				e := &StandardTxExecutor{
					Backend: &Backend{
						Config:       cfg,
						Bootstrapped: &utils.Atomic[bool]{},
						Fx:           env.fx,
						FlowChecker:  env.flowChecker,
						Ctx:          &snow.Context{},
					},
					FeeCalculator: feeCalculator,
					Tx:            env.tx,
					State:         env.state,
				}
				e.Bootstrapped.Set(true)
				return env.unsignedTx, e
			},
			expectedErr: txs.ErrRemovePrimaryNetworkValidator,
		},
		{
			name: "node isn't a validator of the subnet",
			newExecutor: func(ctrl *gomock.Controller) (*txs.RemoveSubnetValidatorTx, *StandardTxExecutor) {
				env := newValidRemoveSubnetValidatorTxVerifyEnv(t, ctrl)
				env.state = state.NewMockDiff(ctrl)
				env.state.EXPECT().GetTimestamp().Return(env.latestForkTime).AnyTimes()
				env.state.EXPECT().GetCurrentValidator(env.unsignedTx.Subnet, env.unsignedTx.NodeID).Return(nil, database.ErrNotFound)
				env.state.EXPECT().GetPendingValidator(env.unsignedTx.Subnet, env.unsignedTx.NodeID).Return(nil, database.ErrNotFound)

				cfg := &config.Config{
					UpgradeConfig: upgradetest.GetConfigWithUpgradeTime(upgradetest.Durango, env.latestForkTime),
				}
				feeCalculator := state.PickFeeCalculator(cfg, env.state)
				e := &StandardTxExecutor{
					Backend: &Backend{
						Config:       cfg,
						Bootstrapped: &utils.Atomic[bool]{},
						Fx:           env.fx,
						FlowChecker:  env.flowChecker,
						Ctx:          &snow.Context{},
					},
					FeeCalculator: feeCalculator,
					Tx:            env.tx,
					State:         env.state,
				}
				e.Bootstrapped.Set(true)
				return env.unsignedTx, e
			},
			expectedErr: ErrNotValidator,
		},
		{
			name: "validator is permissionless",
			newExecutor: func(ctrl *gomock.Controller) (*txs.RemoveSubnetValidatorTx, *StandardTxExecutor) {
				env := newValidRemoveSubnetValidatorTxVerifyEnv(t, ctrl)

				staker := *env.staker
				staker.Priority = txs.SubnetPermissionlessValidatorCurrentPriority

				// Set dependency expectations.
				env.state.EXPECT().GetTimestamp().Return(env.latestForkTime).AnyTimes()
				env.state.EXPECT().GetCurrentValidator(env.unsignedTx.Subnet, env.unsignedTx.NodeID).Return(&staker, nil).Times(1)

				cfg := &config.Config{
					UpgradeConfig: upgradetest.GetConfigWithUpgradeTime(upgradetest.Durango, env.latestForkTime),
				}
				feeCalculator := state.PickFeeCalculator(cfg, env.state)
				e := &StandardTxExecutor{
					Backend: &Backend{
						Config:       cfg,
						Bootstrapped: &utils.Atomic[bool]{},
						Fx:           env.fx,
						FlowChecker:  env.flowChecker,
						Ctx:          &snow.Context{},
					},
					FeeCalculator: feeCalculator,
					Tx:            env.tx,
					State:         env.state,
				}
				e.Bootstrapped.Set(true)
				return env.unsignedTx, e
			},
			expectedErr: ErrRemovePermissionlessValidator,
		},
		{
			name: "tx has no credentials",
			newExecutor: func(ctrl *gomock.Controller) (*txs.RemoveSubnetValidatorTx, *StandardTxExecutor) {
				env := newValidRemoveSubnetValidatorTxVerifyEnv(t, ctrl)
				// Remove credentials
				env.tx.Creds = nil
				env.state = state.NewMockDiff(ctrl)
				env.state.EXPECT().GetTimestamp().Return(env.latestForkTime).AnyTimes()
				env.state.EXPECT().GetCurrentValidator(env.unsignedTx.Subnet, env.unsignedTx.NodeID).Return(env.staker, nil)

				cfg := &config.Config{
					UpgradeConfig: upgradetest.GetConfigWithUpgradeTime(upgradetest.Durango, env.latestForkTime),
				}
				feeCalculator := state.PickFeeCalculator(cfg, env.state)
				e := &StandardTxExecutor{
					Backend: &Backend{
						Config:       cfg,
						Bootstrapped: &utils.Atomic[bool]{},
						Fx:           env.fx,
						FlowChecker:  env.flowChecker,
						Ctx:          &snow.Context{},
					},
					FeeCalculator: feeCalculator,
					Tx:            env.tx,
					State:         env.state,
				}
				e.Bootstrapped.Set(true)
				return env.unsignedTx, e
			},
			expectedErr: errWrongNumberOfCredentials,
		},
		{
			name: "can't find subnet",
			newExecutor: func(ctrl *gomock.Controller) (*txs.RemoveSubnetValidatorTx, *StandardTxExecutor) {
				env := newValidRemoveSubnetValidatorTxVerifyEnv(t, ctrl)
				env.state = state.NewMockDiff(ctrl)
				env.state.EXPECT().GetTimestamp().Return(env.latestForkTime).AnyTimes()
				env.state.EXPECT().GetCurrentValidator(env.unsignedTx.Subnet, env.unsignedTx.NodeID).Return(env.staker, nil)
				env.state.EXPECT().GetSubnetOwner(env.unsignedTx.Subnet).Return(nil, database.ErrNotFound)

				cfg := &config.Config{
					UpgradeConfig: upgradetest.GetConfigWithUpgradeTime(upgradetest.Durango, env.latestForkTime),
				}
				feeCalculator := state.PickFeeCalculator(cfg, env.state)
				e := &StandardTxExecutor{
					Backend: &Backend{
						Config:       cfg,
						Bootstrapped: &utils.Atomic[bool]{},
						Fx:           env.fx,
						FlowChecker:  env.flowChecker,
						Ctx:          &snow.Context{},
					},
					FeeCalculator: feeCalculator,
					Tx:            env.tx,
					State:         env.state,
				}
				e.Bootstrapped.Set(true)
				return env.unsignedTx, e
			},
			expectedErr: database.ErrNotFound,
		},
		{
			name: "no permission to remove validator",
			newExecutor: func(ctrl *gomock.Controller) (*txs.RemoveSubnetValidatorTx, *StandardTxExecutor) {
				env := newValidRemoveSubnetValidatorTxVerifyEnv(t, ctrl)
				env.state = state.NewMockDiff(ctrl)
				env.state.EXPECT().GetTimestamp().Return(env.latestForkTime).AnyTimes()
				env.state.EXPECT().GetCurrentValidator(env.unsignedTx.Subnet, env.unsignedTx.NodeID).Return(env.staker, nil)
				subnetOwner := fxmock.NewOwner(ctrl)
				env.state.EXPECT().GetSubnetOwner(env.unsignedTx.Subnet).Return(subnetOwner, nil)
				env.fx.EXPECT().VerifyPermission(gomock.Any(), env.unsignedTx.SubnetAuth, env.tx.Creds[len(env.tx.Creds)-1], subnetOwner).Return(errTest)

				cfg := &config.Config{
					UpgradeConfig: upgradetest.GetConfigWithUpgradeTime(upgradetest.Durango, env.latestForkTime),
				}
				feeCalculator := state.PickFeeCalculator(cfg, env.state)
				e := &StandardTxExecutor{
					Backend: &Backend{
						Config:       cfg,
						Bootstrapped: &utils.Atomic[bool]{},
						Fx:           env.fx,
						FlowChecker:  env.flowChecker,
						Ctx:          &snow.Context{},
					},
					FeeCalculator: feeCalculator,
					Tx:            env.tx,
					State:         env.state,
				}
				e.Bootstrapped.Set(true)
				return env.unsignedTx, e
			},
			expectedErr: errUnauthorizedSubnetModification,
		},
		{
			name: "flow checker failed",
			newExecutor: func(ctrl *gomock.Controller) (*txs.RemoveSubnetValidatorTx, *StandardTxExecutor) {
				env := newValidRemoveSubnetValidatorTxVerifyEnv(t, ctrl)
				env.state = state.NewMockDiff(ctrl)
				env.state.EXPECT().GetTimestamp().Return(env.latestForkTime).AnyTimes()
				env.state.EXPECT().GetCurrentValidator(env.unsignedTx.Subnet, env.unsignedTx.NodeID).Return(env.staker, nil)
				subnetOwner := fxmock.NewOwner(ctrl)
				env.state.EXPECT().GetSubnetOwner(env.unsignedTx.Subnet).Return(subnetOwner, nil)
				env.fx.EXPECT().VerifyPermission(gomock.Any(), env.unsignedTx.SubnetAuth, env.tx.Creds[len(env.tx.Creds)-1], subnetOwner).Return(nil)
				env.flowChecker.EXPECT().VerifySpend(
					gomock.Any(), gomock.Any(), gomock.Any(), gomock.Any(), gomock.Any(), gomock.Any(),
				).Return(errTest)

				cfg := &config.Config{
					UpgradeConfig: upgradetest.GetConfigWithUpgradeTime(upgradetest.Durango, env.latestForkTime),
				}
				feeCalculator := state.PickFeeCalculator(cfg, env.state)
				e := &StandardTxExecutor{
					Backend: &Backend{
						Config:       cfg,
						Bootstrapped: &utils.Atomic[bool]{},
						Fx:           env.fx,
						FlowChecker:  env.flowChecker,
						Ctx:          &snow.Context{},
					},
					FeeCalculator: feeCalculator,
					Tx:            env.tx,
					State:         env.state,
				}
				e.Bootstrapped.Set(true)
				return env.unsignedTx, e
			},
			expectedErr: ErrFlowCheckFailed,
		},
		{
			name: "attempted to remove subnet validator after subnet conversion has occurred",
			newExecutor: func(ctrl *gomock.Controller) (*txs.RemoveSubnetValidatorTx, *StandardTxExecutor) {
				env := newValidRemoveSubnetValidatorTxVerifyEnv(t, ctrl)
<<<<<<< HEAD
				env.state.EXPECT().GetSubnetConversion(env.unsignedTx.Subnet).Return(ids.GenerateTestID(), ids.GenerateTestID(), []byte{'a', 'd', 'd', 'r', 'e', 's', 's'}, nil).AnyTimes()
=======
				env.state.EXPECT().GetSubnetConversion(env.unsignedTx.Subnet).Return(
					state.SubnetConversion{
						ConversionID: ids.GenerateTestID(),
						ChainID:      ids.GenerateTestID(),
						Addr:         []byte("address"),
					},
					nil,
				).AnyTimes()
>>>>>>> df4ca377
				env.state.EXPECT().GetTimestamp().Return(env.latestForkTime).AnyTimes()

				cfg := &config.Config{
					UpgradeConfig: upgradetest.GetConfigWithUpgradeTime(upgradetest.Etna, env.latestForkTime),
				}
				e := &StandardTxExecutor{
					Backend: &Backend{
						Config:       cfg,
						Bootstrapped: &utils.Atomic[bool]{},
						Fx:           env.fx,
						FlowChecker:  env.flowChecker,
						Ctx:          &snow.Context{},
					},
					Tx:    env.tx,
					State: env.state,
				}
				e.Bootstrapped.Set(true)
				return env.unsignedTx, e
			},
			expectedErr: ErrRemoveValidatorManagedSubnet,
		},
	}

	for _, tt := range tests {
		t.Run(tt.name, func(t *testing.T) {
			require := require.New(t)
			ctrl := gomock.NewController(t)

			unsignedTx, executor := tt.newExecutor(ctrl)
			err := executor.RemoveSubnetValidatorTx(unsignedTx)
			require.ErrorIs(err, tt.expectedErr)
		})
	}
}

// Returns a TransformSubnetTx that passes syntactic verification.
// Memo field is empty as required post Durango activation
func newTransformSubnetTx(t *testing.T) (*txs.TransformSubnetTx, *txs.Tx) {
	t.Helper()

	creds := []verify.Verifiable{
		&secp256k1fx.Credential{
			Sigs: make([][65]byte, 1),
		},
		&secp256k1fx.Credential{
			Sigs: make([][65]byte, 1),
		},
	}
	unsignedTx := &txs.TransformSubnetTx{
		BaseTx: txs.BaseTx{
			BaseTx: avax.BaseTx{
				Ins: []*avax.TransferableInput{{
					UTXOID: avax.UTXOID{
						TxID: ids.GenerateTestID(),
					},
					Asset: avax.Asset{
						ID: ids.GenerateTestID(),
					},
					In: &secp256k1fx.TransferInput{
						Amt: 1,
						Input: secp256k1fx.Input{
							SigIndices: []uint32{0, 1},
						},
					},
				}},
				Outs: []*avax.TransferableOutput{
					{
						Asset: avax.Asset{
							ID: ids.GenerateTestID(),
						},
						Out: &secp256k1fx.TransferOutput{
							Amt: 1,
							OutputOwners: secp256k1fx.OutputOwners{
								Threshold: 1,
								Addrs:     []ids.ShortID{ids.GenerateTestShortID()},
							},
						},
					},
				},
			},
		},
		Subnet:                   ids.GenerateTestID(),
		AssetID:                  ids.GenerateTestID(),
		InitialSupply:            10,
		MaximumSupply:            10,
		MinConsumptionRate:       0,
		MaxConsumptionRate:       reward.PercentDenominator,
		MinValidatorStake:        2,
		MaxValidatorStake:        10,
		MinStakeDuration:         1,
		MaxStakeDuration:         2,
		MinDelegationFee:         reward.PercentDenominator,
		MinDelegatorStake:        1,
		MaxValidatorWeightFactor: 1,
		UptimeRequirement:        reward.PercentDenominator,
		SubnetAuth: &secp256k1fx.Credential{
			Sigs: make([][65]byte, 1),
		},
	}
	tx := &txs.Tx{
		Unsigned: unsignedTx,
		Creds:    creds,
	}
	require.NoError(t, tx.Initialize(txs.Codec))
	return unsignedTx, tx
}

// mock implementations that can be used in tests
// for verifying TransformSubnetTx.
type transformSubnetTxVerifyEnv struct {
	latestForkTime time.Time
	fx             *fxmock.Fx
	flowChecker    *utxomock.Verifier
	unsignedTx     *txs.TransformSubnetTx
	tx             *txs.Tx
	state          *state.MockDiff
	staker         *state.Staker
}

// Returns mock implementations that can be used in tests
// for verifying TransformSubnetTx.
func newValidTransformSubnetTxVerifyEnv(t *testing.T, ctrl *gomock.Controller) transformSubnetTxVerifyEnv {
	t.Helper()

	now := time.Now()
	mockFx := fxmock.NewFx(ctrl)
	mockFlowChecker := utxomock.NewVerifier(ctrl)
	unsignedTx, tx := newTransformSubnetTx(t)
	mockState := state.NewMockDiff(ctrl)
	return transformSubnetTxVerifyEnv{
		latestForkTime: now,
		fx:             mockFx,
		flowChecker:    mockFlowChecker,
		unsignedTx:     unsignedTx,
		tx:             tx,
		state:          mockState,
		staker: &state.Staker{
			TxID:   ids.GenerateTestID(),
			NodeID: ids.GenerateTestNodeID(),
		},
	}
}

func TestStandardExecutorTransformSubnetTx(t *testing.T) {
	type test struct {
		name        string
		newExecutor func(*gomock.Controller) (*txs.TransformSubnetTx, *StandardTxExecutor)
		err         error
	}

	tests := []test{
		{
			name: "tx fails syntactic verification",
			newExecutor: func(ctrl *gomock.Controller) (*txs.TransformSubnetTx, *StandardTxExecutor) {
				env := newValidTransformSubnetTxVerifyEnv(t, ctrl)
				// Setting the tx to nil makes the tx fail syntactic verification
				env.tx.Unsigned = (*txs.TransformSubnetTx)(nil)
				env.state = state.NewMockDiff(ctrl)
				env.state.EXPECT().GetTimestamp().Return(env.latestForkTime).AnyTimes()

				cfg := &config.Config{
					UpgradeConfig: upgradetest.GetConfigWithUpgradeTime(upgradetest.Durango, env.latestForkTime),
				}
				feeCalculator := state.PickFeeCalculator(cfg, env.state)
				e := &StandardTxExecutor{
					Backend: &Backend{
						Config:       cfg,
						Bootstrapped: &utils.Atomic[bool]{},
						Fx:           env.fx,
						FlowChecker:  env.flowChecker,
						Ctx:          &snow.Context{},
					},
					FeeCalculator: feeCalculator,
					Tx:            env.tx,
					State:         env.state,
				}
				e.Bootstrapped.Set(true)
				return env.unsignedTx, e
			},
			err: txs.ErrNilTx,
		},
		{
			name: "max stake duration too large",
			newExecutor: func(ctrl *gomock.Controller) (*txs.TransformSubnetTx, *StandardTxExecutor) {
				env := newValidTransformSubnetTxVerifyEnv(t, ctrl)
				env.unsignedTx.MaxStakeDuration = math.MaxUint32
				env.state = state.NewMockDiff(ctrl)
				env.state.EXPECT().GetTimestamp().Return(env.latestForkTime).AnyTimes()

				cfg := &config.Config{
					UpgradeConfig: upgradetest.GetConfigWithUpgradeTime(upgradetest.Durango, env.latestForkTime),
				}
				feeCalculator := state.PickFeeCalculator(cfg, env.state)
				e := &StandardTxExecutor{
					Backend: &Backend{
						Config:       cfg,
						Bootstrapped: &utils.Atomic[bool]{},
						Fx:           env.fx,
						FlowChecker:  env.flowChecker,
						Ctx:          &snow.Context{},
					},
					FeeCalculator: feeCalculator,
					Tx:            env.tx,
					State:         env.state,
				}
				e.Bootstrapped.Set(true)
				return env.unsignedTx, e
			},
			err: errMaxStakeDurationTooLarge,
		},
		{
			name: "fail subnet authorization",
			newExecutor: func(ctrl *gomock.Controller) (*txs.TransformSubnetTx, *StandardTxExecutor) {
				env := newValidTransformSubnetTxVerifyEnv(t, ctrl)
				// Remove credentials
				env.tx.Creds = nil
				env.state = state.NewMockDiff(ctrl)
				env.state.EXPECT().GetTimestamp().Return(env.latestForkTime).AnyTimes()

				cfg := &config.Config{
					UpgradeConfig:    upgradetest.GetConfigWithUpgradeTime(upgradetest.Durango, env.latestForkTime),
					MaxStakeDuration: math.MaxInt64,
				}

				feeCalculator := state.PickFeeCalculator(cfg, env.state)
				e := &StandardTxExecutor{
					Backend: &Backend{
						Config:       cfg,
						Bootstrapped: &utils.Atomic[bool]{},
						Fx:           env.fx,
						FlowChecker:  env.flowChecker,
						Ctx:          &snow.Context{},
					},
					FeeCalculator: feeCalculator,
					Tx:            env.tx,
					State:         env.state,
				}
				e.Bootstrapped.Set(true)
				return env.unsignedTx, e
			},
			err: errWrongNumberOfCredentials,
		},
		{
			name: "flow checker failed",
			newExecutor: func(ctrl *gomock.Controller) (*txs.TransformSubnetTx, *StandardTxExecutor) {
				env := newValidTransformSubnetTxVerifyEnv(t, ctrl)
				env.state = state.NewMockDiff(ctrl)
				subnetOwner := fxmock.NewOwner(ctrl)
				env.state.EXPECT().GetTimestamp().Return(env.latestForkTime).AnyTimes()
				env.state.EXPECT().GetSubnetOwner(env.unsignedTx.Subnet).Return(subnetOwner, nil)
<<<<<<< HEAD
				env.state.EXPECT().GetSubnetConversion(env.unsignedTx.Subnet).Return(ids.Empty, ids.Empty, nil, database.ErrNotFound).Times(1)
=======
				env.state.EXPECT().GetSubnetConversion(env.unsignedTx.Subnet).Return(
					state.SubnetConversion{},
					database.ErrNotFound,
				).Times(1)
>>>>>>> df4ca377
				env.state.EXPECT().GetSubnetTransformation(env.unsignedTx.Subnet).Return(nil, database.ErrNotFound).Times(1)
				env.fx.EXPECT().VerifyPermission(gomock.Any(), env.unsignedTx.SubnetAuth, env.tx.Creds[len(env.tx.Creds)-1], subnetOwner).Return(nil)
				env.flowChecker.EXPECT().VerifySpend(
					gomock.Any(), gomock.Any(), gomock.Any(), gomock.Any(), gomock.Any(), gomock.Any(),
				).Return(ErrFlowCheckFailed)

				cfg := &config.Config{
					UpgradeConfig:    upgradetest.GetConfigWithUpgradeTime(upgradetest.Durango, env.latestForkTime),
					MaxStakeDuration: math.MaxInt64,
				}

				feeCalculator := state.PickFeeCalculator(cfg, env.state)
				e := &StandardTxExecutor{
					Backend: &Backend{
						Config:       cfg,
						Bootstrapped: &utils.Atomic[bool]{},
						Fx:           env.fx,
						FlowChecker:  env.flowChecker,
						Ctx:          &snow.Context{},
					},
					FeeCalculator: feeCalculator,
					Tx:            env.tx,
					State:         env.state,
				}
				e.Bootstrapped.Set(true)
				return env.unsignedTx, e
			},
			err: ErrFlowCheckFailed,
		},
		{
			name: "invalid after subnet conversion",
			newExecutor: func(ctrl *gomock.Controller) (*txs.TransformSubnetTx, *StandardTxExecutor) {
				env := newValidTransformSubnetTxVerifyEnv(t, ctrl)

				// Set dependency expectations.
				subnetOwner := fxmock.NewOwner(ctrl)
				env.state.EXPECT().GetTimestamp().Return(env.latestForkTime).AnyTimes()
				env.state.EXPECT().GetSubnetOwner(env.unsignedTx.Subnet).Return(subnetOwner, nil).Times(1)
<<<<<<< HEAD
				env.state.EXPECT().GetSubnetConversion(env.unsignedTx.Subnet).Return(ids.GenerateTestID(), ids.GenerateTestID(), make([]byte, 20), nil)
=======
				env.state.EXPECT().GetSubnetConversion(env.unsignedTx.Subnet).Return(
					state.SubnetConversion{
						ConversionID: ids.GenerateTestID(),
						ChainID:      ids.GenerateTestID(),
						Addr:         make([]byte, 20),
					},
					nil,
				)
>>>>>>> df4ca377
				env.state.EXPECT().GetSubnetTransformation(env.unsignedTx.Subnet).Return(nil, database.ErrNotFound).Times(1)
				env.fx.EXPECT().VerifyPermission(env.unsignedTx, env.unsignedTx.SubnetAuth, env.tx.Creds[len(env.tx.Creds)-1], subnetOwner).Return(nil).Times(1)

				cfg := &config.Config{
					UpgradeConfig:    upgradetest.GetConfigWithUpgradeTime(upgradetest.Durango, env.latestForkTime),
					MaxStakeDuration: math.MaxInt64,
				}
				feeCalculator := state.PickFeeCalculator(cfg, env.state)
				e := &StandardTxExecutor{
					Backend: &Backend{
						Config:       cfg,
						Bootstrapped: &utils.Atomic[bool]{},
						Fx:           env.fx,
						FlowChecker:  env.flowChecker,
						Ctx:          &snow.Context{},
					},
					FeeCalculator: feeCalculator,
					Tx:            env.tx,
					State:         env.state,
				}
				e.Bootstrapped.Set(true)
				return env.unsignedTx, e
			},
			err: errIsImmutable,
		},
		{
			name: "valid tx",
			newExecutor: func(ctrl *gomock.Controller) (*txs.TransformSubnetTx, *StandardTxExecutor) {
				env := newValidTransformSubnetTxVerifyEnv(t, ctrl)

				// Set dependency expectations.
				subnetOwner := fxmock.NewOwner(ctrl)
				env.state.EXPECT().GetTimestamp().Return(env.latestForkTime).AnyTimes()
				env.state.EXPECT().GetSubnetOwner(env.unsignedTx.Subnet).Return(subnetOwner, nil).Times(1)
<<<<<<< HEAD
				env.state.EXPECT().GetSubnetConversion(env.unsignedTx.Subnet).Return(ids.Empty, ids.Empty, nil, database.ErrNotFound).Times(1)
=======
				env.state.EXPECT().GetSubnetConversion(env.unsignedTx.Subnet).Return(
					state.SubnetConversion{},
					database.ErrNotFound,
				).Times(1)
>>>>>>> df4ca377
				env.state.EXPECT().GetSubnetTransformation(env.unsignedTx.Subnet).Return(nil, database.ErrNotFound).Times(1)
				env.fx.EXPECT().VerifyPermission(env.unsignedTx, env.unsignedTx.SubnetAuth, env.tx.Creds[len(env.tx.Creds)-1], subnetOwner).Return(nil).Times(1)
				env.flowChecker.EXPECT().VerifySpend(
					env.unsignedTx, env.state, env.unsignedTx.Ins, env.unsignedTx.Outs, env.tx.Creds[:len(env.tx.Creds)-1], gomock.Any(),
				).Return(nil).Times(1)
				env.state.EXPECT().AddSubnetTransformation(env.tx)
				env.state.EXPECT().SetCurrentSupply(env.unsignedTx.Subnet, env.unsignedTx.InitialSupply)
				env.state.EXPECT().DeleteUTXO(gomock.Any()).Times(len(env.unsignedTx.Ins))
				env.state.EXPECT().AddUTXO(gomock.Any()).Times(len(env.unsignedTx.Outs))

				cfg := &config.Config{
					UpgradeConfig:    upgradetest.GetConfigWithUpgradeTime(upgradetest.Durango, env.latestForkTime),
					MaxStakeDuration: math.MaxInt64,
				}

				feeCalculator := state.PickFeeCalculator(cfg, env.state)
				e := &StandardTxExecutor{
					Backend: &Backend{
						Config:       cfg,
						Bootstrapped: &utils.Atomic[bool]{},
						Fx:           env.fx,
						FlowChecker:  env.flowChecker,
						Ctx:          &snow.Context{},
					},
					FeeCalculator: feeCalculator,
					Tx:            env.tx,
					State:         env.state,
				}
				e.Bootstrapped.Set(true)
				return env.unsignedTx, e
			},
			err: nil,
		},
	}

	for _, tt := range tests {
		t.Run(tt.name, func(t *testing.T) {
			ctrl := gomock.NewController(t)

			unsignedTx, executor := tt.newExecutor(ctrl)
			err := executor.TransformSubnetTx(unsignedTx)
			require.ErrorIs(t, err, tt.err)
		})
	}
}

func TestStandardExecutorConvertSubnetTx(t *testing.T) {
	var (
		fx = &secp256k1fx.Fx{}
		vm = &secp256k1fx.TestVM{
			Log: logging.NoLog{},
		}
	)
	require.NoError(t, fx.InitializeVM(vm))

	var (
		ctx           = snowtest.Context(t, constants.PlatformChainID)
		defaultConfig = &config.Config{
			DynamicFeeConfig: genesis.LocalParams.DynamicFeeConfig,
			UpgradeConfig:    upgradetest.GetConfig(upgradetest.Latest),
		}
		baseState = statetest.New(t, statetest.Config{
			Upgrades: defaultConfig.UpgradeConfig,
		})
		wallet = txstest.NewWallet(
			t,
			ctx,
			defaultConfig,
			baseState,
			secp256k1fx.NewKeychain(genesistest.DefaultFundedKeys...),
			nil, // subnetIDs
			nil, // chainIDs
		)
		flowChecker = utxo.NewVerifier(
			ctx,
			&vm.Clk,
			fx,
		)
	)

	// Create the subnet
	createSubnetTx, err := wallet.IssueCreateSubnetTx(
		&secp256k1fx.OutputOwners{},
	)
	require.NoError(t, err)

	diff, err := state.NewDiffOn(baseState)
	require.NoError(t, err)

	require.NoError(t, createSubnetTx.Unsigned.Visit(&StandardTxExecutor{
		Backend: &Backend{
			Config:       defaultConfig,
			Bootstrapped: utils.NewAtomic(true),
			Fx:           fx,
			FlowChecker:  flowChecker,
			Ctx:          ctx,
		},
		FeeCalculator: state.PickFeeCalculator(defaultConfig, baseState),
		Tx:            createSubnetTx,
		State:         diff,
	}))
	require.NoError(t, diff.Apply(baseState))
	require.NoError(t, baseState.Commit())

	subnetID := createSubnetTx.ID()
	tests := []struct {
		name           string
		builderOptions []common.Option
		updateExecutor func(executor *StandardTxExecutor)
		expectedErr    error
	}{
		{
			name: "invalid prior to E-Upgrade",
			updateExecutor: func(e *StandardTxExecutor) {
				e.Backend.Config = &config.Config{
					UpgradeConfig: upgradetest.GetConfig(upgradetest.Durango),
				}
			},
			expectedErr: errEtnaUpgradeNotActive,
		},
		{
			name: "tx fails syntactic verification",
			updateExecutor: func(e *StandardTxExecutor) {
				e.Backend.Ctx = snowtest.Context(t, ids.GenerateTestID())
			},
			expectedErr: avax.ErrWrongChainID,
		},
		{
			name: "invalid memo length",
			builderOptions: []common.Option{
				common.WithMemo([]byte("memo!")),
			},
			expectedErr: avax.ErrMemoTooLarge,
		},
		{
			name: "fail subnet authorization",
			updateExecutor: func(e *StandardTxExecutor) {
				e.State.SetSubnetOwner(subnetID, &secp256k1fx.OutputOwners{
					Threshold: 1,
					Addrs: []ids.ShortID{
						ids.GenerateTestShortID(),
					},
				})
			},
			expectedErr: errUnauthorizedSubnetModification,
		},
		{
			name: "invalid if subnet is transformed",
			updateExecutor: func(e *StandardTxExecutor) {
				e.State.AddSubnetTransformation(&txs.Tx{Unsigned: &txs.TransformSubnetTx{
					Subnet: subnetID,
				}})
			},
			expectedErr: errIsImmutable,
		},
		{
			name: "invalid if subnet is converted",
			updateExecutor: func(e *StandardTxExecutor) {
<<<<<<< HEAD
				e.State.SetSubnetConversion(subnetID, ids.GenerateTestID(), ids.GenerateTestID(), nil)
=======
				e.State.SetSubnetConversion(
					subnetID,
					state.SubnetConversion{
						ConversionID: ids.GenerateTestID(),
						ChainID:      ids.GenerateTestID(),
						Addr:         utils.RandomBytes(32),
					},
				)
>>>>>>> df4ca377
			},
			expectedErr: errIsImmutable,
		},
		{
			name: "invalid fee calculation",
			updateExecutor: func(e *StandardTxExecutor) {
				e.FeeCalculator = fee.NewStaticCalculator(e.Config.StaticFeeConfig)
			},
			expectedErr: fee.ErrUnsupportedTx,
		},
		{
			name: "insufficient fee",
			updateExecutor: func(e *StandardTxExecutor) {
				e.FeeCalculator = fee.NewDynamicCalculator(
					e.Config.DynamicFeeConfig.Weights,
					100*genesis.LocalParams.DynamicFeeConfig.MinPrice,
				)
			},
			expectedErr: utxo.ErrInsufficientUnlockedFunds,
		},
		{
			name: "valid tx",
		},
	}
	for _, test := range tests {
		t.Run(test.name, func(t *testing.T) {
			require := require.New(t)

			// Create the ConvertSubnetTx
			var (
				wallet = txstest.NewWallet(
					t,
					ctx,
					defaultConfig,
					baseState,
					secp256k1fx.NewKeychain(genesistest.DefaultFundedKeys...),
					[]ids.ID{subnetID},
					nil, // chainIDs
				)
				chainID = ids.GenerateTestID()
				address = utils.RandomBytes(32)
			)
			convertSubnetTx, err := wallet.IssueConvertSubnetTx(
				subnetID,
				chainID,
				address,
				test.builderOptions...,
			)
			require.NoError(err)

			diff, err := state.NewDiffOn(baseState)
			require.NoError(err)

			executor := &StandardTxExecutor{
				Backend: &Backend{
					Config:       defaultConfig,
					Bootstrapped: utils.NewAtomic(true),
					Fx:           fx,
					FlowChecker:  flowChecker,
					Ctx:          ctx,
				},
				FeeCalculator: state.PickFeeCalculator(defaultConfig, baseState),
				Tx:            convertSubnetTx,
				State:         diff,
			}
			if test.updateExecutor != nil {
				test.updateExecutor(executor)
			}

			err = convertSubnetTx.Unsigned.Visit(executor)
			require.ErrorIs(err, test.expectedErr)
			if err != nil {
				return
			}

			for utxoID := range convertSubnetTx.InputIDs() {
				_, err := diff.GetUTXO(utxoID)
				require.ErrorIs(err, database.ErrNotFound)
			}

			for _, expectedUTXO := range convertSubnetTx.UTXOs() {
				utxoID := expectedUTXO.InputID()
				utxo, err := diff.GetUTXO(utxoID)
				require.NoError(err)
				require.Equal(expectedUTXO, utxo)
			}

<<<<<<< HEAD
			// TODO: Populate the conversionID
			stateConversionID, stateChainID, stateAddress, err := diff.GetSubnetConversion(subnetID)
			require.NoError(err)
			require.Zero(stateConversionID)
			require.Equal(chainID, stateChainID)
			require.Equal(address, stateAddress)
=======
			stateConversion, err := diff.GetSubnetConversion(subnetID)
			require.NoError(err)
			require.Equal(
				state.SubnetConversion{
					// TODO: Specify the correct conversionID
					ConversionID: ids.Empty,
					ChainID:      chainID,
					Addr:         address,
				},
				stateConversion,
			)
>>>>>>> df4ca377
		})
	}
}<|MERGE_RESOLUTION|>--- conflicted
+++ resolved
@@ -915,17 +915,11 @@
 
 	onAcceptState.SetSubnetConversion(
 		subnetID,
-<<<<<<< HEAD
-		ids.GenerateTestID(),
-		ids.GenerateTestID(),
-		[]byte{'a', 'd', 'd', 'r', 'e', 's', 's'},
-=======
 		state.SubnetConversion{
 			ConversionID: ids.GenerateTestID(),
 			ChainID:      ids.GenerateTestID(),
 			Addr:         []byte("address"),
 		},
->>>>>>> df4ca377
 	)
 
 	executor := StandardTxExecutor{
@@ -2007,9 +2001,6 @@
 			name: "attempted to remove subnet validator after subnet conversion has occurred",
 			newExecutor: func(ctrl *gomock.Controller) (*txs.RemoveSubnetValidatorTx, *StandardTxExecutor) {
 				env := newValidRemoveSubnetValidatorTxVerifyEnv(t, ctrl)
-<<<<<<< HEAD
-				env.state.EXPECT().GetSubnetConversion(env.unsignedTx.Subnet).Return(ids.GenerateTestID(), ids.GenerateTestID(), []byte{'a', 'd', 'd', 'r', 'e', 's', 's'}, nil).AnyTimes()
-=======
 				env.state.EXPECT().GetSubnetConversion(env.unsignedTx.Subnet).Return(
 					state.SubnetConversion{
 						ConversionID: ids.GenerateTestID(),
@@ -2018,7 +2009,6 @@
 					},
 					nil,
 				).AnyTimes()
->>>>>>> df4ca377
 				env.state.EXPECT().GetTimestamp().Return(env.latestForkTime).AnyTimes()
 
 				cfg := &config.Config{
@@ -2269,14 +2259,10 @@
 				subnetOwner := fxmock.NewOwner(ctrl)
 				env.state.EXPECT().GetTimestamp().Return(env.latestForkTime).AnyTimes()
 				env.state.EXPECT().GetSubnetOwner(env.unsignedTx.Subnet).Return(subnetOwner, nil)
-<<<<<<< HEAD
-				env.state.EXPECT().GetSubnetConversion(env.unsignedTx.Subnet).Return(ids.Empty, ids.Empty, nil, database.ErrNotFound).Times(1)
-=======
 				env.state.EXPECT().GetSubnetConversion(env.unsignedTx.Subnet).Return(
 					state.SubnetConversion{},
 					database.ErrNotFound,
 				).Times(1)
->>>>>>> df4ca377
 				env.state.EXPECT().GetSubnetTransformation(env.unsignedTx.Subnet).Return(nil, database.ErrNotFound).Times(1)
 				env.fx.EXPECT().VerifyPermission(gomock.Any(), env.unsignedTx.SubnetAuth, env.tx.Creds[len(env.tx.Creds)-1], subnetOwner).Return(nil)
 				env.flowChecker.EXPECT().VerifySpend(
@@ -2315,9 +2301,6 @@
 				subnetOwner := fxmock.NewOwner(ctrl)
 				env.state.EXPECT().GetTimestamp().Return(env.latestForkTime).AnyTimes()
 				env.state.EXPECT().GetSubnetOwner(env.unsignedTx.Subnet).Return(subnetOwner, nil).Times(1)
-<<<<<<< HEAD
-				env.state.EXPECT().GetSubnetConversion(env.unsignedTx.Subnet).Return(ids.GenerateTestID(), ids.GenerateTestID(), make([]byte, 20), nil)
-=======
 				env.state.EXPECT().GetSubnetConversion(env.unsignedTx.Subnet).Return(
 					state.SubnetConversion{
 						ConversionID: ids.GenerateTestID(),
@@ -2326,7 +2309,6 @@
 					},
 					nil,
 				)
->>>>>>> df4ca377
 				env.state.EXPECT().GetSubnetTransformation(env.unsignedTx.Subnet).Return(nil, database.ErrNotFound).Times(1)
 				env.fx.EXPECT().VerifyPermission(env.unsignedTx, env.unsignedTx.SubnetAuth, env.tx.Creds[len(env.tx.Creds)-1], subnetOwner).Return(nil).Times(1)
 
@@ -2361,14 +2343,10 @@
 				subnetOwner := fxmock.NewOwner(ctrl)
 				env.state.EXPECT().GetTimestamp().Return(env.latestForkTime).AnyTimes()
 				env.state.EXPECT().GetSubnetOwner(env.unsignedTx.Subnet).Return(subnetOwner, nil).Times(1)
-<<<<<<< HEAD
-				env.state.EXPECT().GetSubnetConversion(env.unsignedTx.Subnet).Return(ids.Empty, ids.Empty, nil, database.ErrNotFound).Times(1)
-=======
 				env.state.EXPECT().GetSubnetConversion(env.unsignedTx.Subnet).Return(
 					state.SubnetConversion{},
 					database.ErrNotFound,
 				).Times(1)
->>>>>>> df4ca377
 				env.state.EXPECT().GetSubnetTransformation(env.unsignedTx.Subnet).Return(nil, database.ErrNotFound).Times(1)
 				env.fx.EXPECT().VerifyPermission(env.unsignedTx, env.unsignedTx.SubnetAuth, env.tx.Creds[len(env.tx.Creds)-1], subnetOwner).Return(nil).Times(1)
 				env.flowChecker.EXPECT().VerifySpend(
@@ -2527,9 +2505,6 @@
 		{
 			name: "invalid if subnet is converted",
 			updateExecutor: func(e *StandardTxExecutor) {
-<<<<<<< HEAD
-				e.State.SetSubnetConversion(subnetID, ids.GenerateTestID(), ids.GenerateTestID(), nil)
-=======
 				e.State.SetSubnetConversion(
 					subnetID,
 					state.SubnetConversion{
@@ -2538,7 +2513,6 @@
 						Addr:         utils.RandomBytes(32),
 					},
 				)
->>>>>>> df4ca377
 			},
 			expectedErr: errIsImmutable,
 		},
@@ -2626,14 +2600,6 @@
 				require.Equal(expectedUTXO, utxo)
 			}
 
-<<<<<<< HEAD
-			// TODO: Populate the conversionID
-			stateConversionID, stateChainID, stateAddress, err := diff.GetSubnetConversion(subnetID)
-			require.NoError(err)
-			require.Zero(stateConversionID)
-			require.Equal(chainID, stateChainID)
-			require.Equal(address, stateAddress)
-=======
 			stateConversion, err := diff.GetSubnetConversion(subnetID)
 			require.NoError(err)
 			require.Equal(
@@ -2645,7 +2611,6 @@
 				},
 				stateConversion,
 			)
->>>>>>> df4ca377
 		})
 	}
 }