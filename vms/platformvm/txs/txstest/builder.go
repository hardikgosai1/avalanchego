// Copyright (C) 2019-2024, Ava Labs, Inc. All rights reserved.
// See the file LICENSE for licensing terms.

package txstest

import (
	"fmt"

	"github.com/ava-labs/avalanchego/snow"
	"github.com/ava-labs/avalanchego/utils/crypto/secp256k1"
	"github.com/ava-labs/avalanchego/utils/timer/mockable"
	"github.com/ava-labs/avalanchego/vms/platformvm/config"
	"github.com/ava-labs/avalanchego/vms/platformvm/state"
	"github.com/ava-labs/avalanchego/vms/platformvm/txs/fee"
	"github.com/ava-labs/avalanchego/vms/secp256k1fx"
	"github.com/ava-labs/avalanchego/wallet/chain/p/builder"
	"github.com/ava-labs/avalanchego/wallet/chain/p/signer"
)

func NewWalletFactory(
	ctx *snow.Context,
	cfg *config.Config,
	clk *mockable.Clock,
	state state.State,
) *WalletFactory {
	return &WalletFactory{
		ctx:   ctx,
		cfg:   cfg,
		clk:   clk,
		state: state,
	}
}

type WalletFactory struct {
	ctx   *snow.Context
	cfg   *config.Config
	clk   *mockable.Clock
	state state.State
}

func (w *WalletFactory) NewWallet(keys ...*secp256k1.PrivateKey) (builder.Builder, signer.Signer, fee.Calculator, error) {
	var (
		kc      = secp256k1fx.NewKeychain(keys...)
		addrs   = kc.Addresses()
		backend = newBackend(addrs, w.state, w.ctx.SharedMemory)
		context = newContext(w.ctx, w.cfg, w.state.GetTimestamp())

		builder      = builder.New(addrs, context, backend)
		signer       = signer.New(kc, backend)
		feeCalc, err = w.FeeCalculator()
	)

	return builder, signer, feeCalc, err
}

func (w *WalletFactory) FeeCalculator() (fee.Calculator, error) {
<<<<<<< HEAD
	parentBlkTime := w.state.GetTimestamp()
	nextBlkTime, _, err := state.NextBlockTime(w.state, w.clk)
	if err != nil {
		return nil, fmt.Errorf("failed calculating next block time: %w", err)
	}

	diff, err := state.NewDiffOn(w.state)
	if err != nil {
		return nil, fmt.Errorf("failed building diff: %w", err)
	}
	diff.SetTimestamp(nextBlkTime)

	return state.PickFeeCalculator(w.cfg, diff, parentBlkTime)
=======
	return state.PickFeeCalculator(w.cfg, w.state)
>>>>>>> de921162
}<|MERGE_RESOLUTION|>--- conflicted
+++ resolved
@@ -54,7 +54,6 @@
 }
 
 func (w *WalletFactory) FeeCalculator() (fee.Calculator, error) {
-<<<<<<< HEAD
 	parentBlkTime := w.state.GetTimestamp()
 	nextBlkTime, _, err := state.NextBlockTime(w.state, w.clk)
 	if err != nil {
@@ -67,8 +66,5 @@
 	}
 	diff.SetTimestamp(nextBlkTime)
 
-	return state.PickFeeCalculator(w.cfg, diff, parentBlkTime)
-=======
-	return state.PickFeeCalculator(w.cfg, w.state)
->>>>>>> de921162
+	return state.PickBuildingFeeCalculator(w.cfg, diff, parentBlkTime)
 }