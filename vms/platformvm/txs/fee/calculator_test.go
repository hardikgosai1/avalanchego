// Copyright (C) 2019-2024, Ava Labs, Inc. All rights reserved.
// See the file LICENSE for licensing terms.

package fee

import (
	"errors"
	"testing"
	"time"

	"github.com/stretchr/testify/require"

	"github.com/ava-labs/avalanchego/ids"
	"github.com/ava-labs/avalanchego/snow"
	"github.com/ava-labs/avalanchego/snow/snowtest"
	"github.com/ava-labs/avalanchego/utils/constants"
	"github.com/ava-labs/avalanchego/utils/crypto/bls"
	"github.com/ava-labs/avalanchego/utils/crypto/secp256k1"
	"github.com/ava-labs/avalanchego/utils/units"
	"github.com/ava-labs/avalanchego/vms/components/avax"
	"github.com/ava-labs/avalanchego/vms/components/fee"
	"github.com/ava-labs/avalanchego/vms/components/verify"
	"github.com/ava-labs/avalanchego/vms/platformvm/reward"
	"github.com/ava-labs/avalanchego/vms/platformvm/signer"
	"github.com/ava-labs/avalanchego/vms/platformvm/stakeable"
	"github.com/ava-labs/avalanchego/vms/platformvm/txs"
	"github.com/ava-labs/avalanchego/vms/platformvm/upgrade"
	"github.com/ava-labs/avalanchego/vms/secp256k1fx"
)

var (
	testFeeWeights  = fee.Dimensions{1, 1, 1, 1}
	testGasPrice    = fee.GasPrice(10 * units.NanoAvax)
	testBlockMaxGas = fee.Gas(100_000)

	preFundedKeys             = secp256k1.TestKeys()
	feeTestSigners            = [][]*secp256k1.PrivateKey{preFundedKeys}
	feeTestDefaultStakeWeight = uint64(2024)

	errFailedComplexityCumulation = errors.New("failed cumulating complexity")
)

func TestAddAndRemoveFees(t *testing.T) {
	r := require.New(t)

	fc := NewDynamicCalculator(fee.NewCalculator(testFeeWeights, testGasPrice, testBlockMaxGas))

	var (
		units     = fee.Dimensions{1, 2, 3, 4}
		gas       = fee.Gas(1)
		doubleGas = fee.Gas(2)
	)

	feeDelta, err := fc.AddFeesFor(units)
	r.NoError(err)

	haveGas, err := fc.GetBlockGas()
	r.NoError(err)
	r.Equal(gas, haveGas)
	r.NotZero(feeDelta)
	r.Equal(feeDelta, fc.GetFee())

	feeDelta2, err := fc.AddFeesFor(units)
	r.NoError(err)
	haveGas, err = fc.GetBlockGas()
	r.NoError(err)
	r.Equal(doubleGas, haveGas)
	r.Equal(feeDelta, feeDelta2)
	r.Equal(feeDelta+feeDelta2, fc.GetFee())

	feeDelta3, err := fc.RemoveFeesFor(units)
	r.NoError(err)
	haveGas, err = fc.GetBlockGas()
	r.NoError(err)
	r.Equal(gas, haveGas)
	r.Equal(feeDelta, feeDelta3)
	r.Equal(feeDelta, fc.GetFee())

	feeDelta4, err := fc.RemoveFeesFor(units)
	r.NoError(err)
	r.Zero(fc.GetBlockGas())
	r.Equal(feeDelta, feeDelta4)
	r.Zero(fc.GetFee())
}

func TestTxFees(t *testing.T) {
	feeTestsDefaultCfg := StaticConfig{
		TxFee:                         1 * units.Avax,
		CreateAssetTxFee:              2 * units.Avax,
		CreateSubnetTxFee:             3 * units.Avax,
		TransformSubnetTxFee:          4 * units.Avax,
		CreateBlockchainTxFee:         5 * units.Avax,
		AddPrimaryNetworkValidatorFee: 6 * units.Avax,
		AddPrimaryNetworkDelegatorFee: 7 * units.Avax,
		AddSubnetValidatorFee:         8 * units.Avax,
		AddSubnetDelegatorFee:         9 * units.Avax,
	}

	latestForkTime := time.Unix(1713945427, 0)
	upgrades := upgrade.Config{
		EUpgradeTime:      latestForkTime,
		DurangoTime:       latestForkTime.Add(-1 * time.Hour),
		CortinaTime:       latestForkTime.Add(-2 * time.Hour),
		BanffTime:         latestForkTime.Add(-3 * time.Hour),
		ApricotPhase5Time: latestForkTime.Add(-4 * time.Hour),
		ApricotPhase3Time: latestForkTime.Add(-5 * time.Hour),
	}

	// chain times needed to have specific upgrades active
	postEUpgradeTime := upgrades.EUpgradeTime.Add(time.Second)
	preEUpgradeTime := upgrades.EUpgradeTime.Add(-1 * time.Second)
	preApricotPhase3Time := upgrades.ApricotPhase3Time.Add(-1 * time.Second)

	tests := []struct {
		name                string
		chainTime           time.Time
		unsignedAndSignedTx func(t *testing.T) (txs.UnsignedTx, *txs.Tx)
		gasCapF             func() fee.Gas
		expectedError       error
		checksF             func(*testing.T, Calculator)
	}{
		{
			name:                "AddValidatorTx pre EUpgrade",
			chainTime:           preEUpgradeTime,
			unsignedAndSignedTx: addValidatorTx,
			checksF: func(t *testing.T, c Calculator) {
				require.Equal(t, feeTestsDefaultCfg.AddPrimaryNetworkValidatorFee, c.GetFee())
			},
		},
		{
			name:                "AddValidatorTx post EUpgrade",
			chainTime:           postEUpgradeTime,
			expectedError:       errFailedFeeCalculation,
			unsignedAndSignedTx: addValidatorTx,
			checksF:             func(*testing.T, Calculator) {},
		},
		{
			name:                "AddSubnetValidatorTx pre EUpgrade",
			chainTime:           preEUpgradeTime,
			unsignedAndSignedTx: addSubnetValidatorTx,
			checksF: func(t *testing.T, c Calculator) {
				require.Equal(t, feeTestsDefaultCfg.AddSubnetValidatorFee, c.GetFee())
			},
		},
		{
			name:                "AddSubnetValidatorTx post EUpgrade, success",
			chainTime:           postEUpgradeTime,
			expectedError:       nil,
			unsignedAndSignedTx: addSubnetValidatorTx,
<<<<<<< HEAD
			checksF: func(t *testing.T, c *Calculator) {
				require.Equal(t, 2_910*units.NanoAvax, c.GetFee())
				haveGas, err := c.GetBlockGas()
				require.NoError(t, err)
				require.Equal(t, fee.Gas(291), haveGas)
=======
			checksF: func(t *testing.T, c Calculator) {
				require.Equal(t, 29_110*units.NanoAvax, c.GetFee())
				require.Equal(t, fee.Gas(2_911), c.GetBlockGas())
>>>>>>> c2c784b2
			},
		},
		{
			name:      "AddSubnetValidatorTx post EUpgrade, utxos read cap breached",
			chainTime: postEUpgradeTime,
			gasCapF: func() fee.Gas {
				return testBlockMaxGas - 1
			},
			unsignedAndSignedTx: addSubnetValidatorTx,
			expectedError:       errFailedComplexityCumulation,
			checksF:             func(*testing.T, Calculator) {},
		},
		{
			name:                "AddDelegatorTx pre EUpgrade",
			chainTime:           preEUpgradeTime,
			unsignedAndSignedTx: addDelegatorTx,
			checksF: func(t *testing.T, c Calculator) {
				require.Equal(t, feeTestsDefaultCfg.AddPrimaryNetworkDelegatorFee, c.GetFee())
			},
		},
		{
			name:                "AddDelegatorTx post EUpgrade",
			chainTime:           postEUpgradeTime,
			expectedError:       errFailedFeeCalculation,
			unsignedAndSignedTx: addDelegatorTx,
			checksF:             func(*testing.T, Calculator) {},
		},
		{
			name:                "CreateChainTx pre ApricotPhase3",
			chainTime:           preApricotPhase3Time,
			unsignedAndSignedTx: createChainTx,
			checksF: func(t *testing.T, c Calculator) {
				require.Equal(t, feeTestsDefaultCfg.CreateAssetTxFee, c.GetFee())
			},
		},
		{
			name:                "CreateChainTx pre EUpgrade",
			chainTime:           preEUpgradeTime,
			unsignedAndSignedTx: createChainTx,
			checksF: func(t *testing.T, c Calculator) {
				require.Equal(t, feeTestsDefaultCfg.CreateBlockchainTxFee, c.GetFee())
			},
		},
		{
			name:                "CreateChainTx post EUpgrade, success",
			chainTime:           postEUpgradeTime,
			unsignedAndSignedTx: createChainTx,
			expectedError:       nil,
<<<<<<< HEAD
			checksF: func(t *testing.T, c *Calculator) {
				require.Equal(t, 1_950*units.NanoAvax, c.GetFee())
				haveGas, err := c.GetBlockGas()
				require.NoError(t, err)
				require.Equal(t, fee.Gas(195), haveGas)
=======
			checksF: func(t *testing.T, c Calculator) {
				require.Equal(t, 19_540*units.NanoAvax, c.GetFee())
				require.Equal(t, fee.Gas(1_954), c.GetBlockGas())
>>>>>>> c2c784b2
			},
		},
		{
			name:                "CreateChainTx post EUpgrade, utxos read cap breached",
			chainTime:           postEUpgradeTime,
			unsignedAndSignedTx: createChainTx,
			gasCapF: func() fee.Gas {
				return testBlockMaxGas - 1
			},
			expectedError: errFailedComplexityCumulation,
			checksF:       func(*testing.T, Calculator) {},
		},
		{
			name:                "CreateSubnetTx pre ApricotPhase3",
			chainTime:           preApricotPhase3Time,
			unsignedAndSignedTx: createSubnetTx,
			checksF: func(t *testing.T, c Calculator) {
				require.Equal(t, feeTestsDefaultCfg.CreateAssetTxFee, c.GetFee())
			},
		},
		{
			name:                "CreateSubnetTx pre EUpgrade",
			chainTime:           preEUpgradeTime,
			unsignedAndSignedTx: createSubnetTx,
			checksF: func(t *testing.T, c Calculator) {
				require.Equal(t, feeTestsDefaultCfg.CreateSubnetTxFee, c.GetFee())
			},
		},
		{
			name:                "CreateSubnetTx post EUpgrade, success",
			chainTime:           postEUpgradeTime,
			unsignedAndSignedTx: createSubnetTx,
			expectedError:       nil,
<<<<<<< HEAD
			checksF: func(t *testing.T, c *Calculator) {
				require.Equal(t, 1_850*units.NanoAvax, c.GetFee())
				haveGas, err := c.GetBlockGas()
				require.NoError(t, err)
				require.Equal(t, fee.Gas(185), haveGas)
=======
			checksF: func(t *testing.T, c Calculator) {
				require.Equal(t, 18_590*units.NanoAvax, c.GetFee())
				require.Equal(t, fee.Gas(1_859), c.GetBlockGas())
>>>>>>> c2c784b2
			},
		},
		{
			name:                "CreateSubnetTx post EUpgrade, utxos read cap breached",
			chainTime:           postEUpgradeTime,
			unsignedAndSignedTx: createSubnetTx,
			gasCapF: func() fee.Gas {
				return testBlockMaxGas - 1
			},
			expectedError: errFailedComplexityCumulation,
			checksF:       func(*testing.T, Calculator) {},
		},
		{
			name:                "RemoveSubnetValidatorTx pre EUpgrade",
			chainTime:           preEUpgradeTime,
			unsignedAndSignedTx: removeSubnetValidatorTx,
			checksF: func(t *testing.T, c Calculator) {
				require.Equal(t, feeTestsDefaultCfg.TxFee, c.GetFee())
			},
		},
		{
			name:                "RemoveSubnetValidatorTx post EUpgrade, success",
			chainTime:           postEUpgradeTime,
			unsignedAndSignedTx: removeSubnetValidatorTx,
			expectedError:       nil,
<<<<<<< HEAD
			checksF: func(t *testing.T, c *Calculator) {
				require.Equal(t, 2_880*units.NanoAvax, c.GetFee())
				haveGas, err := c.GetBlockGas()
				require.NoError(t, err)
				require.Equal(t, fee.Gas(288), haveGas)
=======
			checksF: func(t *testing.T, c Calculator) {
				require.Equal(t, 28_870*units.NanoAvax, c.GetFee())
				require.Equal(t, fee.Gas(2_887), c.GetBlockGas())
>>>>>>> c2c784b2
			},
		},
		{
			name:      "RemoveSubnetValidatorTx post EUpgrade, utxos read cap breached",
			chainTime: postEUpgradeTime,
			gasCapF: func() fee.Gas {
				return testBlockMaxGas - 1
			},
			unsignedAndSignedTx: removeSubnetValidatorTx,
			expectedError:       errFailedComplexityCumulation,
			checksF:             func(*testing.T, Calculator) {},
		},
		{
			name:                "TransformSubnetTx pre EUpgrade",
			chainTime:           preEUpgradeTime,
			unsignedAndSignedTx: transformSubnetTx,
			checksF: func(t *testing.T, c Calculator) {
				require.Equal(t, feeTestsDefaultCfg.TransformSubnetTxFee, c.GetFee())
			},
		},
		{
			name:                "TransformSubnetTx post EUpgrade, success",
			chainTime:           postEUpgradeTime,
			unsignedAndSignedTx: transformSubnetTx,
			expectedError:       nil,
<<<<<<< HEAD
			checksF: func(t *testing.T, c *Calculator) {
				require.Equal(t, 1_970*units.NanoAvax, c.GetFee())
				haveGas, err := c.GetBlockGas()
				require.NoError(t, err)
				require.Equal(t, fee.Gas(197), haveGas)
=======
			checksF: func(t *testing.T, c Calculator) {
				require.Equal(t, 19_720*units.NanoAvax, c.GetFee())
				require.Equal(t, fee.Gas(1_972), c.GetBlockGas())
>>>>>>> c2c784b2
			},
		},
		{
			name:      "TransformSubnetTx post EUpgrade, utxos read cap breached",
			chainTime: postEUpgradeTime,
			gasCapF: func() fee.Gas {
				return testBlockMaxGas - 1
			},
			unsignedAndSignedTx: transformSubnetTx,
			expectedError:       errFailedComplexityCumulation,
			checksF:             func(*testing.T, Calculator) {},
		},
		{
			name:                "TransferSubnetOwnershipTx pre EUpgrade",
			chainTime:           preEUpgradeTime,
			unsignedAndSignedTx: transferSubnetOwnershipTx,
			checksF: func(t *testing.T, c Calculator) {
				require.Equal(t, feeTestsDefaultCfg.TxFee, c.GetFee())
			},
		},
		{
			name:                "TransferSubnetOwnershipTx post EUpgrade, success",
			chainTime:           postEUpgradeTime,
			unsignedAndSignedTx: transferSubnetOwnershipTx,
			expectedError:       nil,
<<<<<<< HEAD
			checksF: func(t *testing.T, c *Calculator) {
				require.Equal(t, 1_900*units.NanoAvax, c.GetFee())
				haveGas, err := c.GetBlockGas()
				require.NoError(t, err)
				require.Equal(t, fee.Gas(190), haveGas)
=======
			checksF: func(t *testing.T, c Calculator) {
				require.Equal(t, 19_030*units.NanoAvax, c.GetFee())
				require.Equal(t, fee.Gas(1_903), c.GetBlockGas())
>>>>>>> c2c784b2
			},
		},
		{
			name:      "TransferSubnetOwnershipTx post EUpgrade, utxos read cap breached",
			chainTime: postEUpgradeTime,
			gasCapF: func() fee.Gas {
				return testBlockMaxGas - 1
			},
			unsignedAndSignedTx: transferSubnetOwnershipTx,
			expectedError:       errFailedComplexityCumulation,
			checksF:             func(*testing.T, Calculator) {},
		},
		{
			name:      "AddPermissionlessValidatorTx Primary Network pre EUpgrade",
			chainTime: preEUpgradeTime,
			unsignedAndSignedTx: func(t *testing.T) (txs.UnsignedTx, *txs.Tx) {
				return addPermissionlessValidatorTx(t, constants.PrimaryNetworkID)
			},
			checksF: func(t *testing.T, c Calculator) {
				require.Equal(t, feeTestsDefaultCfg.AddPrimaryNetworkValidatorFee, c.GetFee())
			},
		},
		{
			name:      "AddPermissionlessValidatorTx Subnet pre EUpgrade",
			chainTime: preEUpgradeTime,
			unsignedAndSignedTx: func(t *testing.T) (txs.UnsignedTx, *txs.Tx) {
				subnetID := ids.GenerateTestID()
				require.NotEqual(t, constants.PrimaryNetworkID, subnetID)
				return addPermissionlessValidatorTx(t, subnetID)
			},
			checksF: func(t *testing.T, c Calculator) {
				require.Equal(t, feeTestsDefaultCfg.AddSubnetValidatorFee, c.GetFee())
			},
		},
		{
			name:      "AddPermissionlessValidatorTx Primary Network post EUpgrade, success",
			chainTime: postEUpgradeTime,
			unsignedAndSignedTx: func(t *testing.T) (txs.UnsignedTx, *txs.Tx) {
				return addPermissionlessValidatorTx(t, constants.PrimaryNetworkID)
			},
			expectedError: nil,
<<<<<<< HEAD
			checksF: func(t *testing.T, c *Calculator) {
				require.Equal(t, 3_310*units.NanoAvax, c.GetFee())
				haveGas, err := c.GetBlockGas()
				require.NoError(t, err)
				require.Equal(t, fee.Gas(331), haveGas)
=======
			checksF: func(t *testing.T, c Calculator) {
				require.Equal(t, 33_170*units.NanoAvax, c.GetFee())
				require.Equal(t, fee.Gas(3_317), c.GetBlockGas())
>>>>>>> c2c784b2
			},
		},
		{
			name:      "AddPermissionlessValidatorTx Subnet post EUpgrade, success",
			chainTime: postEUpgradeTime,
			unsignedAndSignedTx: func(t *testing.T) (txs.UnsignedTx, *txs.Tx) {
				subnetID := ids.GenerateTestID()
				require.NotEqual(t, constants.PrimaryNetworkID, subnetID)
				return addPermissionlessValidatorTx(t, subnetID)
			},
			expectedError: nil,
<<<<<<< HEAD
			checksF: func(t *testing.T, c *Calculator) {
				require.Equal(t, 3_310*units.NanoAvax, c.GetFee())
				haveGas, err := c.GetBlockGas()
				require.NoError(t, err)
				require.Equal(t, fee.Gas(331), haveGas)
=======
			checksF: func(t *testing.T, c Calculator) {
				require.Equal(t, 33_170*units.NanoAvax, c.GetFee())
				require.Equal(t, fee.Gas(3_317), c.GetBlockGas())
>>>>>>> c2c784b2
			},
		},
		{
			name:      "AddPermissionlessValidatorTx post EUpgrade, utxos read cap breached",
			chainTime: postEUpgradeTime,
			gasCapF: func() fee.Gas {
				return testBlockMaxGas - 1
			},
			unsignedAndSignedTx: func(t *testing.T) (txs.UnsignedTx, *txs.Tx) {
				subnetID := ids.GenerateTestID()
				return addPermissionlessValidatorTx(t, subnetID)
			},
			expectedError: errFailedComplexityCumulation,
			checksF:       func(*testing.T, Calculator) {},
		},
		{
			name:      "AddPermissionlessDelegatorTx Primary Network pre EUpgrade",
			chainTime: preEUpgradeTime,
			unsignedAndSignedTx: func(t *testing.T) (txs.UnsignedTx, *txs.Tx) {
				return addPermissionlessDelegatorTx(t, constants.PrimaryNetworkID)
			},
			checksF: func(t *testing.T, c Calculator) {
				require.Equal(t, feeTestsDefaultCfg.AddPrimaryNetworkDelegatorFee, c.GetFee())
			},
		},
		{
			name:      "AddPermissionlessDelegatorTx pre EUpgrade",
			chainTime: preEUpgradeTime,
			unsignedAndSignedTx: func(t *testing.T) (txs.UnsignedTx, *txs.Tx) {
				subnetID := ids.GenerateTestID()
				require.NotEqual(t, constants.PrimaryNetworkID, subnetID)
				return addPermissionlessDelegatorTx(t, subnetID)
			},
			checksF: func(t *testing.T, c Calculator) {
				require.Equal(t, feeTestsDefaultCfg.AddSubnetDelegatorFee, c.GetFee())
			},
		},
		{
			name:      "AddPermissionlessDelegatorTx Primary Network post EUpgrade, success",
			chainTime: postEUpgradeTime,
			unsignedAndSignedTx: func(t *testing.T) (txs.UnsignedTx, *txs.Tx) {
				return addPermissionlessDelegatorTx(t, constants.PrimaryNetworkID)
			},
			expectedError: nil,
<<<<<<< HEAD
			checksF: func(t *testing.T, c *Calculator) {
				require.Equal(t, 3_120*units.NanoAvax, c.GetFee())
				haveGas, err := c.GetBlockGas()
				require.NoError(t, err)
				require.Equal(t, fee.Gas(312), haveGas)
=======
			checksF: func(t *testing.T, c Calculator) {
				require.Equal(t, 31_250*units.NanoAvax, c.GetFee())
				require.Equal(t, fee.Gas(3_125), c.GetBlockGas())
>>>>>>> c2c784b2
			},
		},
		{
			name:      "AddPermissionlessDelegatorTx Subnet post EUpgrade, success",
			chainTime: postEUpgradeTime,
			unsignedAndSignedTx: func(t *testing.T) (txs.UnsignedTx, *txs.Tx) {
				return addPermissionlessDelegatorTx(t, constants.PrimaryNetworkID)
			},
			expectedError: nil,
<<<<<<< HEAD
			checksF: func(t *testing.T, c *Calculator) {
				require.Equal(t, 3_120*units.NanoAvax, c.GetFee())
				haveGas, err := c.GetBlockGas()
				require.NoError(t, err)
				require.Equal(t, fee.Gas(312), haveGas)
=======
			checksF: func(t *testing.T, c Calculator) {
				require.Equal(t, 31_250*units.NanoAvax, c.GetFee())
				require.Equal(t, fee.Gas(3_125), c.GetBlockGas())
>>>>>>> c2c784b2
			},
		},
		{
			name:      "AddPermissionlessDelegatorTx Subnet post EUpgrade, utxos read cap breached",
			chainTime: postEUpgradeTime,
			gasCapF: func() fee.Gas {
				return testBlockMaxGas - 1
			},
			unsignedAndSignedTx: func(t *testing.T) (txs.UnsignedTx, *txs.Tx) {
				subnetID := ids.GenerateTestID()
				require.NotEqual(t, constants.PrimaryNetworkID, subnetID)
				return addPermissionlessValidatorTx(t, subnetID)
			},
			expectedError: errFailedComplexityCumulation,
			checksF:       func(*testing.T, Calculator) {},
		},
		{
			name:                "BaseTx pre EUpgrade",
			chainTime:           preEUpgradeTime,
			unsignedAndSignedTx: baseTx,
			checksF: func(t *testing.T, c Calculator) {
				require.Equal(t, feeTestsDefaultCfg.TxFee, c.GetFee())
			},
		},
		{
			name:                "BaseTx post EUpgrade, success",
			chainTime:           postEUpgradeTime,
			unsignedAndSignedTx: baseTx,
			expectedError:       nil,
<<<<<<< HEAD
			checksF: func(t *testing.T, c *Calculator) {
				require.Equal(t, 1_810*units.NanoAvax, c.GetFee())
				haveGas, err := c.GetBlockGas()
				require.NoError(t, err)
				require.Equal(t, fee.Gas(181), haveGas)
=======
			checksF: func(t *testing.T, c Calculator) {
				require.Equal(t, 18_190*units.NanoAvax, c.GetFee())
				require.Equal(t, fee.Gas(1_819), c.GetBlockGas())
>>>>>>> c2c784b2
			},
		},
		{
			name:      "BaseTx post EUpgrade, utxos read cap breached",
			chainTime: postEUpgradeTime,
			gasCapF: func() fee.Gas {
				return testBlockMaxGas - 1
			},
			unsignedAndSignedTx: baseTx,
			expectedError:       errFailedComplexityCumulation,
			checksF:             func(*testing.T, Calculator) {},
		},
		{
			name:                "ImportTx pre EUpgrade",
			chainTime:           preEUpgradeTime,
			unsignedAndSignedTx: importTx,
			checksF: func(t *testing.T, c Calculator) {
				require.Equal(t, feeTestsDefaultCfg.TxFee, c.GetFee())
			},
		},
		{
			name:                "ImportTx post EUpgrade, success",
			chainTime:           postEUpgradeTime,
			unsignedAndSignedTx: importTx,
			expectedError:       nil,
<<<<<<< HEAD
			checksF: func(t *testing.T, c *Calculator) {
				require.Equal(t, 3_120*units.NanoAvax, c.GetFee())
				haveGas, err := c.GetBlockGas()
				require.NoError(t, err)
				require.Equal(t, fee.Gas(312), haveGas)
=======
			checksF: func(t *testing.T, c Calculator) {
				require.Equal(t, 31_230*units.NanoAvax, c.GetFee())
				require.Equal(t, fee.Gas(3_123), c.GetBlockGas())
>>>>>>> c2c784b2
			},
		},
		{
			name:      "ImportTx post EUpgrade, utxos read cap breached",
			chainTime: postEUpgradeTime,
			gasCapF: func() fee.Gas {
				return testBlockMaxGas - 1
			},
			unsignedAndSignedTx: importTx,
			expectedError:       errFailedComplexityCumulation,
			checksF:             func(*testing.T, Calculator) {},
		},
		{
			name:                "ExportTx pre EUpgrade",
			chainTime:           preEUpgradeTime,
			unsignedAndSignedTx: exportTx,
			checksF: func(t *testing.T, c Calculator) {
				require.Equal(t, feeTestsDefaultCfg.TxFee, c.GetFee())
			},
		},
		{
			name:                "ExportTx post EUpgrade, success",
			chainTime:           postEUpgradeTime,
			unsignedAndSignedTx: exportTx,
			expectedError:       nil,
<<<<<<< HEAD
			checksF: func(t *testing.T, c *Calculator) {
				require.Equal(t, 2_040*units.NanoAvax, c.GetFee())
				haveGas, err := c.GetBlockGas()
				require.NoError(t, err)
				require.Equal(t, fee.Gas(204), haveGas)
=======
			checksF: func(t *testing.T, c Calculator) {
				require.Equal(t, 20_410*units.NanoAvax, c.GetFee())
				require.Equal(t, fee.Gas(2_041), c.GetBlockGas())
>>>>>>> c2c784b2
			},
		},
		{
			name:      "ExportTx post EUpgrade, utxos read cap breached",
			chainTime: postEUpgradeTime,
			gasCapF: func() fee.Gas {
				return testBlockMaxGas - 1
			},
			unsignedAndSignedTx: exportTx,
			expectedError:       errFailedComplexityCumulation,
			checksF:             func(*testing.T, Calculator) {},
		},
		{
			name:      "RewardValidatorTx pre EUpgrade",
			chainTime: preEUpgradeTime,
			unsignedAndSignedTx: func(_ *testing.T) (txs.UnsignedTx, *txs.Tx) {
				return &txs.RewardValidatorTx{
					TxID: ids.GenerateTestID(),
				}, nil
			},
			checksF: func(t *testing.T, c Calculator) {
				require.Equal(t, uint64(0), c.GetFee())
			},
		},
		{
			name:      "RewardValidatorTx post EUpgrade",
			chainTime: postEUpgradeTime,
			unsignedAndSignedTx: func(_ *testing.T) (txs.UnsignedTx, *txs.Tx) {
				return &txs.RewardValidatorTx{
					TxID: ids.GenerateTestID(),
				}, nil
			},
			checksF: func(t *testing.T, c Calculator) {
				require.Equal(t, uint64(0), c.GetFee())
			},
		},
		{
			name:      "AdvanceTimeTx pre EUpgrade",
			chainTime: preEUpgradeTime,
			unsignedAndSignedTx: func(_ *testing.T) (txs.UnsignedTx, *txs.Tx) {
				return &txs.AdvanceTimeTx{
					Time: uint64(time.Now().Unix()),
				}, nil
			},
			checksF: func(t *testing.T, c Calculator) {
				require.Equal(t, uint64(0), c.GetFee())
			},
		},
		{
			name:      "AdvanceTimeTx post EUpgrade",
			chainTime: postEUpgradeTime,
			unsignedAndSignedTx: func(_ *testing.T) (txs.UnsignedTx, *txs.Tx) {
				return &txs.AdvanceTimeTx{
					Time: uint64(time.Now().Unix()),
				}, nil
			},
			checksF: func(t *testing.T, c Calculator) {
				require.Equal(t, uint64(0), c.GetFee())
			},
		},
	}

	for _, tt := range tests {
		t.Run(tt.name, func(t *testing.T) {
			gasCap := testBlockMaxGas
			if tt.gasCapF != nil {
				gasCap = tt.gasCapF()
			}

			uTx, sTx := tt.unsignedAndSignedTx(t)

			var c Calculator
			if !upgrades.IsEActivated(tt.chainTime) {
				c = NewStaticCalculator(feeTestsDefaultCfg, upgrades, tt.chainTime)
			} else {
				c = NewDynamicCalculator(fee.NewCalculator(testFeeWeights, testGasPrice, gasCap))
			}

			var creds []verify.Verifiable
			if sTx != nil {
				// txs like RewardValidatorTx are not signed
				creds = sTx.Creds
			}
			_, _ = c.CalculateFee(&txs.Tx{Unsigned: uTx, Creds: creds})
			tt.checksF(t, c)
		})
	}
}

func addValidatorTx(t *testing.T) (txs.UnsignedTx, *txs.Tx) {
	r := require.New(t)

	defaultCtx := snowtest.Context(t, snowtest.PChainID)

	baseTx, stakes, _ := txsCreationHelpers(defaultCtx)
	uTx := &txs.AddValidatorTx{
		BaseTx: baseTx,
		Validator: txs.Validator{
			NodeID: defaultCtx.NodeID,
			Start:  uint64(time.Now().Truncate(time.Second).Unix()),
			End:    uint64(time.Now().Truncate(time.Second).Add(time.Hour).Unix()),
			Wght:   feeTestDefaultStakeWeight,
		},
		StakeOuts: stakes,
		RewardsOwner: &secp256k1fx.OutputOwners{
			Locktime:  0,
			Threshold: 1,
			Addrs:     []ids.ShortID{ids.GenerateTestShortID()},
		},
		DelegationShares: reward.PercentDenominator,
	}
	sTx, err := txs.NewSigned(uTx, txs.Codec, feeTestSigners)
	r.NoError(err)

	return uTx, sTx
}

func addSubnetValidatorTx(t *testing.T) (txs.UnsignedTx, *txs.Tx) {
	r := require.New(t)

	defaultCtx := snowtest.Context(t, snowtest.PChainID)

	subnetID := ids.GenerateTestID()
	baseTx, _, subnetAuth := txsCreationHelpers(defaultCtx)
	uTx := &txs.AddSubnetValidatorTx{
		BaseTx: baseTx,
		SubnetValidator: txs.SubnetValidator{
			Validator: txs.Validator{
				NodeID: defaultCtx.NodeID,
				Start:  uint64(time.Now().Truncate(time.Second).Unix()),
				End:    uint64(time.Now().Truncate(time.Second).Add(time.Hour).Unix()),
				Wght:   feeTestDefaultStakeWeight,
			},
			Subnet: subnetID,
		},
		SubnetAuth: subnetAuth,
	}
	sTx, err := txs.NewSigned(uTx, txs.Codec, feeTestSigners)
	r.NoError(err)
	return uTx, sTx
}

func addDelegatorTx(t *testing.T) (txs.UnsignedTx, *txs.Tx) {
	r := require.New(t)

	defaultCtx := snowtest.Context(t, snowtest.PChainID)

	baseTx, stakes, _ := txsCreationHelpers(defaultCtx)
	uTx := &txs.AddDelegatorTx{
		BaseTx: baseTx,
		Validator: txs.Validator{
			NodeID: defaultCtx.NodeID,
			Start:  uint64(time.Now().Truncate(time.Second).Unix()),
			End:    uint64(time.Now().Truncate(time.Second).Add(time.Hour).Unix()),
			Wght:   feeTestDefaultStakeWeight,
		},
		StakeOuts: stakes,
		DelegationRewardsOwner: &secp256k1fx.OutputOwners{
			Locktime:  0,
			Threshold: 1,
			Addrs:     []ids.ShortID{preFundedKeys[0].PublicKey().Address()},
		},
	}
	sTx, err := txs.NewSigned(uTx, txs.Codec, feeTestSigners)
	r.NoError(err)
	return uTx, sTx
}

func createChainTx(t *testing.T) (txs.UnsignedTx, *txs.Tx) {
	r := require.New(t)

	defaultCtx := snowtest.Context(t, snowtest.PChainID)

	baseTx, _, subnetAuth := txsCreationHelpers(defaultCtx)
	uTx := &txs.CreateChainTx{
		BaseTx:      baseTx,
		SubnetID:    ids.GenerateTestID(),
		ChainName:   "testingStuff",
		VMID:        ids.GenerateTestID(),
		FxIDs:       []ids.ID{ids.GenerateTestID()},
		GenesisData: []byte{0xff},
		SubnetAuth:  subnetAuth,
	}
	sTx, err := txs.NewSigned(uTx, txs.Codec, feeTestSigners)
	r.NoError(err)
	return uTx, sTx
}

func createSubnetTx(t *testing.T) (txs.UnsignedTx, *txs.Tx) {
	r := require.New(t)

	defaultCtx := snowtest.Context(t, snowtest.PChainID)

	baseTx, _, _ := txsCreationHelpers(defaultCtx)
	uTx := &txs.CreateSubnetTx{
		BaseTx: baseTx,
		Owner: &secp256k1fx.OutputOwners{
			Threshold: 1,
			Addrs:     []ids.ShortID{preFundedKeys[0].PublicKey().Address()},
		},
	}
	sTx, err := txs.NewSigned(uTx, txs.Codec, feeTestSigners)
	r.NoError(err)
	return uTx, sTx
}

func removeSubnetValidatorTx(t *testing.T) (txs.UnsignedTx, *txs.Tx) {
	r := require.New(t)

	defaultCtx := snowtest.Context(t, snowtest.PChainID)

	baseTx, _, auth := txsCreationHelpers(defaultCtx)
	uTx := &txs.RemoveSubnetValidatorTx{
		BaseTx:     baseTx,
		NodeID:     ids.GenerateTestNodeID(),
		Subnet:     ids.GenerateTestID(),
		SubnetAuth: auth,
	}
	sTx, err := txs.NewSigned(uTx, txs.Codec, feeTestSigners)
	r.NoError(err)
	return uTx, sTx
}

func transformSubnetTx(t *testing.T) (txs.UnsignedTx, *txs.Tx) {
	r := require.New(t)

	defaultCtx := snowtest.Context(t, snowtest.PChainID)

	baseTx, _, auth := txsCreationHelpers(defaultCtx)
	uTx := &txs.TransformSubnetTx{
		BaseTx:                   baseTx,
		Subnet:                   ids.GenerateTestID(),
		AssetID:                  ids.GenerateTestID(),
		InitialSupply:            0x1000000000000000,
		MaximumSupply:            0x1000000000000000,
		MinConsumptionRate:       0,
		MaxConsumptionRate:       0,
		MinValidatorStake:        1,
		MaxValidatorStake:        0x1000000000000000,
		MinStakeDuration:         1,
		MaxStakeDuration:         1,
		MinDelegationFee:         0,
		MinDelegatorStake:        0xffffffffffffffff,
		MaxValidatorWeightFactor: 255,
		UptimeRequirement:        0,
		SubnetAuth:               auth,
	}
	sTx, err := txs.NewSigned(uTx, txs.Codec, feeTestSigners)
	r.NoError(err)
	return uTx, sTx
}

func transferSubnetOwnershipTx(t *testing.T) (txs.UnsignedTx, *txs.Tx) {
	r := require.New(t)

	defaultCtx := snowtest.Context(t, snowtest.PChainID)

	baseTx, _, _ := txsCreationHelpers(defaultCtx)
	uTx := &txs.TransferSubnetOwnershipTx{
		BaseTx: baseTx,
		Subnet: ids.GenerateTestID(),
		SubnetAuth: &secp256k1fx.Input{
			SigIndices: []uint32{3},
		},
		Owner: &secp256k1fx.OutputOwners{
			Locktime:  0,
			Threshold: 1,
			Addrs: []ids.ShortID{
				ids.GenerateTestShortID(),
			},
		},
	}
	sTx, err := txs.NewSigned(uTx, txs.Codec, feeTestSigners)
	r.NoError(err)
	return uTx, sTx
}

func addPermissionlessValidatorTx(t *testing.T, subnetID ids.ID) (txs.UnsignedTx, *txs.Tx) {
	r := require.New(t)

	defaultCtx := snowtest.Context(t, snowtest.PChainID)

	baseTx, stakes, _ := txsCreationHelpers(defaultCtx)
	sk, err := bls.NewSecretKey()
	r.NoError(err)
	uTx := &txs.AddPermissionlessValidatorTx{
		BaseTx:    baseTx,
		Subnet:    subnetID,
		Signer:    signer.NewProofOfPossession(sk),
		StakeOuts: stakes,
		ValidatorRewardsOwner: &secp256k1fx.OutputOwners{
			Locktime:  0,
			Threshold: 1,
			Addrs: []ids.ShortID{
				ids.GenerateTestShortID(),
			},
		},
		DelegatorRewardsOwner: &secp256k1fx.OutputOwners{
			Locktime:  0,
			Threshold: 1,
			Addrs: []ids.ShortID{
				ids.GenerateTestShortID(),
			},
		},
		DelegationShares: reward.PercentDenominator,
	}
	sTx, err := txs.NewSigned(uTx, txs.Codec, feeTestSigners)
	r.NoError(err)
	return uTx, sTx
}

func addPermissionlessDelegatorTx(t *testing.T, subnetID ids.ID) (txs.UnsignedTx, *txs.Tx) {
	r := require.New(t)

	defaultCtx := snowtest.Context(t, snowtest.PChainID)

	baseTx, stakes, _ := txsCreationHelpers(defaultCtx)
	uTx := &txs.AddPermissionlessDelegatorTx{
		BaseTx: baseTx,
		Validator: txs.Validator{
			NodeID: ids.GenerateTestNodeID(),
			Start:  12345,
			End:    12345 + 200*24*60*60,
			Wght:   2 * units.KiloAvax,
		},
		Subnet:    subnetID,
		StakeOuts: stakes,
		DelegationRewardsOwner: &secp256k1fx.OutputOwners{
			Locktime:  0,
			Threshold: 1,
			Addrs: []ids.ShortID{
				ids.GenerateTestShortID(),
			},
		},
	}
	sTx, err := txs.NewSigned(uTx, txs.Codec, feeTestSigners)
	r.NoError(err)
	return uTx, sTx
}

func baseTx(t *testing.T) (txs.UnsignedTx, *txs.Tx) {
	r := require.New(t)

	defaultCtx := snowtest.Context(t, snowtest.PChainID)

	baseTx, _, _ := txsCreationHelpers(defaultCtx)
	uTx := &baseTx
	sTx, err := txs.NewSigned(uTx, txs.Codec, feeTestSigners)
	r.NoError(err)
	return uTx, sTx
}

func importTx(t *testing.T) (txs.UnsignedTx, *txs.Tx) {
	r := require.New(t)

	defaultCtx := snowtest.Context(t, snowtest.PChainID)

	baseTx, _, _ := txsCreationHelpers(defaultCtx)
	uTx := &txs.ImportTx{
		BaseTx:      baseTx,
		SourceChain: ids.GenerateTestID(),
		ImportedInputs: []*avax.TransferableInput{{
			UTXOID: avax.UTXOID{
				TxID:        ids.Empty.Prefix(1),
				OutputIndex: 1,
			},
			Asset: avax.Asset{ID: ids.ID{'a', 's', 's', 'e', 'r', 't'}},
			In: &secp256k1fx.TransferInput{
				Amt:   50000,
				Input: secp256k1fx.Input{SigIndices: []uint32{0}},
			},
		}},
	}
	sTx, err := txs.NewSigned(uTx, txs.Codec, feeTestSigners)
	r.NoError(err)
	return uTx, sTx
}

func exportTx(t *testing.T) (txs.UnsignedTx, *txs.Tx) {
	r := require.New(t)

	defaultCtx := snowtest.Context(t, snowtest.PChainID)

	baseTx, outputs, _ := txsCreationHelpers(defaultCtx)
	uTx := &txs.ExportTx{
		BaseTx:           baseTx,
		DestinationChain: ids.GenerateTestID(),
		ExportedOutputs:  outputs,
	}
	sTx, err := txs.NewSigned(uTx, txs.Codec, feeTestSigners)
	r.NoError(err)
	return uTx, sTx
}

func txsCreationHelpers(defaultCtx *snow.Context) (
	baseTx txs.BaseTx,
	stakes []*avax.TransferableOutput,
	auth *secp256k1fx.Input,
) {
	inputs := []*avax.TransferableInput{{
		UTXOID: avax.UTXOID{
			TxID:        ids.ID{'t', 'x', 'I', 'D'},
			OutputIndex: 2,
		},
		Asset: avax.Asset{ID: defaultCtx.AVAXAssetID},
		In: &secp256k1fx.TransferInput{
			Amt:   uint64(5678),
			Input: secp256k1fx.Input{SigIndices: []uint32{0}},
		},
	}}
	outputs := []*avax.TransferableOutput{{
		Asset: avax.Asset{ID: defaultCtx.AVAXAssetID},
		Out: &secp256k1fx.TransferOutput{
			Amt: uint64(1234),
			OutputOwners: secp256k1fx.OutputOwners{
				Threshold: 1,
				Addrs:     []ids.ShortID{preFundedKeys[0].PublicKey().Address()},
			},
		},
	}}
	stakes = []*avax.TransferableOutput{{
		Asset: avax.Asset{ID: defaultCtx.AVAXAssetID},
		Out: &stakeable.LockOut{
			Locktime: uint64(time.Now().Add(time.Second).Unix()),
			TransferableOut: &secp256k1fx.TransferOutput{
				Amt: feeTestDefaultStakeWeight,
				OutputOwners: secp256k1fx.OutputOwners{
					Threshold: 1,
					Addrs:     []ids.ShortID{preFundedKeys[0].PublicKey().Address()},
				},
			},
		},
	}}
	auth = &secp256k1fx.Input{
		SigIndices: []uint32{0, 1},
	}
	baseTx = txs.BaseTx{
		BaseTx: avax.BaseTx{
			NetworkID:    defaultCtx.NetworkID,
			BlockchainID: defaultCtx.ChainID,
			Ins:          inputs,
			Outs:         outputs,
		},
	}

	return baseTx, stakes, auth
}<|MERGE_RESOLUTION|>--- conflicted
+++ resolved
@@ -147,17 +147,11 @@
 			chainTime:           postEUpgradeTime,
 			expectedError:       nil,
 			unsignedAndSignedTx: addSubnetValidatorTx,
-<<<<<<< HEAD
-			checksF: func(t *testing.T, c *Calculator) {
+			checksF: func(t *testing.T, c Calculator) {
 				require.Equal(t, 2_910*units.NanoAvax, c.GetFee())
 				haveGas, err := c.GetBlockGas()
 				require.NoError(t, err)
 				require.Equal(t, fee.Gas(291), haveGas)
-=======
-			checksF: func(t *testing.T, c Calculator) {
-				require.Equal(t, 29_110*units.NanoAvax, c.GetFee())
-				require.Equal(t, fee.Gas(2_911), c.GetBlockGas())
->>>>>>> c2c784b2
 			},
 		},
 		{
@@ -206,17 +200,11 @@
 			chainTime:           postEUpgradeTime,
 			unsignedAndSignedTx: createChainTx,
 			expectedError:       nil,
-<<<<<<< HEAD
-			checksF: func(t *testing.T, c *Calculator) {
+			checksF: func(t *testing.T, c Calculator) {
 				require.Equal(t, 1_950*units.NanoAvax, c.GetFee())
 				haveGas, err := c.GetBlockGas()
 				require.NoError(t, err)
 				require.Equal(t, fee.Gas(195), haveGas)
-=======
-			checksF: func(t *testing.T, c Calculator) {
-				require.Equal(t, 19_540*units.NanoAvax, c.GetFee())
-				require.Equal(t, fee.Gas(1_954), c.GetBlockGas())
->>>>>>> c2c784b2
 			},
 		},
 		{
@@ -250,17 +238,11 @@
 			chainTime:           postEUpgradeTime,
 			unsignedAndSignedTx: createSubnetTx,
 			expectedError:       nil,
-<<<<<<< HEAD
-			checksF: func(t *testing.T, c *Calculator) {
+			checksF: func(t *testing.T, c Calculator) {
 				require.Equal(t, 1_850*units.NanoAvax, c.GetFee())
 				haveGas, err := c.GetBlockGas()
 				require.NoError(t, err)
 				require.Equal(t, fee.Gas(185), haveGas)
-=======
-			checksF: func(t *testing.T, c Calculator) {
-				require.Equal(t, 18_590*units.NanoAvax, c.GetFee())
-				require.Equal(t, fee.Gas(1_859), c.GetBlockGas())
->>>>>>> c2c784b2
 			},
 		},
 		{
@@ -286,17 +268,11 @@
 			chainTime:           postEUpgradeTime,
 			unsignedAndSignedTx: removeSubnetValidatorTx,
 			expectedError:       nil,
-<<<<<<< HEAD
-			checksF: func(t *testing.T, c *Calculator) {
+			checksF: func(t *testing.T, c Calculator) {
 				require.Equal(t, 2_880*units.NanoAvax, c.GetFee())
 				haveGas, err := c.GetBlockGas()
 				require.NoError(t, err)
 				require.Equal(t, fee.Gas(288), haveGas)
-=======
-			checksF: func(t *testing.T, c Calculator) {
-				require.Equal(t, 28_870*units.NanoAvax, c.GetFee())
-				require.Equal(t, fee.Gas(2_887), c.GetBlockGas())
->>>>>>> c2c784b2
 			},
 		},
 		{
@@ -322,17 +298,11 @@
 			chainTime:           postEUpgradeTime,
 			unsignedAndSignedTx: transformSubnetTx,
 			expectedError:       nil,
-<<<<<<< HEAD
-			checksF: func(t *testing.T, c *Calculator) {
+			checksF: func(t *testing.T, c Calculator) {
 				require.Equal(t, 1_970*units.NanoAvax, c.GetFee())
 				haveGas, err := c.GetBlockGas()
 				require.NoError(t, err)
 				require.Equal(t, fee.Gas(197), haveGas)
-=======
-			checksF: func(t *testing.T, c Calculator) {
-				require.Equal(t, 19_720*units.NanoAvax, c.GetFee())
-				require.Equal(t, fee.Gas(1_972), c.GetBlockGas())
->>>>>>> c2c784b2
 			},
 		},
 		{
@@ -358,17 +328,11 @@
 			chainTime:           postEUpgradeTime,
 			unsignedAndSignedTx: transferSubnetOwnershipTx,
 			expectedError:       nil,
-<<<<<<< HEAD
-			checksF: func(t *testing.T, c *Calculator) {
+			checksF: func(t *testing.T, c Calculator) {
 				require.Equal(t, 1_900*units.NanoAvax, c.GetFee())
 				haveGas, err := c.GetBlockGas()
 				require.NoError(t, err)
 				require.Equal(t, fee.Gas(190), haveGas)
-=======
-			checksF: func(t *testing.T, c Calculator) {
-				require.Equal(t, 19_030*units.NanoAvax, c.GetFee())
-				require.Equal(t, fee.Gas(1_903), c.GetBlockGas())
->>>>>>> c2c784b2
 			},
 		},
 		{
@@ -410,17 +374,11 @@
 				return addPermissionlessValidatorTx(t, constants.PrimaryNetworkID)
 			},
 			expectedError: nil,
-<<<<<<< HEAD
-			checksF: func(t *testing.T, c *Calculator) {
+			checksF: func(t *testing.T, c Calculator) {
 				require.Equal(t, 3_310*units.NanoAvax, c.GetFee())
 				haveGas, err := c.GetBlockGas()
 				require.NoError(t, err)
 				require.Equal(t, fee.Gas(331), haveGas)
-=======
-			checksF: func(t *testing.T, c Calculator) {
-				require.Equal(t, 33_170*units.NanoAvax, c.GetFee())
-				require.Equal(t, fee.Gas(3_317), c.GetBlockGas())
->>>>>>> c2c784b2
 			},
 		},
 		{
@@ -432,17 +390,11 @@
 				return addPermissionlessValidatorTx(t, subnetID)
 			},
 			expectedError: nil,
-<<<<<<< HEAD
-			checksF: func(t *testing.T, c *Calculator) {
+			checksF: func(t *testing.T, c Calculator) {
 				require.Equal(t, 3_310*units.NanoAvax, c.GetFee())
 				haveGas, err := c.GetBlockGas()
 				require.NoError(t, err)
 				require.Equal(t, fee.Gas(331), haveGas)
-=======
-			checksF: func(t *testing.T, c Calculator) {
-				require.Equal(t, 33_170*units.NanoAvax, c.GetFee())
-				require.Equal(t, fee.Gas(3_317), c.GetBlockGas())
->>>>>>> c2c784b2
 			},
 		},
 		{
@@ -487,17 +439,11 @@
 				return addPermissionlessDelegatorTx(t, constants.PrimaryNetworkID)
 			},
 			expectedError: nil,
-<<<<<<< HEAD
-			checksF: func(t *testing.T, c *Calculator) {
+			checksF: func(t *testing.T, c Calculator) {
 				require.Equal(t, 3_120*units.NanoAvax, c.GetFee())
 				haveGas, err := c.GetBlockGas()
 				require.NoError(t, err)
 				require.Equal(t, fee.Gas(312), haveGas)
-=======
-			checksF: func(t *testing.T, c Calculator) {
-				require.Equal(t, 31_250*units.NanoAvax, c.GetFee())
-				require.Equal(t, fee.Gas(3_125), c.GetBlockGas())
->>>>>>> c2c784b2
 			},
 		},
 		{
@@ -507,17 +453,11 @@
 				return addPermissionlessDelegatorTx(t, constants.PrimaryNetworkID)
 			},
 			expectedError: nil,
-<<<<<<< HEAD
-			checksF: func(t *testing.T, c *Calculator) {
+			checksF: func(t *testing.T, c Calculator) {
 				require.Equal(t, 3_120*units.NanoAvax, c.GetFee())
 				haveGas, err := c.GetBlockGas()
 				require.NoError(t, err)
 				require.Equal(t, fee.Gas(312), haveGas)
-=======
-			checksF: func(t *testing.T, c Calculator) {
-				require.Equal(t, 31_250*units.NanoAvax, c.GetFee())
-				require.Equal(t, fee.Gas(3_125), c.GetBlockGas())
->>>>>>> c2c784b2
 			},
 		},
 		{
@@ -547,17 +487,11 @@
 			chainTime:           postEUpgradeTime,
 			unsignedAndSignedTx: baseTx,
 			expectedError:       nil,
-<<<<<<< HEAD
-			checksF: func(t *testing.T, c *Calculator) {
+			checksF: func(t *testing.T, c Calculator) {
 				require.Equal(t, 1_810*units.NanoAvax, c.GetFee())
 				haveGas, err := c.GetBlockGas()
 				require.NoError(t, err)
 				require.Equal(t, fee.Gas(181), haveGas)
-=======
-			checksF: func(t *testing.T, c Calculator) {
-				require.Equal(t, 18_190*units.NanoAvax, c.GetFee())
-				require.Equal(t, fee.Gas(1_819), c.GetBlockGas())
->>>>>>> c2c784b2
 			},
 		},
 		{
@@ -583,17 +517,11 @@
 			chainTime:           postEUpgradeTime,
 			unsignedAndSignedTx: importTx,
 			expectedError:       nil,
-<<<<<<< HEAD
-			checksF: func(t *testing.T, c *Calculator) {
+			checksF: func(t *testing.T, c Calculator) {
 				require.Equal(t, 3_120*units.NanoAvax, c.GetFee())
 				haveGas, err := c.GetBlockGas()
 				require.NoError(t, err)
 				require.Equal(t, fee.Gas(312), haveGas)
-=======
-			checksF: func(t *testing.T, c Calculator) {
-				require.Equal(t, 31_230*units.NanoAvax, c.GetFee())
-				require.Equal(t, fee.Gas(3_123), c.GetBlockGas())
->>>>>>> c2c784b2
 			},
 		},
 		{
@@ -619,17 +547,11 @@
 			chainTime:           postEUpgradeTime,
 			unsignedAndSignedTx: exportTx,
 			expectedError:       nil,
-<<<<<<< HEAD
-			checksF: func(t *testing.T, c *Calculator) {
+			checksF: func(t *testing.T, c Calculator) {
 				require.Equal(t, 2_040*units.NanoAvax, c.GetFee())
 				haveGas, err := c.GetBlockGas()
 				require.NoError(t, err)
 				require.Equal(t, fee.Gas(204), haveGas)
-=======
-			checksF: func(t *testing.T, c Calculator) {
-				require.Equal(t, 20_410*units.NanoAvax, c.GetFee())
-				require.Equal(t, fee.Gas(2_041), c.GetBlockGas())
->>>>>>> c2c784b2
 			},
 		},
 		{
