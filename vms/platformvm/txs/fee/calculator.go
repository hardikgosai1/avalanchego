--- conflicted
+++ resolved
@@ -67,10 +67,7 @@
 
 func (c *Calculator) ComputeFee(tx txs.UnsignedTx, creds []verify.Verifiable) (uint64, error) {
 	c.c.credentials = creds
-<<<<<<< HEAD
-=======
 	c.c.fee = 0 // zero fee among different ComputeFee invocations (unlike Complexity which gets cumulated)
->>>>>>> 2cd621ac
 	err := tx.Visit(c.c)
 	return c.c.fee, err
 }
@@ -81,6 +78,13 @@
 
 func (c *Calculator) RemoveFeesFor(unitsToRm fees.Dimensions) (uint64, error) {
 	return c.c.removeFeesFor(unitsToRm)
+}
+
+func (c *Calculator) GetFeeRates() fees.Dimensions {
+	if c.c.feeManager != nil {
+		return c.c.feeManager.GetFeeRates()
+	}
+	return fees.Empty
 }
 
 func (c *Calculator) GetCumulatedComplexity() fees.Dimensions {
