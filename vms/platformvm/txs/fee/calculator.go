--- conflicted
+++ resolved
@@ -26,19 +26,11 @@
 	errFailedComplexityCumulation = errors.New("failed cumulating complexity")
 )
 
-<<<<<<< HEAD
-func NewStaticCalculator(cfg StaticConfig, ut upgrade.Config, chainTime time.Time) *Calculator {
-	return &Calculator{
-		c: &calculator{
-			upgrades:  ut,
-			staticCfg: cfg,
-=======
 func NewStaticCalculator(config StaticConfig, upgradeTimes upgrade.Config, chainTime time.Time) *Calculator {
 	return &Calculator{
 		c: &calculator{
 			upgrades:  upgradeTimes,
 			staticCfg: config,
->>>>>>> 65f00e90
 			time:      chainTime,
 		},
 	}
@@ -49,10 +41,6 @@
 	cfg StaticConfig,
 	feeManager *fees.Manager,
 	blockMaxComplexity fees.Dimensions,
-<<<<<<< HEAD
-	creds []verify.Verifiable,
-=======
->>>>>>> 65f00e90
 ) *Calculator {
 	return &Calculator{
 		c: &calculator{
@@ -60,11 +48,7 @@
 			staticCfg:          cfg,
 			feeManager:         feeManager,
 			blockMaxComplexity: blockMaxComplexity,
-<<<<<<< HEAD
-			credentials:        creds,
-=======
 			// credentials are set when CalculateFee is called
->>>>>>> 65f00e90
 		},
 	}
 }
@@ -80,20 +64,6 @@
 func (c *Calculator) ResetFee(newFee uint64) {
 	c.c.fee = newFee
 }
-<<<<<<< HEAD
-
-func (c *Calculator) ComputeFee(tx txs.UnsignedTx) (uint64, error) {
-	err := tx.Visit(c.c)
-	return c.c.fee, err
-}
-
-func (c *Calculator) AddFeesFor(complexity fees.Dimensions) (uint64, error) {
-	return c.c.addFeesFor(complexity)
-}
-
-func (c *Calculator) RemoveFeesFor(unitsToRm fees.Dimensions) (uint64, error) {
-	return c.c.removeFeesFor(unitsToRm)
-=======
 
 func (c *Calculator) ComputeFee(tx txs.UnsignedTx, creds []verify.Verifiable) (uint64, error) {
 	c.c.credentials = creds
@@ -115,28 +85,16 @@
 		return c.c.feeManager.GetCumulatedComplexity()
 	}
 	return fees.Empty
->>>>>>> 65f00e90
 }
 
 type calculator struct {
 	// setup
 	isEActive bool
-<<<<<<< HEAD
-
-	// Pre E-upgrade inputs
-	upgrades  upgrade.Config
-=======
->>>>>>> 65f00e90
 	staticCfg StaticConfig
 
 	// Pre E-upgrade inputs
 	upgrades upgrade.Config
 	time     time.Time
-
-	// Post E-upgrade inputs
-	feeManager         *fees.Manager
-	blockMaxComplexity fees.Dimensions
-	credentials        []verify.Verifiable
 
 	// Post E-upgrade inputs
 	feeManager         *fees.Manager
