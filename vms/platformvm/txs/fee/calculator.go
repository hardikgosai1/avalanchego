// Copyright (C) 2019-2024, Ava Labs, Inc. All rights reserved.
// See the file LICENSE for licensing terms.

package fee

import (
	"errors"
	"fmt"
	"time"

	"github.com/ava-labs/avalanchego/codec"
	"github.com/ava-labs/avalanchego/utils/constants"
	"github.com/ava-labs/avalanchego/utils/wrappers"
	"github.com/ava-labs/avalanchego/vms/components/avax"
	"github.com/ava-labs/avalanchego/vms/components/fees"
	"github.com/ava-labs/avalanchego/vms/components/verify"
	"github.com/ava-labs/avalanchego/vms/platformvm/txs"
	"github.com/ava-labs/avalanchego/vms/platformvm/upgrade"
	"github.com/ava-labs/avalanchego/vms/secp256k1fx"
)

<<<<<<< HEAD
var (
	_ txs.Visitor = (*Calculator)(nil)

	errFailedFeeCalculation       = errors.New("failed fee calculation")
	errFailedComplexityCumulation = errors.New("failed cumulating complexity")
)

type Calculator struct {
	// setup
	isEActive bool

=======
var _ txs.Visitor = (*calculator)(nil)

func NewStaticCalculator(config StaticConfig, upgradeTimes upgrade.Times) Calculator {
	return Calculator{
		config:       config,
		upgradeTimes: upgradeTimes,
	}
}

type Calculator struct {
	config       StaticConfig
	upgradeTimes upgrade.Times
}

func (c Calculator) GetFee(tx txs.UnsignedTx, time time.Time) uint64 {
	tmp := &calculator{
		upgrades:  c.upgradeTimes,
		staticCfg: c.config,
		time:      time,
	}

	// this is guaranteed to never return an error
	_ = tx.Visit(tmp)
	return tmp.fee
}

// calculator is intentionally unexported and used through Calculator to provide
// a more convenient API
type calculator struct {
>>>>>>> d90ee0f6
	// Pre E-fork inputs
	upgrades  upgrade.Times
	staticCfg StaticConfig
	time      time.Time

	// Post E-fork inputs
	feeManager         *fees.Manager
	blockMaxComplexity fees.Dimensions
	credentials        []verify.Verifiable

	// outputs of visitor execution
	fee uint64
}

<<<<<<< HEAD
// NewDynamicCalculator must be used post E upgrade activation
func NewDynamicCalculator(
	cfg StaticConfig,
	feeManager *fees.Manager,
	blockMaxComplexity fees.Dimensions,
	creds []verify.Verifiable,
) *Calculator {
	return &Calculator{
		isEActive:          true,
		staticCfg:          cfg,
		feeManager:         feeManager,
		blockMaxComplexity: blockMaxComplexity,
		credentials:        creds,
	}
}

func (fc *Calculator) AddValidatorTx(*txs.AddValidatorTx) error {
	// AddValidatorTx is banned following Durango activation, so we
	// only return the pre EUpgrade fee here
	fc.Fee = fc.staticCfg.AddPrimaryNetworkValidatorFee
	return nil
}

func (fc *Calculator) AddSubnetValidatorTx(tx *txs.AddSubnetValidatorTx) error {
	if !fc.isEActive {
		fc.Fee = fc.staticCfg.AddSubnetValidatorFee
		return nil
	}

	complexity, err := fc.meterTx(tx, tx.Outs, tx.Ins)
	if err != nil {
		return err
	}

	_, err = fc.AddFeesFor(complexity)
	return err
}

func (fc *Calculator) AddDelegatorTx(*txs.AddDelegatorTx) error {
	// AddValidatorTx is banned following Durango activation, so we
	// only return the pre EUpgrade fee here
	fc.Fee = fc.staticCfg.AddPrimaryNetworkDelegatorFee
	return nil
}

func (fc *Calculator) CreateChainTx(tx *txs.CreateChainTx) error {
	if !fc.isEActive {
		fc.Fee = fc.staticCfg.GetCreateBlockchainTxFee(fc.upgrades, fc.chainTime)
		return nil
	}

	complexity, err := fc.meterTx(tx, tx.Outs, tx.Ins)
	if err != nil {
		return err
	}

	_, err = fc.AddFeesFor(complexity)
	return err
}

func (fc *Calculator) CreateSubnetTx(tx *txs.CreateSubnetTx) error {
	if !fc.isEActive {
		fc.Fee = fc.staticCfg.GetCreateSubnetTxFee(fc.upgrades, fc.chainTime)
		return nil
	}

	complexity, err := fc.meterTx(tx, tx.Outs, tx.Ins)
	if err != nil {
		return err
	}

	_, err = fc.AddFeesFor(complexity)
	return err
=======
func (c *calculator) AddValidatorTx(*txs.AddValidatorTx) error {
	c.fee = c.staticCfg.AddPrimaryNetworkValidatorFee
	return nil
}

func (c *calculator) AddSubnetValidatorTx(*txs.AddSubnetValidatorTx) error {
	c.fee = c.staticCfg.AddSubnetValidatorFee
	return nil
}

func (c *calculator) AddDelegatorTx(*txs.AddDelegatorTx) error {
	c.fee = c.staticCfg.AddPrimaryNetworkDelegatorFee
	return nil
}

func (c *calculator) CreateChainTx(*txs.CreateChainTx) error {
	c.fee = c.staticCfg.GetCreateBlockchainTxFee(c.upgrades, c.time)
	return nil
}

func (c *calculator) CreateSubnetTx(*txs.CreateSubnetTx) error {
	c.fee = c.staticCfg.GetCreateSubnetTxFee(c.upgrades, c.time)
	return nil
>>>>>>> d90ee0f6
}

func (*calculator) AdvanceTimeTx(*txs.AdvanceTimeTx) error {
	return nil // no fees
}

func (*calculator) RewardValidatorTx(*txs.RewardValidatorTx) error {
	return nil // no fees
}

<<<<<<< HEAD
func (fc *Calculator) RemoveSubnetValidatorTx(tx *txs.RemoveSubnetValidatorTx) error {
	if !fc.isEActive {
		fc.Fee = fc.staticCfg.TxFee
		return nil
	}

	complexity, err := fc.meterTx(tx, tx.Outs, tx.Ins)
	if err != nil {
		return err
	}

	_, err = fc.AddFeesFor(complexity)
	return err
}

func (fc *Calculator) TransformSubnetTx(tx *txs.TransformSubnetTx) error {
	if !fc.isEActive {
		fc.Fee = fc.staticCfg.TransformSubnetTxFee
		return nil
	}

	complexity, err := fc.meterTx(tx, tx.Outs, tx.Ins)
	if err != nil {
		return err
	}

	_, err = fc.AddFeesFor(complexity)
	return err
}

func (fc *Calculator) TransferSubnetOwnershipTx(tx *txs.TransferSubnetOwnershipTx) error {
	if !fc.isEActive {
		fc.Fee = fc.staticCfg.TxFee
		return nil
	}

	complexity, err := fc.meterTx(tx, tx.Outs, tx.Ins)
	if err != nil {
		return err
	}

	_, err = fc.AddFeesFor(complexity)
	return err
}

func (fc *Calculator) AddPermissionlessValidatorTx(tx *txs.AddPermissionlessValidatorTx) error {
	if !fc.isEActive {
		if tx.Subnet != constants.PrimaryNetworkID {
			fc.Fee = fc.staticCfg.AddSubnetValidatorFee
		} else {
			fc.Fee = fc.staticCfg.AddPrimaryNetworkValidatorFee
		}
		return nil
=======
func (c *calculator) RemoveSubnetValidatorTx(*txs.RemoveSubnetValidatorTx) error {
	c.fee = c.staticCfg.TxFee
	return nil
}

func (c *calculator) TransformSubnetTx(*txs.TransformSubnetTx) error {
	c.fee = c.staticCfg.TransformSubnetTxFee
	return nil
}

func (c *calculator) TransferSubnetOwnershipTx(*txs.TransferSubnetOwnershipTx) error {
	c.fee = c.staticCfg.TxFee
	return nil
}

func (c *calculator) AddPermissionlessValidatorTx(tx *txs.AddPermissionlessValidatorTx) error {
	if tx.Subnet != constants.PrimaryNetworkID {
		c.fee = c.staticCfg.AddSubnetValidatorFee
	} else {
		c.fee = c.staticCfg.AddPrimaryNetworkValidatorFee
>>>>>>> d90ee0f6
	}

	outs := make([]*avax.TransferableOutput, len(tx.Outs)+len(tx.StakeOuts))
	copy(outs, tx.Outs)
	copy(outs[len(tx.Outs):], tx.StakeOuts)

	complexity, err := fc.meterTx(tx, outs, tx.Ins)
	if err != nil {
		return err
	}

	_, err = fc.AddFeesFor(complexity)
	return err
}

<<<<<<< HEAD
func (fc *Calculator) AddPermissionlessDelegatorTx(tx *txs.AddPermissionlessDelegatorTx) error {
	if !fc.isEActive {
		if tx.Subnet != constants.PrimaryNetworkID {
			fc.Fee = fc.staticCfg.AddSubnetDelegatorFee
		} else {
			fc.Fee = fc.staticCfg.AddPrimaryNetworkDelegatorFee
		}
		return nil
=======
func (c *calculator) AddPermissionlessDelegatorTx(tx *txs.AddPermissionlessDelegatorTx) error {
	if tx.Subnet != constants.PrimaryNetworkID {
		c.fee = c.staticCfg.AddSubnetDelegatorFee
	} else {
		c.fee = c.staticCfg.AddPrimaryNetworkDelegatorFee
>>>>>>> d90ee0f6
	}

	outs := make([]*avax.TransferableOutput, len(tx.Outs)+len(tx.StakeOuts))
	copy(outs, tx.Outs)
	copy(outs[len(tx.Outs):], tx.StakeOuts)

	complexity, err := fc.meterTx(tx, outs, tx.Ins)
	if err != nil {
		return err
	}

	_, err = fc.AddFeesFor(complexity)
	return err
}

<<<<<<< HEAD
func (fc *Calculator) BaseTx(tx *txs.BaseTx) error {
	if !fc.isEActive {
		fc.Fee = fc.staticCfg.TxFee
		return nil
	}

	complexity, err := fc.meterTx(tx, tx.Outs, tx.Ins)
	if err != nil {
		return err
	}

	_, err = fc.AddFeesFor(complexity)
	return err
}

func (fc *Calculator) ImportTx(tx *txs.ImportTx) error {
	if !fc.isEActive {
		fc.Fee = fc.staticCfg.TxFee
		return nil
	}

	ins := make([]*avax.TransferableInput, len(tx.Ins)+len(tx.ImportedInputs))
	copy(ins, tx.Ins)
	copy(ins[len(tx.Ins):], tx.ImportedInputs)

	complexity, err := fc.meterTx(tx, tx.Outs, ins)
	if err != nil {
		return err
	}

	_, err = fc.AddFeesFor(complexity)
	return err
}

func (fc *Calculator) ExportTx(tx *txs.ExportTx) error {
	if !fc.isEActive {
		fc.Fee = fc.staticCfg.TxFee
		return nil
	}

	outs := make([]*avax.TransferableOutput, len(tx.Outs)+len(tx.ExportedOutputs))
	copy(outs, tx.Outs)
	copy(outs[len(tx.Outs):], tx.ExportedOutputs)

	complexity, err := fc.meterTx(tx, outs, tx.Ins)
	if err != nil {
		return err
	}

	_, err = fc.AddFeesFor(complexity)
	return err
}

func (fc *Calculator) meterTx(
	uTx txs.UnsignedTx,
	allOuts []*avax.TransferableOutput,
	allIns []*avax.TransferableInput,
) (fees.Dimensions, error) {
	var complexity fees.Dimensions

	uTxSize, err := txs.Codec.Size(txs.CodecVersion, uTx)
	if err != nil {
		return complexity, fmt.Errorf("couldn't calculate UnsignedTx marshal length: %w", err)
	}
	complexity[fees.Bandwidth] = uint64(uTxSize)

	// meter credentials, one by one. Then account for the extra bytes needed to
	// serialize a slice of credentials (codec version bytes + slice size bytes)
	for i, cred := range fc.credentials {
		c, ok := cred.(*secp256k1fx.Credential)
		if !ok {
			return complexity, fmt.Errorf("don't know how to calculate complexity of %T", cred)
		}
		credDimensions, err := fees.MeterCredential(txs.Codec, txs.CodecVersion, len(c.Sigs))
		if err != nil {
			return complexity, fmt.Errorf("failed adding credential %d: %w", i, err)
		}
		complexity, err = fees.Add(complexity, credDimensions)
		if err != nil {
			return complexity, fmt.Errorf("failed adding credentials: %w", err)
		}
	}
	complexity[fees.Bandwidth] += wrappers.IntLen // length of the credentials slice
	complexity[fees.Bandwidth] += codec.VersionSize

	for _, in := range allIns {
		inputDimensions, err := fees.MeterInput(txs.Codec, txs.CodecVersion, in)
		if err != nil {
			return complexity, fmt.Errorf("failed retrieving size of inputs: %w", err)
		}
		inputDimensions[fees.Bandwidth] = 0 // inputs bandwidth is already accounted for above, so we zero it
		complexity, err = fees.Add(complexity, inputDimensions)
		if err != nil {
			return complexity, fmt.Errorf("failed adding inputs: %w", err)
		}
	}

	for _, out := range allOuts {
		outputDimensions, err := fees.MeterOutput(txs.Codec, txs.CodecVersion, out)
		if err != nil {
			return complexity, fmt.Errorf("failed retrieving size of outputs: %w", err)
		}
		outputDimensions[fees.Bandwidth] = 0 // outputs bandwidth is already accounted for above, so we zero it
		complexity, err = fees.Add(complexity, outputDimensions)
		if err != nil {
			return complexity, fmt.Errorf("failed adding outputs: %w", err)
		}
	}

	return complexity, nil
}

func (fc *Calculator) AddFeesFor(complexity fees.Dimensions) (uint64, error) {
	if fc.feeManager == nil || complexity == fees.Empty {
		return 0, nil
	}

	boundBreached, dimension := fc.feeManager.CumulateComplexity(complexity, fc.blockMaxComplexity)
	if boundBreached {
		return 0, fmt.Errorf("%w: breached dimension %d", errFailedComplexityCumulation, dimension)
	}

	fee, err := fc.feeManager.CalculateFee(complexity)
	if err != nil {
		return 0, fmt.Errorf("%w: %w", errFailedFeeCalculation, err)
	}

	fc.Fee += fee
	return fee, nil
}

func (fc *Calculator) RemoveFeesFor(unitsToRm fees.Dimensions) (uint64, error) {
	if fc.feeManager == nil || unitsToRm == fees.Empty {
		return 0, nil
	}

	if err := fc.feeManager.RemoveComplexity(unitsToRm); err != nil {
		return 0, fmt.Errorf("failed removing units: %w", err)
	}

	fee, err := fc.feeManager.CalculateFee(unitsToRm)
	if err != nil {
		return 0, fmt.Errorf("%w: %w", errFailedFeeCalculation, err)
	}

	fc.Fee -= fee
	return fee, nil
=======
func (c *calculator) BaseTx(*txs.BaseTx) error {
	c.fee = c.staticCfg.TxFee
	return nil
}

func (c *calculator) ImportTx(*txs.ImportTx) error {
	c.fee = c.staticCfg.TxFee
	return nil
}

func (c *calculator) ExportTx(*txs.ExportTx) error {
	c.fee = c.staticCfg.TxFee
	return nil
>>>>>>> d90ee0f6
}<|MERGE_RESOLUTION|>--- conflicted
+++ resolved
@@ -19,49 +19,41 @@
 	"github.com/ava-labs/avalanchego/vms/secp256k1fx"
 )
 
-<<<<<<< HEAD
 var (
-	_ txs.Visitor = (*Calculator)(nil)
+	_ txs.Visitor = (*calculator)(nil)
 
 	errFailedFeeCalculation       = errors.New("failed fee calculation")
 	errFailedComplexityCumulation = errors.New("failed cumulating complexity")
 )
 
 type Calculator struct {
+	c *calculator
+}
+
+func (c *Calculator) GetFee() uint64 {
+	return c.c.fee
+}
+
+func (c *Calculator) ResetFee(newFee uint64) {
+	c.c.fee = newFee
+}
+
+func (c *Calculator) ComputeFee(tx txs.UnsignedTx) (uint64, error) {
+	err := tx.Visit(c.c)
+	return c.c.fee, err
+}
+
+func (c *Calculator) AddFeesFor(complexity fees.Dimensions) (uint64, error) {
+	return c.c.addFeesFor(complexity)
+}
+
+func (c *Calculator) RemoveFeesFor(unitsToRm fees.Dimensions) (uint64, error) {
+	return c.c.removeFeesFor(unitsToRm)
+}
+
+type calculator struct {
 	// setup
 	isEActive bool
-
-=======
-var _ txs.Visitor = (*calculator)(nil)
-
-func NewStaticCalculator(config StaticConfig, upgradeTimes upgrade.Times) Calculator {
-	return Calculator{
-		config:       config,
-		upgradeTimes: upgradeTimes,
-	}
-}
-
-type Calculator struct {
-	config       StaticConfig
-	upgradeTimes upgrade.Times
-}
-
-func (c Calculator) GetFee(tx txs.UnsignedTx, time time.Time) uint64 {
-	tmp := &calculator{
-		upgrades:  c.upgradeTimes,
-		staticCfg: c.config,
-		time:      time,
-	}
-
-	// this is guaranteed to never return an error
-	_ = tx.Visit(tmp)
-	return tmp.fee
-}
-
-// calculator is intentionally unexported and used through Calculator to provide
-// a more convenient API
-type calculator struct {
->>>>>>> d90ee0f6
 	// Pre E-fork inputs
 	upgrades  upgrade.Times
 	staticCfg StaticConfig
@@ -76,7 +68,16 @@
 	fee uint64
 }
 
-<<<<<<< HEAD
+func NewStaticCalculator(cfg StaticConfig, ut upgrade.Times, chainTime time.Time) *Calculator {
+	return &Calculator{
+		c: &calculator{
+			upgrades:  ut,
+			staticCfg: cfg,
+			time:      chainTime,
+		},
+	}
+}
+
 // NewDynamicCalculator must be used post E upgrade activation
 func NewDynamicCalculator(
 	cfg StaticConfig,
@@ -85,96 +86,73 @@
 	creds []verify.Verifiable,
 ) *Calculator {
 	return &Calculator{
-		isEActive:          true,
-		staticCfg:          cfg,
-		feeManager:         feeManager,
-		blockMaxComplexity: blockMaxComplexity,
-		credentials:        creds,
-	}
-}
-
-func (fc *Calculator) AddValidatorTx(*txs.AddValidatorTx) error {
+		c: &calculator{
+			isEActive:          true,
+			staticCfg:          cfg,
+			feeManager:         feeManager,
+			blockMaxComplexity: blockMaxComplexity,
+			credentials:        creds,
+		},
+	}
+}
+
+func (fc *calculator) AddValidatorTx(*txs.AddValidatorTx) error {
 	// AddValidatorTx is banned following Durango activation, so we
 	// only return the pre EUpgrade fee here
-	fc.Fee = fc.staticCfg.AddPrimaryNetworkValidatorFee
+	fc.fee = fc.staticCfg.AddPrimaryNetworkValidatorFee
 	return nil
 }
 
-func (fc *Calculator) AddSubnetValidatorTx(tx *txs.AddSubnetValidatorTx) error {
-	if !fc.isEActive {
-		fc.Fee = fc.staticCfg.AddSubnetValidatorFee
-		return nil
-	}
-
-	complexity, err := fc.meterTx(tx, tx.Outs, tx.Ins)
-	if err != nil {
-		return err
-	}
-
-	_, err = fc.AddFeesFor(complexity)
-	return err
-}
-
-func (fc *Calculator) AddDelegatorTx(*txs.AddDelegatorTx) error {
+func (fc *calculator) AddSubnetValidatorTx(tx *txs.AddSubnetValidatorTx) error {
+	if !fc.isEActive {
+		fc.fee = fc.staticCfg.AddSubnetValidatorFee
+		return nil
+	}
+
+	complexity, err := fc.meterTx(tx, tx.Outs, tx.Ins)
+	if err != nil {
+		return err
+	}
+
+	_, err = fc.addFeesFor(complexity)
+	return err
+}
+
+func (fc *calculator) AddDelegatorTx(*txs.AddDelegatorTx) error {
 	// AddValidatorTx is banned following Durango activation, so we
 	// only return the pre EUpgrade fee here
-	fc.Fee = fc.staticCfg.AddPrimaryNetworkDelegatorFee
+	fc.fee = fc.staticCfg.AddPrimaryNetworkDelegatorFee
 	return nil
 }
 
-func (fc *Calculator) CreateChainTx(tx *txs.CreateChainTx) error {
-	if !fc.isEActive {
-		fc.Fee = fc.staticCfg.GetCreateBlockchainTxFee(fc.upgrades, fc.chainTime)
-		return nil
-	}
-
-	complexity, err := fc.meterTx(tx, tx.Outs, tx.Ins)
-	if err != nil {
-		return err
-	}
-
-	_, err = fc.AddFeesFor(complexity)
-	return err
-}
-
-func (fc *Calculator) CreateSubnetTx(tx *txs.CreateSubnetTx) error {
-	if !fc.isEActive {
-		fc.Fee = fc.staticCfg.GetCreateSubnetTxFee(fc.upgrades, fc.chainTime)
-		return nil
-	}
-
-	complexity, err := fc.meterTx(tx, tx.Outs, tx.Ins)
-	if err != nil {
-		return err
-	}
-
-	_, err = fc.AddFeesFor(complexity)
-	return err
-=======
-func (c *calculator) AddValidatorTx(*txs.AddValidatorTx) error {
-	c.fee = c.staticCfg.AddPrimaryNetworkValidatorFee
-	return nil
-}
-
-func (c *calculator) AddSubnetValidatorTx(*txs.AddSubnetValidatorTx) error {
-	c.fee = c.staticCfg.AddSubnetValidatorFee
-	return nil
-}
-
-func (c *calculator) AddDelegatorTx(*txs.AddDelegatorTx) error {
-	c.fee = c.staticCfg.AddPrimaryNetworkDelegatorFee
-	return nil
-}
-
-func (c *calculator) CreateChainTx(*txs.CreateChainTx) error {
-	c.fee = c.staticCfg.GetCreateBlockchainTxFee(c.upgrades, c.time)
-	return nil
-}
-
-func (c *calculator) CreateSubnetTx(*txs.CreateSubnetTx) error {
-	c.fee = c.staticCfg.GetCreateSubnetTxFee(c.upgrades, c.time)
-	return nil
->>>>>>> d90ee0f6
+func (fc *calculator) CreateChainTx(tx *txs.CreateChainTx) error {
+	if !fc.isEActive {
+		fc.fee = fc.staticCfg.GetCreateBlockchainTxFee(fc.upgrades, fc.time)
+		return nil
+	}
+
+	complexity, err := fc.meterTx(tx, tx.Outs, tx.Ins)
+	if err != nil {
+		return err
+	}
+
+	_, err = fc.addFeesFor(complexity)
+	return err
+}
+
+func (fc *calculator) CreateSubnetTx(tx *txs.CreateSubnetTx) error {
+	if !fc.isEActive {
+		fc.fee = fc.staticCfg.GetCreateSubnetTxFee(fc.upgrades, fc.time)
+		return nil
+	}
+
+	complexity, err := fc.meterTx(tx, tx.Outs, tx.Ins)
+	if err != nil {
+		return err
+	}
+
+	_, err = fc.addFeesFor(complexity)
+	return err
 }
 
 func (*calculator) AdvanceTimeTx(*txs.AdvanceTimeTx) error {
@@ -185,82 +163,59 @@
 	return nil // no fees
 }
 
-<<<<<<< HEAD
-func (fc *Calculator) RemoveSubnetValidatorTx(tx *txs.RemoveSubnetValidatorTx) error {
-	if !fc.isEActive {
-		fc.Fee = fc.staticCfg.TxFee
-		return nil
-	}
-
-	complexity, err := fc.meterTx(tx, tx.Outs, tx.Ins)
-	if err != nil {
-		return err
-	}
-
-	_, err = fc.AddFeesFor(complexity)
-	return err
-}
-
-func (fc *Calculator) TransformSubnetTx(tx *txs.TransformSubnetTx) error {
-	if !fc.isEActive {
-		fc.Fee = fc.staticCfg.TransformSubnetTxFee
-		return nil
-	}
-
-	complexity, err := fc.meterTx(tx, tx.Outs, tx.Ins)
-	if err != nil {
-		return err
-	}
-
-	_, err = fc.AddFeesFor(complexity)
-	return err
-}
-
-func (fc *Calculator) TransferSubnetOwnershipTx(tx *txs.TransferSubnetOwnershipTx) error {
-	if !fc.isEActive {
-		fc.Fee = fc.staticCfg.TxFee
-		return nil
-	}
-
-	complexity, err := fc.meterTx(tx, tx.Outs, tx.Ins)
-	if err != nil {
-		return err
-	}
-
-	_, err = fc.AddFeesFor(complexity)
-	return err
-}
-
-func (fc *Calculator) AddPermissionlessValidatorTx(tx *txs.AddPermissionlessValidatorTx) error {
+func (fc *calculator) RemoveSubnetValidatorTx(tx *txs.RemoveSubnetValidatorTx) error {
+	if !fc.isEActive {
+		fc.fee = fc.staticCfg.TxFee
+		return nil
+	}
+
+	complexity, err := fc.meterTx(tx, tx.Outs, tx.Ins)
+	if err != nil {
+		return err
+	}
+
+	_, err = fc.addFeesFor(complexity)
+	return err
+}
+
+func (fc *calculator) TransformSubnetTx(tx *txs.TransformSubnetTx) error {
+	if !fc.isEActive {
+		fc.fee = fc.staticCfg.TransformSubnetTxFee
+		return nil
+	}
+
+	complexity, err := fc.meterTx(tx, tx.Outs, tx.Ins)
+	if err != nil {
+		return err
+	}
+
+	_, err = fc.addFeesFor(complexity)
+	return err
+}
+
+func (fc *calculator) TransferSubnetOwnershipTx(tx *txs.TransferSubnetOwnershipTx) error {
+	if !fc.isEActive {
+		fc.fee = fc.staticCfg.TxFee
+		return nil
+	}
+
+	complexity, err := fc.meterTx(tx, tx.Outs, tx.Ins)
+	if err != nil {
+		return err
+	}
+
+	_, err = fc.addFeesFor(complexity)
+	return err
+}
+
+func (fc *calculator) AddPermissionlessValidatorTx(tx *txs.AddPermissionlessValidatorTx) error {
 	if !fc.isEActive {
 		if tx.Subnet != constants.PrimaryNetworkID {
-			fc.Fee = fc.staticCfg.AddSubnetValidatorFee
+			fc.fee = fc.staticCfg.AddSubnetValidatorFee
 		} else {
-			fc.Fee = fc.staticCfg.AddPrimaryNetworkValidatorFee
-		}
-		return nil
-=======
-func (c *calculator) RemoveSubnetValidatorTx(*txs.RemoveSubnetValidatorTx) error {
-	c.fee = c.staticCfg.TxFee
-	return nil
-}
-
-func (c *calculator) TransformSubnetTx(*txs.TransformSubnetTx) error {
-	c.fee = c.staticCfg.TransformSubnetTxFee
-	return nil
-}
-
-func (c *calculator) TransferSubnetOwnershipTx(*txs.TransferSubnetOwnershipTx) error {
-	c.fee = c.staticCfg.TxFee
-	return nil
-}
-
-func (c *calculator) AddPermissionlessValidatorTx(tx *txs.AddPermissionlessValidatorTx) error {
-	if tx.Subnet != constants.PrimaryNetworkID {
-		c.fee = c.staticCfg.AddSubnetValidatorFee
-	} else {
-		c.fee = c.staticCfg.AddPrimaryNetworkValidatorFee
->>>>>>> d90ee0f6
+			fc.fee = fc.staticCfg.AddPrimaryNetworkValidatorFee
+		}
+		return nil
 	}
 
 	outs := make([]*avax.TransferableOutput, len(tx.Outs)+len(tx.StakeOuts))
@@ -272,26 +227,18 @@
 		return err
 	}
 
-	_, err = fc.AddFeesFor(complexity)
-	return err
-}
-
-<<<<<<< HEAD
-func (fc *Calculator) AddPermissionlessDelegatorTx(tx *txs.AddPermissionlessDelegatorTx) error {
+	_, err = fc.addFeesFor(complexity)
+	return err
+}
+
+func (fc *calculator) AddPermissionlessDelegatorTx(tx *txs.AddPermissionlessDelegatorTx) error {
 	if !fc.isEActive {
 		if tx.Subnet != constants.PrimaryNetworkID {
-			fc.Fee = fc.staticCfg.AddSubnetDelegatorFee
+			fc.fee = fc.staticCfg.AddSubnetDelegatorFee
 		} else {
-			fc.Fee = fc.staticCfg.AddPrimaryNetworkDelegatorFee
-		}
-		return nil
-=======
-func (c *calculator) AddPermissionlessDelegatorTx(tx *txs.AddPermissionlessDelegatorTx) error {
-	if tx.Subnet != constants.PrimaryNetworkID {
-		c.fee = c.staticCfg.AddSubnetDelegatorFee
-	} else {
-		c.fee = c.staticCfg.AddPrimaryNetworkDelegatorFee
->>>>>>> d90ee0f6
+			fc.fee = fc.staticCfg.AddPrimaryNetworkDelegatorFee
+		}
+		return nil
 	}
 
 	outs := make([]*avax.TransferableOutput, len(tx.Outs)+len(tx.StakeOuts))
@@ -303,29 +250,28 @@
 		return err
 	}
 
-	_, err = fc.AddFeesFor(complexity)
-	return err
-}
-
-<<<<<<< HEAD
-func (fc *Calculator) BaseTx(tx *txs.BaseTx) error {
-	if !fc.isEActive {
-		fc.Fee = fc.staticCfg.TxFee
-		return nil
-	}
-
-	complexity, err := fc.meterTx(tx, tx.Outs, tx.Ins)
-	if err != nil {
-		return err
-	}
-
-	_, err = fc.AddFeesFor(complexity)
-	return err
-}
-
-func (fc *Calculator) ImportTx(tx *txs.ImportTx) error {
-	if !fc.isEActive {
-		fc.Fee = fc.staticCfg.TxFee
+	_, err = fc.addFeesFor(complexity)
+	return err
+}
+
+func (fc *calculator) BaseTx(tx *txs.BaseTx) error {
+	if !fc.isEActive {
+		fc.fee = fc.staticCfg.TxFee
+		return nil
+	}
+
+	complexity, err := fc.meterTx(tx, tx.Outs, tx.Ins)
+	if err != nil {
+		return err
+	}
+
+	_, err = fc.addFeesFor(complexity)
+	return err
+}
+
+func (fc *calculator) ImportTx(tx *txs.ImportTx) error {
+	if !fc.isEActive {
+		fc.fee = fc.staticCfg.TxFee
 		return nil
 	}
 
@@ -338,13 +284,13 @@
 		return err
 	}
 
-	_, err = fc.AddFeesFor(complexity)
-	return err
-}
-
-func (fc *Calculator) ExportTx(tx *txs.ExportTx) error {
-	if !fc.isEActive {
-		fc.Fee = fc.staticCfg.TxFee
+	_, err = fc.addFeesFor(complexity)
+	return err
+}
+
+func (fc *calculator) ExportTx(tx *txs.ExportTx) error {
+	if !fc.isEActive {
+		fc.fee = fc.staticCfg.TxFee
 		return nil
 	}
 
@@ -357,11 +303,11 @@
 		return err
 	}
 
-	_, err = fc.AddFeesFor(complexity)
-	return err
-}
-
-func (fc *Calculator) meterTx(
+	_, err = fc.addFeesFor(complexity)
+	return err
+}
+
+func (fc *calculator) meterTx(
 	uTx txs.UnsignedTx,
 	allOuts []*avax.TransferableOutput,
 	allIns []*avax.TransferableInput,
@@ -420,7 +366,7 @@
 	return complexity, nil
 }
 
-func (fc *Calculator) AddFeesFor(complexity fees.Dimensions) (uint64, error) {
+func (fc *calculator) addFeesFor(complexity fees.Dimensions) (uint64, error) {
 	if fc.feeManager == nil || complexity == fees.Empty {
 		return 0, nil
 	}
@@ -435,11 +381,11 @@
 		return 0, fmt.Errorf("%w: %w", errFailedFeeCalculation, err)
 	}
 
-	fc.Fee += fee
+	fc.fee += fee
 	return fee, nil
 }
 
-func (fc *Calculator) RemoveFeesFor(unitsToRm fees.Dimensions) (uint64, error) {
+func (fc *calculator) removeFeesFor(unitsToRm fees.Dimensions) (uint64, error) {
 	if fc.feeManager == nil || unitsToRm == fees.Empty {
 		return 0, nil
 	}
@@ -453,21 +399,6 @@
 		return 0, fmt.Errorf("%w: %w", errFailedFeeCalculation, err)
 	}
 
-	fc.Fee -= fee
+	fc.fee -= fee
 	return fee, nil
-=======
-func (c *calculator) BaseTx(*txs.BaseTx) error {
-	c.fee = c.staticCfg.TxFee
-	return nil
-}
-
-func (c *calculator) ImportTx(*txs.ImportTx) error {
-	c.fee = c.staticCfg.TxFee
-	return nil
-}
-
-func (c *calculator) ExportTx(*txs.ExportTx) error {
-	c.fee = c.staticCfg.TxFee
-	return nil
->>>>>>> d90ee0f6
 }