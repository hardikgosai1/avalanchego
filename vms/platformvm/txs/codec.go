--- conflicted
+++ resolved
@@ -43,12 +43,8 @@
 
 		c.SkipRegistrations(4)
 
-<<<<<<< HEAD
-		errs.Add(RegisterDurangoUnsignedTxsTypes(c))
+		errs.Add(RegisterDurangoTypes(c))
 		errs.Add(RegisterEtnaUnsignedTxsTypes(c))
-=======
-		errs.Add(RegisterDurangoTypes(c))
->>>>>>> 499f19ca
 	}
 
 	Codec = codec.NewDefaultManager()
