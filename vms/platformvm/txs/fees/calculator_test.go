// Copyright (C) 2019-2024, Ava Labs, Inc. All rights reserved.
// See the file LICENSE for licensing terms.

package fees

import (
	"testing"
	"time"

	"github.com/stretchr/testify/require"

	"github.com/ava-labs/avalanchego/ids"
	"github.com/ava-labs/avalanchego/snow"
	"github.com/ava-labs/avalanchego/snow/snowtest"
	"github.com/ava-labs/avalanchego/utils/crypto/bls"
	"github.com/ava-labs/avalanchego/utils/crypto/secp256k1"
	"github.com/ava-labs/avalanchego/utils/units"
	"github.com/ava-labs/avalanchego/vms/components/avax"
	"github.com/ava-labs/avalanchego/vms/components/fees"
	"github.com/ava-labs/avalanchego/vms/platformvm/config"
	"github.com/ava-labs/avalanchego/vms/platformvm/reward"
	"github.com/ava-labs/avalanchego/vms/platformvm/signer"
	"github.com/ava-labs/avalanchego/vms/platformvm/stakeable"
	"github.com/ava-labs/avalanchego/vms/platformvm/txs"
	"github.com/ava-labs/avalanchego/vms/secp256k1fx"
)

var (
	testFeeRates = fees.Dimensions{
		1 * units.MicroAvax,
		2 * units.MicroAvax,
		3 * units.MicroAvax,
		4 * units.MicroAvax,
	}
	testBlockMaxConsumedUnits = fees.Dimensions{
		3000,
		3500,
		1000,
		2000,
	}

	feeTestsDefaultCfg = config.Config{
		TxFee:                         1 * units.Avax,
		CreateAssetTxFee:              2 * units.Avax,
		CreateSubnetTxFee:             3 * units.Avax,
		TransformSubnetTxFee:          4 * units.Avax,
		CreateBlockchainTxFee:         5 * units.Avax,
		AddPrimaryNetworkValidatorFee: 6 * units.Avax,
		AddPrimaryNetworkDelegatorFee: 7 * units.Avax,
		AddSubnetValidatorFee:         8 * units.Avax,
		AddSubnetDelegatorFee:         9 * units.Avax,
	}

	preFundedKeys             = secp256k1.TestKeys()
	feeTestSigners            = [][]*secp256k1.PrivateKey{preFundedKeys}
	feeTestDefaultStakeWeight = uint64(2024)
	durangoTime               = time.Time{} // assume durango is active in these tests
)

type feeTests struct {
	description         string
	cfgAndChainTimeF    func() (*config.Config, time.Time)
	unsignedAndSignedTx func(t *testing.T) (txs.UnsignedTx, *txs.Tx)
	consumedUnitCapsF   func() fees.Dimensions
	expectedError       error
	checksF             func(*testing.T, *Calculator)
}

func TestAddAndRemoveFees(t *testing.T) {
	r := require.New(t)

	fc := &Calculator{
<<<<<<< HEAD
		IsEUpgradeActive: true,
		FeeManager:       fees.NewManager(testFeeRates),
		ConsumedUnitsCap: testBlockMaxConsumedUnits,
=======
		IsEUpgradeActive:   true,
		FeeManager:         fees.NewManager(testUnitFees),
		BlockMaxComplexity: testBlockMaxConsumedUnits,
>>>>>>> 09be1c42
	}

	var (
		units       = fees.Dimensions{1, 2, 3, 4}
		doubleUnits = fees.Dimensions{2, 4, 6, 8}
	)

	feeDelta, err := fc.AddFeesFor(units)
	r.NoError(err)
	r.Equal(units, fc.FeeManager.GetCumulatedComplexity())
	r.NotZero(feeDelta)
	r.Equal(feeDelta, fc.Fee)

	feeDelta2, err := fc.AddFeesFor(units)
	r.NoError(err)
	r.Equal(doubleUnits, fc.FeeManager.GetCumulatedComplexity())
	r.Equal(feeDelta, feeDelta2)
	r.Equal(feeDelta+feeDelta2, fc.Fee)

	feeDelta3, err := fc.RemoveFeesFor(units)
	r.NoError(err)
	r.Equal(units, fc.FeeManager.GetCumulatedComplexity())
	r.Equal(feeDelta, feeDelta3)
	r.Equal(feeDelta, fc.Fee)

	feeDelta4, err := fc.RemoveFeesFor(units)
	r.NoError(err)
	r.Zero(fc.FeeManager.GetCumulatedComplexity())
	r.Equal(feeDelta, feeDelta4)
	r.Zero(fc.Fee)
}

func TestTxFees(t *testing.T) {
	r := require.New(t)

	tests := []feeTests{
		{
			description: "AddValidatorTx pre E fork",
			cfgAndChainTimeF: func() (*config.Config, time.Time) {
				eForkTime := time.Now().Truncate(time.Second)
				chainTime := eForkTime.Add(-1 * time.Second)

				cfg := feeTestsDefaultCfg
				cfg.DurangoTime = durangoTime
				cfg.EUpgradeTime = eForkTime

				return &cfg, chainTime
			},
			unsignedAndSignedTx: addValidatorTx,
			expectedError:       nil,
			checksF: func(t *testing.T, fc *Calculator) {
				require.Equal(t, fc.Config.AddPrimaryNetworkValidatorFee, fc.Fee)
			},
		},
		{
			description: "AddValidatorTx post E fork, success",
			cfgAndChainTimeF: func() (*config.Config, time.Time) {
				eForkTime := time.Now().Truncate(time.Second)
				chainTime := eForkTime.Add(time.Second)

				cfg := feeTestsDefaultCfg
				cfg.DurangoTime = durangoTime
				cfg.EUpgradeTime = eForkTime

				return &cfg, chainTime
			},
			expectedError:       nil,
			unsignedAndSignedTx: addValidatorTx,
			checksF: func(t *testing.T, fc *Calculator) {
				require.Equal(t, fc.Config.AddPrimaryNetworkValidatorFee, fc.Fee)
			},
		},
		{
			description: "AddSubnetValidatorTx pre E fork",
			cfgAndChainTimeF: func() (*config.Config, time.Time) {
				eForkTime := time.Now().Truncate(time.Second)
				chainTime := eForkTime.Add(-1 * time.Second)

				cfg := feeTestsDefaultCfg
				cfg.DurangoTime = durangoTime
				cfg.EUpgradeTime = eForkTime

				return &cfg, chainTime
			},
			unsignedAndSignedTx: addSubnetValidatorTx,
			expectedError:       nil,
			checksF: func(t *testing.T, fc *Calculator) {
				require.Equal(t, fc.Config.AddSubnetValidatorFee, fc.Fee)
			},
		},
		{
			description: "AddSubnetValidatorTx post E fork, success",
			cfgAndChainTimeF: func() (*config.Config, time.Time) {
				eForkTime := time.Now().Truncate(time.Second)
				chainTime := eForkTime.Add(time.Second)

				cfg := feeTestsDefaultCfg
				cfg.DurangoTime = durangoTime
				cfg.EUpgradeTime = eForkTime

				return &cfg, chainTime
			},
			expectedError:       nil,
			unsignedAndSignedTx: addSubnetValidatorTx,
			checksF: func(t *testing.T, fc *Calculator) {
				require.Equal(t, 5345*units.MicroAvax, fc.Fee)
				require.Equal(t,
					fees.Dimensions{
						649,
						90,
						172,
						1000,
					},
					fc.FeeManager.GetCumulatedComplexity(),
				)
			},
		},
		{
			description: "AddSubnetValidatorTx post E fork, utxos read cap breached",
			cfgAndChainTimeF: func() (*config.Config, time.Time) {
				eForkTime := time.Now().Truncate(time.Second)
				chainTime := eForkTime.Add(time.Second)

				cfg := feeTestsDefaultCfg
				cfg.DurangoTime = durangoTime
				cfg.EUpgradeTime = eForkTime

				return &cfg, chainTime
			},
			consumedUnitCapsF: func() fees.Dimensions {
				caps := testBlockMaxConsumedUnits
				caps[fees.UTXORead] = 90 - 1
				return caps
			},
			unsignedAndSignedTx: addSubnetValidatorTx,
			expectedError:       errFailedConsumedUnitsCumulation,
			checksF:             func(*testing.T, *Calculator) {},
		},
		{
			description: "AddDelegatorTx pre E fork",
			cfgAndChainTimeF: func() (*config.Config, time.Time) {
				eForkTime := time.Now().Truncate(time.Second)
				chainTime := eForkTime.Add(-1 * time.Second)

				cfg := feeTestsDefaultCfg
				cfg.DurangoTime = durangoTime
				cfg.EUpgradeTime = eForkTime

				return &cfg, chainTime
			},
			unsignedAndSignedTx: addDelegatorTx,
			expectedError:       nil,
			checksF: func(t *testing.T, fc *Calculator) {
				require.Equal(t, fc.Config.AddPrimaryNetworkDelegatorFee, fc.Fee)
			},
		},
		{
			description: "AddDelegatorTx post E fork, success",
			cfgAndChainTimeF: func() (*config.Config, time.Time) {
				eForkTime := time.Now().Truncate(time.Second)
				chainTime := eForkTime.Add(time.Second)

				cfg := feeTestsDefaultCfg
				cfg.DurangoTime = durangoTime
				cfg.EUpgradeTime = eForkTime

				return &cfg, chainTime
			},
			unsignedAndSignedTx: addDelegatorTx,
			expectedError:       nil,
			checksF: func(t *testing.T, fc *Calculator) {
				require.Equal(t, fc.Config.AddPrimaryNetworkDelegatorFee, fc.Fee)
			},
		},
		{
			description: "CreateChainTx pre E fork",
			cfgAndChainTimeF: func() (*config.Config, time.Time) {
				eForkTime := time.Now().Truncate(time.Second)
				chainTime := eForkTime.Add(-1 * time.Second)

				cfg := feeTestsDefaultCfg
				cfg.DurangoTime = durangoTime
				cfg.EUpgradeTime = eForkTime

				return &cfg, chainTime
			},
			unsignedAndSignedTx: createChainTx,
			expectedError:       nil,
			checksF: func(t *testing.T, fc *Calculator) {
				require.Equal(t, fc.Config.CreateBlockchainTxFee, fc.Fee)
			},
		},
		{
			description: "CreateChainTx post E fork, success",
			cfgAndChainTimeF: func() (*config.Config, time.Time) {
				eForkTime := time.Now().Truncate(time.Second)
				chainTime := eForkTime.Add(time.Second)

				cfg := feeTestsDefaultCfg
				cfg.DurangoTime = durangoTime
				cfg.EUpgradeTime = eForkTime

				return &cfg, chainTime
			},
			unsignedAndSignedTx: createChainTx,
			expectedError:       nil,
			checksF: func(t *testing.T, fc *Calculator) {
				require.Equal(t, 5388*units.MicroAvax, fc.Fee)
				require.Equal(t,
					fees.Dimensions{
						692,
						90,
						172,
						1000,
					},
					fc.FeeManager.GetCumulatedComplexity(),
				)
			},
		},
		{
			description: "CreateChainTx post E fork, utxos read cap breached",
			cfgAndChainTimeF: func() (*config.Config, time.Time) {
				eForkTime := time.Now().Truncate(time.Second)
				chainTime := eForkTime.Add(time.Second)

				cfg := feeTestsDefaultCfg
				cfg.DurangoTime = durangoTime
				cfg.EUpgradeTime = eForkTime

				return &cfg, chainTime
			},
			unsignedAndSignedTx: createChainTx,
			consumedUnitCapsF: func() fees.Dimensions {
				caps := testBlockMaxConsumedUnits
				caps[fees.UTXORead] = 90 - 1
				return caps
			},
			expectedError: errFailedConsumedUnitsCumulation,
			checksF:       func(*testing.T, *Calculator) {},
		},
		{
			description: "CreateSubnetTx pre E fork",
			cfgAndChainTimeF: func() (*config.Config, time.Time) {
				eForkTime := time.Now().Truncate(time.Second)
				chainTime := eForkTime.Add(-1 * time.Second)

				cfg := feeTestsDefaultCfg
				cfg.DurangoTime = durangoTime
				cfg.EUpgradeTime = eForkTime

				return &cfg, chainTime
			},
			unsignedAndSignedTx: createSubnetTx,
			expectedError:       nil,
			checksF: func(t *testing.T, fc *Calculator) {
				require.Equal(t, fc.Config.CreateSubnetTxFee, fc.Fee)
			},
		},
		{
			description: "CreateSubnetTx post E fork, success",
			cfgAndChainTimeF: func() (*config.Config, time.Time) {
				eForkTime := time.Now().Truncate(time.Second)
				chainTime := eForkTime.Add(time.Second)

				cfg := feeTestsDefaultCfg
				cfg.DurangoTime = durangoTime
				cfg.EUpgradeTime = eForkTime

				return &cfg, chainTime
			},
			unsignedAndSignedTx: createSubnetTx,
			expectedError:       nil,
			checksF: func(t *testing.T, fc *Calculator) {
				require.Equal(t, 5293*units.MicroAvax, fc.Fee)
				require.Equal(t,
					fees.Dimensions{
						597,
						90,
						172,
						1000,
					},
					fc.FeeManager.GetCumulatedComplexity(),
				)
			},
		},
		{
			description: "CreateSubnetTx post E fork, utxos read cap breached",
			cfgAndChainTimeF: func() (*config.Config, time.Time) {
				eForkTime := time.Now().Truncate(time.Second)
				chainTime := eForkTime.Add(time.Second)

				cfg := feeTestsDefaultCfg
				cfg.DurangoTime = durangoTime
				cfg.EUpgradeTime = eForkTime

				return &cfg, chainTime
			},
			consumedUnitCapsF: func() fees.Dimensions {
				caps := testBlockMaxConsumedUnits
				caps[fees.UTXORead] = 90 - 1
				return caps
			},
			unsignedAndSignedTx: createSubnetTx,
			expectedError:       errFailedConsumedUnitsCumulation,
			checksF:             func(*testing.T, *Calculator) {},
		},
		{
			description: "RemoveSubnetValidatorTx pre E fork",
			cfgAndChainTimeF: func() (*config.Config, time.Time) {
				eForkTime := time.Now().Truncate(time.Second)
				chainTime := eForkTime.Add(-1 * time.Second)

				cfg := feeTestsDefaultCfg
				cfg.DurangoTime = durangoTime
				cfg.EUpgradeTime = eForkTime

				return &cfg, chainTime
			},
			unsignedAndSignedTx: removeSubnetValidatorTx,
			expectedError:       nil,
			checksF: func(t *testing.T, fc *Calculator) {
				require.Equal(t, fc.Config.TxFee, fc.Fee)
			},
		},
		{
			description: "RemoveSubnetValidatorTx post E fork, success",
			cfgAndChainTimeF: func() (*config.Config, time.Time) {
				eForkTime := time.Now().Truncate(time.Second)
				chainTime := eForkTime.Add(time.Second)

				cfg := feeTestsDefaultCfg
				cfg.DurangoTime = durangoTime
				cfg.EUpgradeTime = eForkTime

				return &cfg, chainTime
			},
			unsignedAndSignedTx: removeSubnetValidatorTx,
			expectedError:       nil,
			checksF: func(t *testing.T, fc *Calculator) {
				require.Equal(t, 5321*units.MicroAvax, fc.Fee)
				require.Equal(t,
					fees.Dimensions{
						625,
						90,
						172,
						1000,
					},
					fc.FeeManager.GetCumulatedComplexity(),
				)
			},
		},
		{
			description: "RemoveSubnetValidatorTx post E fork, utxos read cap breached",
			cfgAndChainTimeF: func() (*config.Config, time.Time) {
				eForkTime := time.Now().Truncate(time.Second)
				chainTime := eForkTime.Add(time.Second)

				cfg := feeTestsDefaultCfg
				cfg.DurangoTime = durangoTime
				cfg.EUpgradeTime = eForkTime

				return &cfg, chainTime
			},
			consumedUnitCapsF: func() fees.Dimensions {
				caps := testBlockMaxConsumedUnits
				caps[fees.UTXORead] = 90 - 1
				return caps
			},
			unsignedAndSignedTx: removeSubnetValidatorTx,
			expectedError:       errFailedConsumedUnitsCumulation,
			checksF:             func(*testing.T, *Calculator) {},
		},
		{
			description: "TransformSubnetTx pre E fork",
			cfgAndChainTimeF: func() (*config.Config, time.Time) {
				eForkTime := time.Now().Truncate(time.Second)
				chainTime := eForkTime.Add(-1 * time.Second)

				cfg := feeTestsDefaultCfg
				cfg.DurangoTime = durangoTime
				cfg.EUpgradeTime = eForkTime

				return &cfg, chainTime
			},
			unsignedAndSignedTx: transformSubnetTx,
			expectedError:       nil,
			checksF: func(t *testing.T, fc *Calculator) {
				require.Equal(t, fc.Config.TransformSubnetTxFee, fc.Fee)
			},
		},
		{
			description: "TransformSubnetTx post E fork, success",
			cfgAndChainTimeF: func() (*config.Config, time.Time) {
				eForkTime := time.Now().Truncate(time.Second)
				chainTime := eForkTime.Add(time.Second)

				cfg := feeTestsDefaultCfg
				cfg.DurangoTime = durangoTime
				cfg.EUpgradeTime = eForkTime

				return &cfg, chainTime
			},
			unsignedAndSignedTx: transformSubnetTx,
			expectedError:       nil,
			checksF: func(t *testing.T, fc *Calculator) {
				require.Equal(t, 5406*units.MicroAvax, fc.Fee)
				require.Equal(t,
					fees.Dimensions{
						710,
						90,
						172,
						1000,
					},
					fc.FeeManager.GetCumulatedComplexity(),
				)
			},
		},
		{
			description: "TransformSubnetTx post E fork, utxos read cap breached",
			cfgAndChainTimeF: func() (*config.Config, time.Time) {
				eForkTime := time.Now().Truncate(time.Second)
				chainTime := eForkTime.Add(time.Second)

				cfg := feeTestsDefaultCfg
				cfg.DurangoTime = durangoTime
				cfg.EUpgradeTime = eForkTime

				return &cfg, chainTime
			},
			consumedUnitCapsF: func() fees.Dimensions {
				caps := testBlockMaxConsumedUnits
				caps[fees.UTXORead] = 90 - 1
				return caps
			},
			unsignedAndSignedTx: transformSubnetTx,
			expectedError:       errFailedConsumedUnitsCumulation,
			checksF:             func(*testing.T, *Calculator) {},
		},
		{
			description: "TransferSubnetOwnershipTx pre E fork",
			cfgAndChainTimeF: func() (*config.Config, time.Time) {
				eForkTime := time.Now().Truncate(time.Second)
				chainTime := eForkTime.Add(-1 * time.Second)

				cfg := feeTestsDefaultCfg
				cfg.DurangoTime = durangoTime
				cfg.EUpgradeTime = eForkTime

				return &cfg, chainTime
			},
			unsignedAndSignedTx: transferSubnetOwnershipTx,
			expectedError:       nil,
			checksF: func(t *testing.T, fc *Calculator) {
				require.Equal(t, fc.Config.TxFee, fc.Fee)
			},
		},
		{
			description: "TransferSubnetOwnershipTx post E fork, success",
			cfgAndChainTimeF: func() (*config.Config, time.Time) {
				eForkTime := time.Now().Truncate(time.Second)
				chainTime := eForkTime.Add(time.Second)

				cfg := feeTestsDefaultCfg
				cfg.DurangoTime = durangoTime
				cfg.EUpgradeTime = eForkTime

				return &cfg, chainTime
			},
			unsignedAndSignedTx: transferSubnetOwnershipTx,
			expectedError:       nil,
			checksF: func(t *testing.T, fc *Calculator) {
				require.Equal(t, 5337*units.MicroAvax, fc.Fee)
				require.Equal(t,
					fees.Dimensions{
						641,
						90,
						172,
						1000,
					},
					fc.FeeManager.GetCumulatedComplexity(),
				)
			},
		},
		{
			description: "TransferSubnetOwnershipTx post E fork, utxos read cap breached",
			cfgAndChainTimeF: func() (*config.Config, time.Time) {
				eForkTime := time.Now().Truncate(time.Second)
				chainTime := eForkTime.Add(time.Second)

				cfg := feeTestsDefaultCfg
				cfg.DurangoTime = durangoTime
				cfg.EUpgradeTime = eForkTime

				return &cfg, chainTime
			},
			consumedUnitCapsF: func() fees.Dimensions {
				caps := testBlockMaxConsumedUnits
				caps[fees.UTXORead] = 90 - 1
				return caps
			},
			unsignedAndSignedTx: transferSubnetOwnershipTx,
			expectedError:       errFailedConsumedUnitsCumulation,
			checksF:             func(*testing.T, *Calculator) {},
		},
		{
			description: "AddPermissionlessValidatorTx pre E fork",
			cfgAndChainTimeF: func() (*config.Config, time.Time) {
				eForkTime := time.Now().Truncate(time.Second)
				chainTime := eForkTime.Add(-1 * time.Second)

				cfg := feeTestsDefaultCfg
				cfg.DurangoTime = durangoTime
				cfg.EUpgradeTime = eForkTime

				return &cfg, chainTime
			},
			unsignedAndSignedTx: addPermissionlessValidatorTx,
			expectedError:       nil,
			checksF: func(t *testing.T, fc *Calculator) {
				require.Equal(t, fc.Config.AddSubnetValidatorFee, fc.Fee)
			},
		},
		{
			description: "AddPermissionlessValidatorTx post E fork, success",
			cfgAndChainTimeF: func() (*config.Config, time.Time) {
				eForkTime := time.Now().Truncate(time.Second)
				chainTime := eForkTime.Add(time.Second)

				cfg := feeTestsDefaultCfg
				cfg.DurangoTime = durangoTime
				cfg.EUpgradeTime = eForkTime

				return &cfg, chainTime
			},
			unsignedAndSignedTx: addPermissionlessValidatorTx,
			expectedError:       nil,
			checksF: func(t *testing.T, fc *Calculator) {
				require.Equal(t, 5939*units.MicroAvax, fc.Fee)
				require.Equal(t,
					fees.Dimensions{
						961,
						90,
						266,
						1000,
					},
					fc.FeeManager.GetCumulatedComplexity(),
				)
			},
		},
		{
			description: "AddPermissionlessValidatorTx post E fork, utxos read cap breached",
			cfgAndChainTimeF: func() (*config.Config, time.Time) {
				eForkTime := time.Now().Truncate(time.Second)
				chainTime := eForkTime.Add(time.Second)

				cfg := feeTestsDefaultCfg
				cfg.DurangoTime = durangoTime
				cfg.EUpgradeTime = eForkTime

				return &cfg, chainTime
			},
			consumedUnitCapsF: func() fees.Dimensions {
				caps := testBlockMaxConsumedUnits
				caps[fees.UTXORead] = 90 - 1
				return caps
			},
			unsignedAndSignedTx: addPermissionlessValidatorTx,
			expectedError:       errFailedConsumedUnitsCumulation,
			checksF:             func(*testing.T, *Calculator) {},
		},
		{
			description: "AddPermissionlessDelegatorTx pre E fork",
			cfgAndChainTimeF: func() (*config.Config, time.Time) {
				eForkTime := time.Now().Truncate(time.Second)
				chainTime := eForkTime.Add(-1 * time.Second)

				cfg := feeTestsDefaultCfg
				cfg.DurangoTime = durangoTime
				cfg.EUpgradeTime = eForkTime

				return &cfg, chainTime
			},
			unsignedAndSignedTx: addPermissionlessDelegatorTx,
			expectedError:       nil,
			checksF: func(t *testing.T, fc *Calculator) {
				require.Equal(t, fc.Config.AddSubnetDelegatorFee, fc.Fee)
			},
		},
		{
			description: "AddPermissionlessDelegatorTx post E fork, success",
			cfgAndChainTimeF: func() (*config.Config, time.Time) {
				eForkTime := time.Now().Truncate(time.Second)
				chainTime := eForkTime.Add(time.Second)

				cfg := feeTestsDefaultCfg
				cfg.DurangoTime = durangoTime
				cfg.EUpgradeTime = eForkTime

				return &cfg, chainTime
			},
			unsignedAndSignedTx: addPermissionlessDelegatorTx,
			expectedError:       nil,
			checksF: func(t *testing.T, fc *Calculator) {
				require.Equal(t, 5747*units.MicroAvax, fc.Fee)
				require.Equal(t,
					fees.Dimensions{
						769,
						90,
						266,
						1000,
					},
					fc.FeeManager.GetCumulatedComplexity(),
				)
			},
		},
		{
			description: "AddPermissionlessDelegatorTx post E fork, utxos read cap breached",
			cfgAndChainTimeF: func() (*config.Config, time.Time) {
				eForkTime := time.Now().Truncate(time.Second)
				chainTime := eForkTime.Add(time.Second)

				cfg := feeTestsDefaultCfg
				cfg.DurangoTime = durangoTime
				cfg.EUpgradeTime = eForkTime

				return &cfg, chainTime
			},
			consumedUnitCapsF: func() fees.Dimensions {
				caps := testBlockMaxConsumedUnits
				caps[fees.UTXORead] = 90 - 1
				return caps
			},
			unsignedAndSignedTx: addPermissionlessDelegatorTx,
			expectedError:       errFailedConsumedUnitsCumulation,
			checksF:             func(*testing.T, *Calculator) {},
		},
		{
			description: "BaseTx pre E fork",
			cfgAndChainTimeF: func() (*config.Config, time.Time) {
				eForkTime := time.Now().Truncate(time.Second)
				chainTime := eForkTime.Add(-1 * time.Second)

				cfg := feeTestsDefaultCfg
				cfg.DurangoTime = durangoTime
				cfg.EUpgradeTime = eForkTime

				return &cfg, chainTime
			},
			unsignedAndSignedTx: baseTx,
			expectedError:       nil,
			checksF: func(t *testing.T, fc *Calculator) {
				require.Equal(t, fc.Config.TxFee, fc.Fee)
			},
		},
		{
			description: "BaseTx post E fork, success",
			cfgAndChainTimeF: func() (*config.Config, time.Time) {
				eForkTime := time.Now().Truncate(time.Second)
				chainTime := eForkTime.Add(time.Second)

				cfg := feeTestsDefaultCfg
				cfg.DurangoTime = durangoTime
				cfg.EUpgradeTime = eForkTime

				return &cfg, chainTime
			},
			unsignedAndSignedTx: baseTx,
			expectedError:       nil,
			checksF: func(t *testing.T, fc *Calculator) {
				require.Equal(t, 5253*units.MicroAvax, fc.Fee)
				require.Equal(t,
					fees.Dimensions{
						557,
						90,
						172,
						1000,
					},
					fc.FeeManager.GetCumulatedComplexity(),
				)
			},
		},
		{
			description: "BaseTx post E fork, utxos read cap breached",
			cfgAndChainTimeF: func() (*config.Config, time.Time) {
				eForkTime := time.Now().Truncate(time.Second)
				chainTime := eForkTime.Add(time.Second)

				cfg := feeTestsDefaultCfg
				cfg.DurangoTime = durangoTime
				cfg.EUpgradeTime = eForkTime

				return &cfg, chainTime
			},
			consumedUnitCapsF: func() fees.Dimensions {
				caps := testBlockMaxConsumedUnits
				caps[fees.UTXORead] = 90 - 1
				return caps
			},
			unsignedAndSignedTx: baseTx,
			expectedError:       errFailedConsumedUnitsCumulation,
			checksF:             func(*testing.T, *Calculator) {},
		},
		{
			description: "ImportTx pre E fork",
			cfgAndChainTimeF: func() (*config.Config, time.Time) {
				eForkTime := time.Now().Truncate(time.Second)
				chainTime := eForkTime.Add(-1 * time.Second)

				cfg := feeTestsDefaultCfg
				cfg.DurangoTime = durangoTime
				cfg.EUpgradeTime = eForkTime

				return &cfg, chainTime
			},
			unsignedAndSignedTx: importTx,
			expectedError:       nil,
			checksF: func(t *testing.T, fc *Calculator) {
				require.Equal(t, fc.Config.TxFee, fc.Fee)
			},
		},
		{
			description: "ImportTx post E fork, success",
			cfgAndChainTimeF: func() (*config.Config, time.Time) {
				eForkTime := time.Now().Truncate(time.Second)
				chainTime := eForkTime.Add(time.Second)

				cfg := feeTestsDefaultCfg
				cfg.DurangoTime = durangoTime
				cfg.EUpgradeTime = eForkTime

				return &cfg, chainTime
			},
			unsignedAndSignedTx: importTx,
			expectedError:       nil,
			checksF: func(t *testing.T, fc *Calculator) {
				require.Equal(t, 9827*units.MicroAvax, fc.Fee)
				require.Equal(t,
					fees.Dimensions{
						681,
						180,
						262,
						2000,
					},
					fc.FeeManager.GetCumulatedComplexity(),
				)
			},
		},
		{
			description: "ImportTx post E fork, utxos read cap breached",
			cfgAndChainTimeF: func() (*config.Config, time.Time) {
				eForkTime := time.Now().Truncate(time.Second)
				chainTime := eForkTime.Add(time.Second)

				cfg := feeTestsDefaultCfg
				cfg.DurangoTime = durangoTime
				cfg.EUpgradeTime = eForkTime

				return &cfg, chainTime
			},
			consumedUnitCapsF: func() fees.Dimensions {
				caps := testBlockMaxConsumedUnits
				caps[fees.UTXORead] = 180 - 1
				return caps
			},
			unsignedAndSignedTx: importTx,
			expectedError:       errFailedConsumedUnitsCumulation,
			checksF:             func(*testing.T, *Calculator) {},
		},
		{
			description: "ExportTx pre E fork",
			cfgAndChainTimeF: func() (*config.Config, time.Time) {
				eForkTime := time.Now().Truncate(time.Second)
				chainTime := eForkTime.Add(-1 * time.Second)

				cfg := feeTestsDefaultCfg
				cfg.DurangoTime = durangoTime
				cfg.EUpgradeTime = eForkTime

				return &cfg, chainTime
			},
			unsignedAndSignedTx: exportTx,
			expectedError:       nil,
			checksF: func(t *testing.T, fc *Calculator) {
				require.Equal(t, fc.Config.TxFee, fc.Fee)
			},
		},
		{
			description: "ExportTx post E fork, success",
			cfgAndChainTimeF: func() (*config.Config, time.Time) {
				eForkTime := time.Now().Truncate(time.Second)
				chainTime := eForkTime.Add(time.Second)

				cfg := feeTestsDefaultCfg
				cfg.DurangoTime = durangoTime
				cfg.EUpgradeTime = eForkTime

				return &cfg, chainTime
			},
			unsignedAndSignedTx: exportTx,
			expectedError:       nil,
			checksF: func(t *testing.T, fc *Calculator) {
				require.Equal(t, 5663*units.MicroAvax, fc.Fee)
				require.Equal(t,
					fees.Dimensions{
						685,
						90,
						266,
						1000,
					},
					fc.FeeManager.GetCumulatedComplexity(),
				)
			},
		},
		{
			description: "ExportTx post E fork, utxos read cap breached",
			cfgAndChainTimeF: func() (*config.Config, time.Time) {
				eForkTime := time.Now().Truncate(time.Second)
				chainTime := eForkTime.Add(time.Second)

				cfg := feeTestsDefaultCfg
				cfg.DurangoTime = durangoTime
				cfg.EUpgradeTime = eForkTime

				return &cfg, chainTime
			},
			consumedUnitCapsF: func() fees.Dimensions {
				caps := testBlockMaxConsumedUnits
				caps[fees.UTXORead] = 90 - 1
				return caps
			},
			unsignedAndSignedTx: exportTx,
			expectedError:       errFailedConsumedUnitsCumulation,
			checksF:             func(*testing.T, *Calculator) {},
		},
	}

	for _, tt := range tests {
		t.Run(tt.description, func(t *testing.T) {
			cfg, chainTime := tt.cfgAndChainTimeF()

			consumedUnitCaps := testBlockMaxConsumedUnits
			if tt.consumedUnitCapsF != nil {
				consumedUnitCaps = tt.consumedUnitCapsF()
			}

			uTx, sTx := tt.unsignedAndSignedTx(t)

			fc := &Calculator{
<<<<<<< HEAD
				IsEUpgradeActive: cfg.IsEActivated(chainTime),
				Config:           cfg,
				ChainTime:        chainTime,
				FeeManager:       fees.NewManager(testFeeRates),
				ConsumedUnitsCap: consumedUnitCaps,
				Credentials:      sTx.Creds,
=======
				IsEUpgradeActive:   cfg.IsEActivated(chainTime),
				Config:             cfg,
				ChainTime:          chainTime,
				FeeManager:         fees.NewManager(testUnitFees),
				BlockMaxComplexity: consumedUnitCaps,
				Credentials:        sTx.Creds,
>>>>>>> 09be1c42
			}
			err := uTx.Visit(fc)
			r.ErrorIs(err, tt.expectedError)
			tt.checksF(t, fc)
		})
	}
}

func addValidatorTx(t *testing.T) (txs.UnsignedTx, *txs.Tx) {
	r := require.New(t)

	defaultCtx := snowtest.Context(t, snowtest.PChainID)

	baseTx, stakes, _ := txsCreationHelpers(defaultCtx)
	uTx := &txs.AddValidatorTx{
		BaseTx: baseTx,
		Validator: txs.Validator{
			NodeID: defaultCtx.NodeID,
			Start:  uint64(time.Now().Truncate(time.Second).Unix()),
			End:    uint64(time.Now().Truncate(time.Second).Add(time.Hour).Unix()),
			Wght:   feeTestDefaultStakeWeight,
		},
		StakeOuts: stakes,
		RewardsOwner: &secp256k1fx.OutputOwners{
			Locktime:  0,
			Threshold: 1,
			Addrs:     []ids.ShortID{ids.GenerateTestShortID()},
		},
		DelegationShares: reward.PercentDenominator,
	}
	sTx, err := txs.NewSigned(uTx, txs.Codec, feeTestSigners)
	r.NoError(err)

	return uTx, sTx
}

func addSubnetValidatorTx(t *testing.T) (txs.UnsignedTx, *txs.Tx) {
	r := require.New(t)

	defaultCtx := snowtest.Context(t, snowtest.PChainID)

	subnetID := ids.GenerateTestID()
	baseTx, _, subnetAuth := txsCreationHelpers(defaultCtx)
	uTx := &txs.AddSubnetValidatorTx{
		BaseTx: baseTx,
		SubnetValidator: txs.SubnetValidator{
			Validator: txs.Validator{
				NodeID: defaultCtx.NodeID,
				Start:  uint64(time.Now().Truncate(time.Second).Unix()),
				End:    uint64(time.Now().Truncate(time.Second).Add(time.Hour).Unix()),
				Wght:   feeTestDefaultStakeWeight,
			},
			Subnet: subnetID,
		},
		SubnetAuth: subnetAuth,
	}
	sTx, err := txs.NewSigned(uTx, txs.Codec, feeTestSigners)
	r.NoError(err)
	return uTx, sTx
}

func addDelegatorTx(t *testing.T) (txs.UnsignedTx, *txs.Tx) {
	r := require.New(t)

	defaultCtx := snowtest.Context(t, snowtest.PChainID)

	baseTx, stakes, _ := txsCreationHelpers(defaultCtx)
	uTx := &txs.AddDelegatorTx{
		BaseTx: baseTx,
		Validator: txs.Validator{
			NodeID: defaultCtx.NodeID,
			Start:  uint64(time.Now().Truncate(time.Second).Unix()),
			End:    uint64(time.Now().Truncate(time.Second).Add(time.Hour).Unix()),
			Wght:   feeTestDefaultStakeWeight,
		},
		StakeOuts: stakes,
		DelegationRewardsOwner: &secp256k1fx.OutputOwners{
			Locktime:  0,
			Threshold: 1,
			Addrs:     []ids.ShortID{preFundedKeys[0].PublicKey().Address()},
		},
	}
	sTx, err := txs.NewSigned(uTx, txs.Codec, feeTestSigners)
	r.NoError(err)
	return uTx, sTx
}

func createChainTx(t *testing.T) (txs.UnsignedTx, *txs.Tx) {
	r := require.New(t)

	defaultCtx := snowtest.Context(t, snowtest.PChainID)

	baseTx, _, subnetAuth := txsCreationHelpers(defaultCtx)
	uTx := &txs.CreateChainTx{
		BaseTx:      baseTx,
		SubnetID:    ids.GenerateTestID(),
		ChainName:   "testingStuff",
		VMID:        ids.GenerateTestID(),
		FxIDs:       []ids.ID{ids.GenerateTestID()},
		GenesisData: []byte{0xff},
		SubnetAuth:  subnetAuth,
	}
	sTx, err := txs.NewSigned(uTx, txs.Codec, feeTestSigners)
	r.NoError(err)
	return uTx, sTx
}

func createSubnetTx(t *testing.T) (txs.UnsignedTx, *txs.Tx) {
	r := require.New(t)

	defaultCtx := snowtest.Context(t, snowtest.PChainID)

	baseTx, _, _ := txsCreationHelpers(defaultCtx)
	uTx := &txs.CreateSubnetTx{
		BaseTx: baseTx,
		Owner: &secp256k1fx.OutputOwners{
			Threshold: 1,
			Addrs:     []ids.ShortID{preFundedKeys[0].PublicKey().Address()},
		},
	}
	sTx, err := txs.NewSigned(uTx, txs.Codec, feeTestSigners)
	r.NoError(err)
	return uTx, sTx
}

func removeSubnetValidatorTx(t *testing.T) (txs.UnsignedTx, *txs.Tx) {
	r := require.New(t)

	defaultCtx := snowtest.Context(t, snowtest.PChainID)

	baseTx, _, auth := txsCreationHelpers(defaultCtx)
	uTx := &txs.RemoveSubnetValidatorTx{
		BaseTx:     baseTx,
		NodeID:     ids.GenerateTestNodeID(),
		Subnet:     ids.GenerateTestID(),
		SubnetAuth: auth,
	}
	sTx, err := txs.NewSigned(uTx, txs.Codec, feeTestSigners)
	r.NoError(err)
	return uTx, sTx
}

func transformSubnetTx(t *testing.T) (txs.UnsignedTx, *txs.Tx) {
	r := require.New(t)

	defaultCtx := snowtest.Context(t, snowtest.PChainID)

	baseTx, _, auth := txsCreationHelpers(defaultCtx)
	uTx := &txs.TransformSubnetTx{
		BaseTx:                   baseTx,
		Subnet:                   ids.GenerateTestID(),
		AssetID:                  ids.GenerateTestID(),
		InitialSupply:            0x1000000000000000,
		MaximumSupply:            0x1000000000000000,
		MinConsumptionRate:       0,
		MaxConsumptionRate:       0,
		MinValidatorStake:        1,
		MaxValidatorStake:        0x1000000000000000,
		MinStakeDuration:         1,
		MaxStakeDuration:         1,
		MinDelegationFee:         0,
		MinDelegatorStake:        0xffffffffffffffff,
		MaxValidatorWeightFactor: 255,
		UptimeRequirement:        0,
		SubnetAuth:               auth,
	}
	sTx, err := txs.NewSigned(uTx, txs.Codec, feeTestSigners)
	r.NoError(err)
	return uTx, sTx
}

func transferSubnetOwnershipTx(t *testing.T) (txs.UnsignedTx, *txs.Tx) {
	r := require.New(t)

	defaultCtx := snowtest.Context(t, snowtest.PChainID)

	baseTx, _, _ := txsCreationHelpers(defaultCtx)
	uTx := &txs.TransferSubnetOwnershipTx{
		BaseTx: baseTx,
		Subnet: ids.GenerateTestID(),
		SubnetAuth: &secp256k1fx.Input{
			SigIndices: []uint32{3},
		},
		Owner: &secp256k1fx.OutputOwners{
			Locktime:  0,
			Threshold: 1,
			Addrs: []ids.ShortID{
				ids.GenerateTestShortID(),
			},
		},
	}
	sTx, err := txs.NewSigned(uTx, txs.Codec, feeTestSigners)
	r.NoError(err)
	return uTx, sTx
}

func addPermissionlessValidatorTx(t *testing.T) (txs.UnsignedTx, *txs.Tx) {
	r := require.New(t)

	defaultCtx := snowtest.Context(t, snowtest.PChainID)

	baseTx, stakes, _ := txsCreationHelpers(defaultCtx)
	sk, err := bls.NewSecretKey()
	r.NoError(err)
	uTx := &txs.AddPermissionlessValidatorTx{
		BaseTx:    baseTx,
		Subnet:    ids.GenerateTestID(),
		Signer:    signer.NewProofOfPossession(sk),
		StakeOuts: stakes,
		ValidatorRewardsOwner: &secp256k1fx.OutputOwners{
			Locktime:  0,
			Threshold: 1,
			Addrs: []ids.ShortID{
				ids.GenerateTestShortID(),
			},
		},
		DelegatorRewardsOwner: &secp256k1fx.OutputOwners{
			Locktime:  0,
			Threshold: 1,
			Addrs: []ids.ShortID{
				ids.GenerateTestShortID(),
			},
		},
		DelegationShares: reward.PercentDenominator,
	}
	sTx, err := txs.NewSigned(uTx, txs.Codec, feeTestSigners)
	r.NoError(err)
	return uTx, sTx
}

func addPermissionlessDelegatorTx(t *testing.T) (txs.UnsignedTx, *txs.Tx) {
	r := require.New(t)

	defaultCtx := snowtest.Context(t, snowtest.PChainID)

	baseTx, stakes, _ := txsCreationHelpers(defaultCtx)
	uTx := &txs.AddPermissionlessDelegatorTx{
		BaseTx: baseTx,
		Validator: txs.Validator{
			NodeID: ids.GenerateTestNodeID(),
			Start:  12345,
			End:    12345 + 200*24*60*60,
			Wght:   2 * units.KiloAvax,
		},
		Subnet:    ids.GenerateTestID(),
		StakeOuts: stakes,
		DelegationRewardsOwner: &secp256k1fx.OutputOwners{
			Locktime:  0,
			Threshold: 1,
			Addrs: []ids.ShortID{
				ids.GenerateTestShortID(),
			},
		},
	}
	sTx, err := txs.NewSigned(uTx, txs.Codec, feeTestSigners)
	r.NoError(err)
	return uTx, sTx
}

func baseTx(t *testing.T) (txs.UnsignedTx, *txs.Tx) {
	r := require.New(t)

	defaultCtx := snowtest.Context(t, snowtest.PChainID)

	baseTx, _, _ := txsCreationHelpers(defaultCtx)
	uTx := &baseTx
	sTx, err := txs.NewSigned(uTx, txs.Codec, feeTestSigners)
	r.NoError(err)
	return uTx, sTx
}

func importTx(t *testing.T) (txs.UnsignedTx, *txs.Tx) {
	r := require.New(t)

	defaultCtx := snowtest.Context(t, snowtest.PChainID)

	baseTx, _, _ := txsCreationHelpers(defaultCtx)
	uTx := &txs.ImportTx{
		BaseTx:      baseTx,
		SourceChain: ids.GenerateTestID(),
		ImportedInputs: []*avax.TransferableInput{{
			UTXOID: avax.UTXOID{
				TxID:        ids.Empty.Prefix(1),
				OutputIndex: 1,
			},
			Asset: avax.Asset{ID: ids.ID{'a', 's', 's', 'e', 'r', 't'}},
			In: &secp256k1fx.TransferInput{
				Amt:   50000,
				Input: secp256k1fx.Input{SigIndices: []uint32{0}},
			},
		}},
	}
	sTx, err := txs.NewSigned(uTx, txs.Codec, feeTestSigners)
	r.NoError(err)
	return uTx, sTx
}

func exportTx(t *testing.T) (txs.UnsignedTx, *txs.Tx) {
	r := require.New(t)

	defaultCtx := snowtest.Context(t, snowtest.PChainID)

	baseTx, outputs, _ := txsCreationHelpers(defaultCtx)
	uTx := &txs.ExportTx{
		BaseTx:           baseTx,
		DestinationChain: ids.GenerateTestID(),
		ExportedOutputs:  outputs,
	}
	sTx, err := txs.NewSigned(uTx, txs.Codec, feeTestSigners)
	r.NoError(err)
	return uTx, sTx
}

func txsCreationHelpers(defaultCtx *snow.Context) (
	baseTx txs.BaseTx,
	stakes []*avax.TransferableOutput,
	auth *secp256k1fx.Input,
) {
	inputs := []*avax.TransferableInput{{
		UTXOID: avax.UTXOID{
			TxID:        ids.ID{'t', 'x', 'I', 'D'},
			OutputIndex: 2,
		},
		Asset: avax.Asset{ID: defaultCtx.AVAXAssetID},
		In: &secp256k1fx.TransferInput{
			Amt:   uint64(5678),
			Input: secp256k1fx.Input{SigIndices: []uint32{0}},
		},
	}}
	outputs := []*avax.TransferableOutput{{
		Asset: avax.Asset{ID: defaultCtx.AVAXAssetID},
		Out: &secp256k1fx.TransferOutput{
			Amt: uint64(1234),
			OutputOwners: secp256k1fx.OutputOwners{
				Threshold: 1,
				Addrs:     []ids.ShortID{preFundedKeys[0].PublicKey().Address()},
			},
		},
	}}
	stakes = []*avax.TransferableOutput{{
		Asset: avax.Asset{ID: defaultCtx.AVAXAssetID},
		Out: &stakeable.LockOut{
			Locktime: uint64(time.Now().Add(time.Second).Unix()),
			TransferableOut: &secp256k1fx.TransferOutput{
				Amt: feeTestDefaultStakeWeight,
				OutputOwners: secp256k1fx.OutputOwners{
					Threshold: 1,
					Addrs:     []ids.ShortID{preFundedKeys[0].PublicKey().Address()},
				},
			},
		},
	}}
	auth = &secp256k1fx.Input{
		SigIndices: []uint32{0, 1},
	}
	baseTx = txs.BaseTx{
		BaseTx: avax.BaseTx{
			NetworkID:    defaultCtx.NetworkID,
			BlockchainID: defaultCtx.ChainID,
			Ins:          inputs,
			Outs:         outputs,
		},
	}

	return baseTx, stakes, auth
}<|MERGE_RESOLUTION|>--- conflicted
+++ resolved
@@ -61,7 +61,7 @@
 	description         string
 	cfgAndChainTimeF    func() (*config.Config, time.Time)
 	unsignedAndSignedTx func(t *testing.T) (txs.UnsignedTx, *txs.Tx)
-	consumedUnitCapsF   func() fees.Dimensions
+	maxComplexityF      func() fees.Dimensions
 	expectedError       error
 	checksF             func(*testing.T, *Calculator)
 }
@@ -70,15 +70,9 @@
 	r := require.New(t)
 
 	fc := &Calculator{
-<<<<<<< HEAD
-		IsEUpgradeActive: true,
-		FeeManager:       fees.NewManager(testFeeRates),
-		ConsumedUnitsCap: testBlockMaxConsumedUnits,
-=======
 		IsEUpgradeActive:   true,
-		FeeManager:         fees.NewManager(testUnitFees),
+		FeeManager:         fees.NewManager(testFeeRates),
 		BlockMaxComplexity: testBlockMaxConsumedUnits,
->>>>>>> 09be1c42
 	}
 
 	var (
@@ -208,7 +202,7 @@
 
 				return &cfg, chainTime
 			},
-			consumedUnitCapsF: func() fees.Dimensions {
+			maxComplexityF: func() fees.Dimensions {
 				caps := testBlockMaxConsumedUnits
 				caps[fees.UTXORead] = 90 - 1
 				return caps
@@ -311,7 +305,7 @@
 				return &cfg, chainTime
 			},
 			unsignedAndSignedTx: createChainTx,
-			consumedUnitCapsF: func() fees.Dimensions {
+			maxComplexityF: func() fees.Dimensions {
 				caps := testBlockMaxConsumedUnits
 				caps[fees.UTXORead] = 90 - 1
 				return caps
@@ -376,7 +370,7 @@
 
 				return &cfg, chainTime
 			},
-			consumedUnitCapsF: func() fees.Dimensions {
+			maxComplexityF: func() fees.Dimensions {
 				caps := testBlockMaxConsumedUnits
 				caps[fees.UTXORead] = 90 - 1
 				return caps
@@ -442,7 +436,7 @@
 
 				return &cfg, chainTime
 			},
-			consumedUnitCapsF: func() fees.Dimensions {
+			maxComplexityF: func() fees.Dimensions {
 				caps := testBlockMaxConsumedUnits
 				caps[fees.UTXORead] = 90 - 1
 				return caps
@@ -508,7 +502,7 @@
 
 				return &cfg, chainTime
 			},
-			consumedUnitCapsF: func() fees.Dimensions {
+			maxComplexityF: func() fees.Dimensions {
 				caps := testBlockMaxConsumedUnits
 				caps[fees.UTXORead] = 90 - 1
 				return caps
@@ -574,7 +568,7 @@
 
 				return &cfg, chainTime
 			},
-			consumedUnitCapsF: func() fees.Dimensions {
+			maxComplexityF: func() fees.Dimensions {
 				caps := testBlockMaxConsumedUnits
 				caps[fees.UTXORead] = 90 - 1
 				return caps
@@ -640,7 +634,7 @@
 
 				return &cfg, chainTime
 			},
-			consumedUnitCapsF: func() fees.Dimensions {
+			maxComplexityF: func() fees.Dimensions {
 				caps := testBlockMaxConsumedUnits
 				caps[fees.UTXORead] = 90 - 1
 				return caps
@@ -706,7 +700,7 @@
 
 				return &cfg, chainTime
 			},
-			consumedUnitCapsF: func() fees.Dimensions {
+			maxComplexityF: func() fees.Dimensions {
 				caps := testBlockMaxConsumedUnits
 				caps[fees.UTXORead] = 90 - 1
 				return caps
@@ -772,7 +766,7 @@
 
 				return &cfg, chainTime
 			},
-			consumedUnitCapsF: func() fees.Dimensions {
+			maxComplexityF: func() fees.Dimensions {
 				caps := testBlockMaxConsumedUnits
 				caps[fees.UTXORead] = 90 - 1
 				return caps
@@ -838,7 +832,7 @@
 
 				return &cfg, chainTime
 			},
-			consumedUnitCapsF: func() fees.Dimensions {
+			maxComplexityF: func() fees.Dimensions {
 				caps := testBlockMaxConsumedUnits
 				caps[fees.UTXORead] = 180 - 1
 				return caps
@@ -904,7 +898,7 @@
 
 				return &cfg, chainTime
 			},
-			consumedUnitCapsF: func() fees.Dimensions {
+			maxComplexityF: func() fees.Dimensions {
 				caps := testBlockMaxConsumedUnits
 				caps[fees.UTXORead] = 90 - 1
 				return caps
@@ -919,29 +913,20 @@
 		t.Run(tt.description, func(t *testing.T) {
 			cfg, chainTime := tt.cfgAndChainTimeF()
 
-			consumedUnitCaps := testBlockMaxConsumedUnits
-			if tt.consumedUnitCapsF != nil {
-				consumedUnitCaps = tt.consumedUnitCapsF()
+			maxComplexity := testBlockMaxConsumedUnits
+			if tt.maxComplexityF != nil {
+				maxComplexity = tt.maxComplexityF()
 			}
 
 			uTx, sTx := tt.unsignedAndSignedTx(t)
 
 			fc := &Calculator{
-<<<<<<< HEAD
-				IsEUpgradeActive: cfg.IsEActivated(chainTime),
-				Config:           cfg,
-				ChainTime:        chainTime,
-				FeeManager:       fees.NewManager(testFeeRates),
-				ConsumedUnitsCap: consumedUnitCaps,
-				Credentials:      sTx.Creds,
-=======
 				IsEUpgradeActive:   cfg.IsEActivated(chainTime),
 				Config:             cfg,
 				ChainTime:          chainTime,
-				FeeManager:         fees.NewManager(testUnitFees),
-				BlockMaxComplexity: consumedUnitCaps,
+				FeeManager:         fees.NewManager(testFeeRates),
+				BlockMaxComplexity: maxComplexity,
 				Credentials:        sTx.Creds,
->>>>>>> 09be1c42
 			}
 			err := uTx.Visit(fc)
 			r.ErrorIs(err, tt.expectedError)
