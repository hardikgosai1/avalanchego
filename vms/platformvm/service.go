// Copyright (C) 2019-2021, Ava Labs, Inc. All rights reserved.
// See the file LICENSE for licensing terms.

package platformvm

import (
	"errors"
	"fmt"
	"net/http"
	"strings"
	"time"

	"github.com/ava-labs/avalanchego/api"
	"github.com/ava-labs/avalanchego/database"
	"github.com/ava-labs/avalanchego/ids"
	"github.com/ava-labs/avalanchego/utils/constants"
	"github.com/ava-labs/avalanchego/utils/crypto"
	"github.com/ava-labs/avalanchego/utils/formatting"
	"github.com/ava-labs/avalanchego/utils/json"
	"github.com/ava-labs/avalanchego/utils/math"
	"github.com/ava-labs/avalanchego/utils/wrappers"
	"github.com/ava-labs/avalanchego/vms/components/avax"
	"github.com/ava-labs/avalanchego/vms/components/keystore"
	"github.com/ava-labs/avalanchego/vms/platformvm/reward"
	"github.com/ava-labs/avalanchego/vms/platformvm/stakeable"
	"github.com/ava-labs/avalanchego/vms/platformvm/status"
	"github.com/ava-labs/avalanchego/vms/platformvm/transactions/builder"
	"github.com/ava-labs/avalanchego/vms/platformvm/transactions/signed"
	"github.com/ava-labs/avalanchego/vms/platformvm/transactions/stateful"
	"github.com/ava-labs/avalanchego/vms/platformvm/transactions/unsigned"
	"github.com/ava-labs/avalanchego/vms/platformvm/utxos"
	"github.com/ava-labs/avalanchego/vms/secp256k1fx"

	pchainapi "github.com/ava-labs/avalanchego/vms/platformvm/api"
)

const (
	// Max number of addresses that can be passed in as argument to GetUTXOs
	maxGetUTXOsAddrs = 1024

	// Max number of addresses that can be passed in as argument to GetStake
	maxGetStakeAddrs = 256

	// Minimum amount of delay to allow a transaction to be issued through the
	// API
	minAddStakerDelay = 2 * stateful.SyncBound
)

var (
	errMissingDecisionBlock       = errors.New("should have a decision block within the past two blocks")
	errNoSubnetID                 = errors.New("argument 'subnetID' not provided")
	errNoRewardAddress            = errors.New("argument 'rewardAddress' not provided")
	errInvalidDelegationRate      = errors.New("argument 'delegationFeeRate' must be between 0 and 100, inclusive")
	errNoAddresses                = errors.New("no addresses provided")
	errNoKeys                     = errors.New("user has no keys or funds")
	errNoPrimaryValidators        = errors.New("no default subnet validators")
	errNoValidators               = errors.New("no subnet validators")
	errCorruptedReason            = errors.New("tx validity corrupted")
	errStartTimeTooSoon           = fmt.Errorf("start time must be at least %s in the future", minAddStakerDelay)
	errStartTimeTooLate           = errors.New("start time is too far in the future")
	errTotalOverflow              = errors.New("overflow while calculating total balance")
	errUnlockedOverflow           = errors.New("overflow while calculating unlocked balance")
	errLockedOverflow             = errors.New("overflow while calculating locked balance")
	errNotStakeableOverflow       = errors.New("overflow while calculating locked not stakeable balance")
	errLockedNotStakeableOverflow = errors.New("overflow while calculating locked not stakeable balance")
	errUnlockedStakeableOverflow  = errors.New("overflow while calculating unlocked stakeable balance")
	errNamedSubnetCantBePrimary   = errors.New("subnet validator attempts to validate primary network")
	errNoAmount                   = errors.New("argument 'amount' must be > 0")
	errMissingName                = errors.New("argument 'name' not given")
	errMissingVMID                = errors.New("argument 'vmID' not given")
	errMissingBlockchainID        = errors.New("argument 'blockchainID' not given")
)

// Service defines the API calls that can be made to the platform chain
type Service struct{ vm *VM }

type GetHeightResponse struct {
	Height json.Uint64 `json:"height"`
}

// GetHeight returns the height of the last accepted block
func (s *Service) GetHeight(r *http.Request, args *struct{}, response *GetHeightResponse) error {
	lastAcceptedID, err := s.vm.LastAccepted()
	if err != nil {
		return fmt.Errorf("couldn't get last accepted block ID: %w", err)
	}
	lastAccepted, err := s.vm.getBlock(lastAcceptedID)
	if err != nil {
		return fmt.Errorf("couldn't get last accepted block: %w", err)
	}
	response.Height = json.Uint64(lastAccepted.Height())
	return nil
}

// ExportKeyArgs are arguments for ExportKey
type ExportKeyArgs struct {
	api.UserPass
	Address string `json:"address"`
}

// ExportKeyReply is the response for ExportKey
type ExportKeyReply struct {
	// The decrypted PrivateKey for the Address provided in the arguments
	PrivateKey string `json:"privateKey"`
}

// ExportKey returns a private key from the provided user
func (s *Service) ExportKey(r *http.Request, args *ExportKeyArgs, reply *ExportKeyReply) error {
	s.vm.ctx.Log.Debug("Platform: ExportKey called")

	address, err := s.vm.ParseLocalAddress(args.Address)
	if err != nil {
		return fmt.Errorf("couldn't parse %s to address: %w", args.Address, err)
	}

	user, err := keystore.NewUserFromKeystore(s.vm.ctx.Keystore, args.Username, args.Password)
	if err != nil {
		return err
	}

	sk, err := user.GetKey(address)
	if err != nil {
		// Drop any potential error closing the user to report the original
		// error
		_ = user.Close()
		return fmt.Errorf("problem retrieving private key: %w", err)
	}

	// We assume that the maximum size of a byte slice that
	// can be stringified is at least the length of a SECP256K1 private key
	privKeyStr, _ := formatting.EncodeWithChecksum(formatting.CB58, sk.Bytes())
	reply.PrivateKey = constants.SecretKeyPrefix + privKeyStr
	return user.Close()
}

// ImportKeyArgs are arguments for ImportKey
type ImportKeyArgs struct {
	api.UserPass
	PrivateKey string `json:"privateKey"`
}

// ImportKey adds a private key to the provided user
func (s *Service) ImportKey(r *http.Request, args *ImportKeyArgs, reply *api.JSONAddress) error {
	s.vm.ctx.Log.Debug("Platform: ImportKey called for user '%s'", args.Username)

	if !strings.HasPrefix(args.PrivateKey, constants.SecretKeyPrefix) {
		return fmt.Errorf("private key missing %s prefix", constants.SecretKeyPrefix)
	}

	trimmedPrivateKey := strings.TrimPrefix(args.PrivateKey, constants.SecretKeyPrefix)
	privKeyBytes, err := formatting.Decode(formatting.CB58, trimmedPrivateKey)
	if err != nil {
		return fmt.Errorf("problem parsing private key: %w", err)
	}

	skIntf, err := s.vm.factory.ToPrivateKey(privKeyBytes)
	if err != nil {
		return fmt.Errorf("problem parsing private key: %w", err)
	}
	sk := skIntf.(*crypto.PrivateKeySECP256K1R)

	reply.Address, err = s.vm.FormatLocalAddress(sk.PublicKey().Address())
	if err != nil {
		return fmt.Errorf("problem formatting address: %w", err)
	}

	user, err := keystore.NewUserFromKeystore(s.vm.ctx.Keystore, args.Username, args.Password)
	if err != nil {
		return err
	}
	defer user.Close()

	if err := user.PutKeys(sk); err != nil {
		return fmt.Errorf("problem saving key %w", err)
	}
	return user.Close()
}

/*
 ******************************************************
 *************  Balances / Addresses ******************
 ******************************************************
 */

type GetBalanceRequest struct {
	// TODO: remove Address
	Address   *string  `json:"address,omitempty"`
	Addresses []string `json:"addresses"`
}

type GetBalanceResponse struct {
	// Balance, in nAVAX, of the address
	Balance            json.Uint64    `json:"balance"`
	Unlocked           json.Uint64    `json:"unlocked"`
	LockedStakeable    json.Uint64    `json:"lockedStakeable"`
	LockedNotStakeable json.Uint64    `json:"lockedNotStakeable"`
	UTXOIDs            []*avax.UTXOID `json:"utxoIDs"`
}

// GetBalance gets the balance of an address
func (s *Service) GetBalance(_ *http.Request, args *GetBalanceRequest, response *GetBalanceResponse) error {
	if args.Address != nil {
		args.Addresses = append(args.Addresses, *args.Address)
	}

	s.vm.ctx.Log.Debug("Platform: GetBalance called for addresses %v", args.Addresses)

	addrs := ids.ShortSet{}
	for _, addrStr := range args.Addresses {
		// Parse to address
		addr, err := s.vm.ParseLocalAddress(addrStr)
		if err != nil {
			return fmt.Errorf("couldn't parse argument %q to address: %w", addrStr, err)
		}
		addrs.Add(addr)
	}

	utxos, err := avax.GetAllUTXOs(s.vm.internalState, addrs)
	if err != nil {
		return fmt.Errorf("couldn't get UTXO set of %v: %w", args.Addresses, err)
	}

	currentTime := s.vm.clock.Unix()

	unlocked := uint64(0)
	lockedStakeable := uint64(0)
	lockedNotStakeable := uint64(0)

utxoFor:
	for _, utxo := range utxos {
		switch out := utxo.Out.(type) {
		case *secp256k1fx.TransferOutput:
			if out.Locktime <= currentTime {
				newBalance, err := math.Add64(unlocked, out.Amount())
				if err != nil {
					return errUnlockedOverflow
				}
				unlocked = newBalance
			} else {
				newBalance, err := math.Add64(lockedNotStakeable, out.Amount())
				if err != nil {
					return errNotStakeableOverflow
				}
				lockedNotStakeable = newBalance
			}
		case *stakeable.LockOut:
			innerOut, ok := out.TransferableOut.(*secp256k1fx.TransferOutput)
			switch {
			case !ok:
				s.vm.ctx.Log.Warn("Unexpected Output type in UTXO: %T",
					out.TransferableOut)
				continue utxoFor
			case innerOut.Locktime > currentTime:
				newBalance, err := math.Add64(lockedNotStakeable, out.Amount())
				if err != nil {
					return errLockedNotStakeableOverflow
				}
				lockedNotStakeable = newBalance
			case out.Locktime <= currentTime:
				newBalance, err := math.Add64(unlocked, out.Amount())
				if err != nil {
					return errUnlockedOverflow
				}
				unlocked = newBalance
			default:
				newBalance, err := math.Add64(lockedStakeable, out.Amount())
				if err != nil {
					return errUnlockedStakeableOverflow
				}
				lockedStakeable = newBalance
			}
		default:
			continue utxoFor
		}

		response.UTXOIDs = append(response.UTXOIDs, &utxo.UTXOID)
	}

	lockedBalance, err := math.Add64(lockedStakeable, lockedNotStakeable)
	if err != nil {
		return errLockedOverflow
	}
	balance, err := math.Add64(unlocked, lockedBalance)
	if err != nil {
		return errTotalOverflow
	}

	response.Balance = json.Uint64(balance)
	response.Unlocked = json.Uint64(unlocked)
	response.LockedStakeable = json.Uint64(lockedStakeable)
	response.LockedNotStakeable = json.Uint64(lockedNotStakeable)
	return nil
}

// CreateAddress creates an address controlled by [args.Username]
// Returns the newly created address
func (s *Service) CreateAddress(_ *http.Request, args *api.UserPass, response *api.JSONAddress) error {
	s.vm.ctx.Log.Debug("Platform: CreateAddress called")

	user, err := keystore.NewUserFromKeystore(s.vm.ctx.Keystore, args.Username, args.Password)
	if err != nil {
		return err
	}
	defer user.Close()

	key, err := keystore.NewKey(user)
	if err != nil {
		return err
	}

	response.Address, err = s.vm.FormatLocalAddress(key.PublicKey().Address())
	if err != nil {
		return fmt.Errorf("problem formatting address: %w", err)
	}
	return user.Close()
}

// ListAddresses returns the addresses controlled by [args.Username]
func (s *Service) ListAddresses(_ *http.Request, args *api.UserPass, response *api.JSONAddresses) error {
	s.vm.ctx.Log.Debug("Platform: ListAddresses called")

	user, err := keystore.NewUserFromKeystore(s.vm.ctx.Keystore, args.Username, args.Password)
	if err != nil {
		return err
	}
	defer user.Close()

	addresses, err := user.GetAddresses()
	if err != nil {
		return fmt.Errorf("couldn't get addresses: %w", err)
	}
	response.Addresses = make([]string, len(addresses))
	for i, addr := range addresses {
		response.Addresses[i], err = s.vm.FormatLocalAddress(addr)
		if err != nil {
			return fmt.Errorf("problem formatting address: %w", err)
		}
	}
	return user.Close()
}

// Index is an address and an associated UTXO.
// Marks a starting or stopping point when fetching UTXOs. Used for pagination.
type Index struct {
	Address string `json:"address"` // The address as a string
	UTXO    string `json:"utxo"`    // The UTXO ID as a string
}

// GetUTXOsArgs are arguments for passing into GetUTXOs.
// Gets the UTXOs that reference at least one address in [Addresses].
// If specified, [SourceChain] is the chain where the atomic UTXOs were exported from. If empty,
// or the Platform Chain ID is specified, then GetUTXOs fetches the native UTXOs.
// Returns at most [limit] addresses.
// If [limit] == 0 or > [maxUTXOsToFetch], fetches up to [maxUTXOsToFetch].
// [StartIndex] defines where to start fetching UTXOs (for pagination.)
// UTXOs fetched are from addresses equal to or greater than [StartIndex.Address]
// For address [StartIndex.Address], only UTXOs with IDs greater than [StartIndex.UTXO] will be returned.
// If [StartIndex] is omitted, gets all UTXOs.
// If GetUTXOs is called multiple times, with our without [StartIndex], it is not guaranteed
// that returned UTXOs are unique. That is, the same UTXO may appear in the response of multiple calls.
// [Encoding] defines the encoding format to use for the returned UTXOs. Can be either "cb58" or "hex"
type GetUTXOsArgs struct {
	Addresses   []string            `json:"addresses"`
	SourceChain string              `json:"sourceChain"`
	Limit       json.Uint32         `json:"limit"`
	StartIndex  Index               `json:"startIndex"`
	Encoding    formatting.Encoding `json:"encoding"`
}

// GetUTXOsResponse defines the GetUTXOs replies returned from the API
type GetUTXOsResponse struct {
	// Number of UTXOs returned
	NumFetched json.Uint64 `json:"numFetched"`
	// The UTXOs
	UTXOs []string `json:"utxos"`
	// The last UTXO that was returned, and the address it corresponds to.
	// Used for pagination. To get the rest of the UTXOs, call GetUTXOs
	// again and set [StartIndex] to this value.
	EndIndex Index `json:"endIndex"`
	// Encoding specifies the format the UTXOs are returned in
	Encoding formatting.Encoding `json:"encoding"`
}

// GetUTXOs returns the UTXOs controlled by the given addresses
func (s *Service) GetUTXOs(_ *http.Request, args *GetUTXOsArgs, response *GetUTXOsResponse) error {
	s.vm.ctx.Log.Debug("Platform: GetUTXOs called")

	if len(args.Addresses) == 0 {
		return errNoAddresses
	}
	if len(args.Addresses) > maxGetUTXOsAddrs {
		return fmt.Errorf("number of addresses given, %d, exceeds maximum, %d", len(args.Addresses), maxGetUTXOsAddrs)
	}

	var sourceChain ids.ID
	if args.SourceChain == "" {
		sourceChain = s.vm.ctx.ChainID
	} else {
		chainID, err := s.vm.ctx.BCLookup.Lookup(args.SourceChain)
		if err != nil {
			return fmt.Errorf("problem parsing source chainID %q: %w", args.SourceChain, err)
		}
		sourceChain = chainID
	}

	addrSet := ids.ShortSet{}
	for _, addrStr := range args.Addresses {
		addr, err := s.vm.ParseLocalAddress(addrStr)
		if err != nil {
			return fmt.Errorf("couldn't parse address %q: %w", addrStr, err)
		}
		addrSet.Add(addr)
	}

	startAddr := ids.ShortEmpty
	startUTXO := ids.Empty
	if args.StartIndex.Address != "" || args.StartIndex.UTXO != "" {
		var err error
		startAddr, err = s.vm.ParseLocalAddress(args.StartIndex.Address)
		if err != nil {
			return fmt.Errorf("couldn't parse start index address %q: %w", args.StartIndex.Address, err)
		}
		startUTXO, err = ids.FromString(args.StartIndex.UTXO)
		if err != nil {
			return fmt.Errorf("couldn't parse start index utxo: %w", err)
		}
	}

	var (
		utxos     []*avax.UTXO
		endAddr   ids.ShortID
		endUTXOID ids.ID
		err       error
	)
	limit := int(args.Limit)
	if limit <= 0 || builder.MaxPageSize < limit {
		limit = builder.MaxPageSize
	}
	if sourceChain == s.vm.ctx.ChainID {
		utxos, endAddr, endUTXOID, err = avax.GetPaginatedUTXOs(
			s.vm.internalState,
			addrSet,
			startAddr,
			startUTXO,
			limit,
		)
	} else {
		utxos, endAddr, endUTXOID, err = s.vm.GetAtomicUTXOs(
			sourceChain,
			addrSet,
			startAddr,
			startUTXO,
			limit,
		)
	}
	if err != nil {
		return fmt.Errorf("problem retrieving UTXOs: %w", err)
	}

	response.UTXOs = make([]string, len(utxos))
	for i, utxo := range utxos {
		bytes, err := Codec.Marshal(CodecVersion, utxo)
		if err != nil {
			return fmt.Errorf("couldn't serialize UTXO %q: %w", utxo.InputID(), err)
		}
		response.UTXOs[i], err = formatting.EncodeWithChecksum(args.Encoding, bytes)
		if err != nil {
			return fmt.Errorf("couldn't encode UTXO %s as string: %w", utxo.InputID(), err)
		}
	}

	endAddress, err := s.vm.FormatLocalAddress(endAddr)
	if err != nil {
		return fmt.Errorf("problem formatting address: %w", err)
	}

	response.EndIndex.Address = endAddress
	response.EndIndex.UTXO = endUTXOID.String()
	response.NumFetched = json.Uint64(len(utxos))
	response.Encoding = args.Encoding
	return nil
}

/*
 ******************************************************
 ******************* Get Subnets **********************
 ******************************************************
 */

// APISubnet is a representation of a subnet used in API calls
type APISubnet struct {
	// ID of the subnet
	ID ids.ID `json:"id"`

	// Each element of [ControlKeys] the address of a public key.
	// A transaction to add a validator to this subnet requires
	// signatures from [Threshold] of these keys to be valid.
	ControlKeys []string    `json:"controlKeys"`
	Threshold   json.Uint32 `json:"threshold"`
}

// GetSubnetsArgs are the arguments to GetSubnet
type GetSubnetsArgs struct {
	// IDs of the subnets to retrieve information about
	// If omitted, gets all subnets
	IDs []ids.ID `json:"ids"`
}

// GetSubnetsResponse is the response from calling GetSubnets
type GetSubnetsResponse struct {
	// Each element is a subnet that exists
	// Null if there are no subnets other than the primary network
	Subnets []APISubnet `json:"subnets"`
}

// GetSubnets returns the subnets whose ID are in [args.IDs]
// The response will include the primary network
func (s *Service) GetSubnets(_ *http.Request, args *GetSubnetsArgs, response *GetSubnetsResponse) error {
	s.vm.ctx.Log.Debug("Platform: GetSubnets called")

	getAll := len(args.IDs) == 0
	if getAll {
		subnets, err := s.vm.internalState.GetSubnets() // all subnets
		if err != nil {
			return fmt.Errorf("error getting subnets from database: %w", err)
		}

		response.Subnets = make([]APISubnet, len(subnets)+1)
		for i, subnet := range subnets {
			unsignedTx := subnet.Unsigned.(*unsigned.CreateSubnetTx)
			owner := unsignedTx.Owner.(*secp256k1fx.OutputOwners)
			controlAddrs := []string{}
			for _, controlKeyID := range owner.Addrs {
				addr, err := s.vm.FormatLocalAddress(controlKeyID)
				if err != nil {
					return fmt.Errorf("problem formatting address: %w", err)
				}
				controlAddrs = append(controlAddrs, addr)
			}
			response.Subnets[i] = APISubnet{
				ID:          subnet.Unsigned.ID(),
				ControlKeys: controlAddrs,
				Threshold:   json.Uint32(owner.Threshold),
			}
		}
		// Include primary network
		response.Subnets[len(subnets)] = APISubnet{
			ID:          constants.PrimaryNetworkID,
			ControlKeys: []string{},
			Threshold:   json.Uint32(0),
		}
		return nil
	}

	subnetSet := ids.NewSet(len(args.IDs))
	for _, subnetID := range args.IDs {
		if subnetSet.Contains(subnetID) {
			continue
		}
		subnetSet.Add(subnetID)

		if subnetID == constants.PrimaryNetworkID {
			response.Subnets = append(response.Subnets,
				APISubnet{
					ID:          constants.PrimaryNetworkID,
					ControlKeys: []string{},
					Threshold:   json.Uint32(0),
				},
			)
			continue
		}

		subnetTx, _, err := s.vm.internalState.GetTx(subnetID)
		if err == database.ErrNotFound {
			continue
		}
		if err != nil {
			return err
		}

		subnet, ok := subnetTx.Unsigned.(*unsigned.CreateSubnetTx)
		if !ok {
			return unsigned.ErrWrongTxType
		}
		owner, ok := subnet.Owner.(*secp256k1fx.OutputOwners)
		if !ok {
			return utxos.ErrUnknownOwners
		}

		controlAddrs := make([]string, len(owner.Addrs))
		for i, controlKeyID := range owner.Addrs {
			addr, err := s.vm.FormatLocalAddress(controlKeyID)
			if err != nil {
				return fmt.Errorf("problem formatting address: %w", err)
			}
			controlAddrs[i] = addr
		}

		response.Subnets = append(response.Subnets,
			APISubnet{
				ID:          subnet.ID(),
				ControlKeys: controlAddrs,
				Threshold:   json.Uint32(owner.Threshold),
			},
		)
	}
	return nil
}

// GetStakingAssetIDArgs are the arguments to GetStakingAssetID
type GetStakingAssetIDArgs struct {
	SubnetID ids.ID `json:"subnetID"`
}

// GetStakingAssetIDResponse is the response from calling GetStakingAssetID
type GetStakingAssetIDResponse struct {
	AssetID ids.ID `json:"assetID"`
}

// GetStakingAssetID returns the assetID of the token used to stake on the
// provided subnet
func (s *Service) GetStakingAssetID(_ *http.Request, args *GetStakingAssetIDArgs, response *GetStakingAssetIDResponse) error {
	s.vm.ctx.Log.Debug("Platform: GetStakingAssetID called")

	if args.SubnetID != constants.PrimaryNetworkID {
		return fmt.Errorf("Subnet %s doesn't have a valid staking token",
			args.SubnetID)
	}

	response.AssetID = s.vm.ctx.AVAXAssetID
	return nil
}

/*
 ******************************************************
 **************** Get/Sample Validators ***************
 ******************************************************
 */

// GetCurrentValidatorsArgs are the arguments for calling GetCurrentValidators
type GetCurrentValidatorsArgs struct {
	// Subnet we're listing the validators of
	// If omitted, defaults to primary network
	SubnetID ids.ID `json:"subnetID"`
	// NodeIDs of validators to request. If [NodeIDs]
	// is empty, it fetches all current validators. If
	// some nodeIDs are not currently validators, they
	// will be omitted from the response.
	NodeIDs []ids.NodeID `json:"nodeIDs"`
}

// GetCurrentValidatorsReply are the results from calling GetCurrentValidators.
// Each validator contains a list of delegators to itself.
type GetCurrentValidatorsReply struct {
	Validators []interface{} `json:"validators"`
}

// GetCurrentValidators returns current validators and delegators
func (s *Service) GetCurrentValidators(_ *http.Request, args *GetCurrentValidatorsArgs, reply *GetCurrentValidatorsReply) error {
	s.vm.ctx.Log.Debug("Platform: GetCurrentValidators called")

	reply.Validators = []interface{}{}

	// Validator's node ID as string --> Delegators to them
	vdrToDelegators := map[ids.NodeID][]pchainapi.PrimaryDelegator{}

	// Create set of nodeIDs
	nodeIDs := ids.NodeIDSet{}
	nodeIDs.Add(args.NodeIDs...)
	includeAllNodes := nodeIDs.Len() == 0

	currentValidators := s.vm.internalState.CurrentStakerChainState()

	// TODO: do not iterate over all stakers when nodeIDs given. Use currentValidators.ValidatorSet for iteration
	for _, tx := range currentValidators.Stakers() { // Iterates in order of increasing stop time
		_, rewardAmount, err := currentValidators.GetStaker(tx.Unsigned.ID())
		if err != nil {
			return err
		}
		switch staker := tx.Unsigned.(type) {
		case *unsigned.AddDelegatorTx:
			if args.SubnetID != constants.PrimaryNetworkID {
				continue
			}
			if !includeAllNodes && !nodeIDs.Contains(staker.Validator.ID()) {
				continue
			}

			weight := json.Uint64(staker.Validator.Weight())

			var rewardOwner *pchainapi.Owner
			owner, ok := staker.RewardsOwner.(*secp256k1fx.OutputOwners)
			if ok {
				rewardOwner = &pchainapi.Owner{
					Locktime:  json.Uint64(owner.Locktime),
					Threshold: json.Uint32(owner.Threshold),
				}
				for _, addr := range owner.Addrs {
					addrStr, err := s.vm.FormatLocalAddress(addr)
					if err != nil {
						return err
					}
					rewardOwner.Addresses = append(rewardOwner.Addresses, addrStr)
				}
			}

			potentialReward := json.Uint64(rewardAmount)
			delegator := pchainapi.PrimaryDelegator{
				Staker: pchainapi.Staker{
					TxID:        tx.Unsigned.ID(),
					StartTime:   json.Uint64(staker.StartTime().Unix()),
					EndTime:     json.Uint64(staker.EndTime().Unix()),
					StakeAmount: &weight,
					NodeID:      staker.Validator.ID(),
				},
				RewardOwner:     rewardOwner,
				PotentialReward: &potentialReward,
			}
			vdrToDelegators[delegator.NodeID] = append(vdrToDelegators[delegator.NodeID], delegator)
		case *unsigned.AddValidatorTx:
			if args.SubnetID != constants.PrimaryNetworkID {
				continue
			}
			if !includeAllNodes && !nodeIDs.Contains(staker.Validator.ID()) {
				continue
			}

			nodeID := staker.Validator.ID()
			startTime := staker.StartTime()
			weight := json.Uint64(staker.Validator.Weight())
			potentialReward := json.Uint64(rewardAmount)
			delegationFee := json.Float32(100 * float32(staker.Shares) / float32(reward.PercentDenominator))
			rawUptime, err := s.vm.uptimeManager.CalculateUptimePercentFrom(nodeID, startTime)
			if err != nil {
				return err
			}
			uptime := json.Float32(rawUptime)

			connected := s.vm.uptimeManager.IsConnected(nodeID)

			var rewardOwner *pchainapi.Owner
			owner, ok := staker.RewardsOwner.(*secp256k1fx.OutputOwners)
			if ok {
				rewardOwner = &pchainapi.Owner{
					Locktime:  json.Uint64(owner.Locktime),
					Threshold: json.Uint32(owner.Threshold),
				}
				for _, addr := range owner.Addrs {
					addrStr, err := s.vm.FormatLocalAddress(addr)
					if err != nil {
						return err
					}
					rewardOwner.Addresses = append(rewardOwner.Addresses, addrStr)
				}
			}

			reply.Validators = append(reply.Validators, pchainapi.PrimaryValidator{
				Staker: pchainapi.Staker{
					TxID:        tx.Unsigned.ID(),
					NodeID:      nodeID,
					StartTime:   json.Uint64(startTime.Unix()),
					EndTime:     json.Uint64(staker.EndTime().Unix()),
					StakeAmount: &weight,
				},
				Uptime:          &uptime,
				Connected:       connected,
				PotentialReward: &potentialReward,
				RewardOwner:     rewardOwner,
				DelegationFee:   delegationFee,
			})
		case *unsigned.AddSubnetValidatorTx:
			if args.SubnetID != staker.Validator.Subnet {
				continue
			}
			if !includeAllNodes && !nodeIDs.Contains(staker.Validator.ID()) {
				continue
			}
			nodeID := staker.Validator.ID()
			weight := json.Uint64(staker.Validator.Weight())
<<<<<<< HEAD
			connected := s.vm.uptimeManager.IsConnected(nodeID)
			tracksSubnet := s.vm.SubnetTracker.TracksSubnet(nodeID, args.SubnetID)
			reply.Validators = append(reply.Validators, pChainApi.SubnetValidator{
				Staker: pChainApi.Staker{
=======
			connected := service.vm.uptimeManager.IsConnected(nodeID)
			tracksSubnet := service.vm.SubnetTracker.TracksSubnet(nodeID, args.SubnetID)
			reply.Validators = append(reply.Validators, pchainapi.SubnetValidator{
				Staker: pchainapi.Staker{
>>>>>>> 98fb916b
					NodeID:    nodeID,
					TxID:      tx.Unsigned.ID(),
					StartTime: json.Uint64(staker.StartTime().Unix()),
					EndTime:   json.Uint64(staker.EndTime().Unix()),
					Weight:    &weight,
				},
				Connected: connected && tracksSubnet,
			})
		default:
			return fmt.Errorf("expected validator but got %T", tx.Unsigned)
		}
	}

	for i, vdrIntf := range reply.Validators {
		vdr, ok := vdrIntf.(pchainapi.PrimaryValidator)
		if !ok {
			continue
		}
		if delegators, ok := vdrToDelegators[vdr.NodeID]; ok {
			vdr.Delegators = delegators
		}
		reply.Validators[i] = vdr
	}

	return nil
}

// GetPendingValidatorsArgs are the arguments for calling GetPendingValidators
type GetPendingValidatorsArgs struct {
	// Subnet we're getting the pending validators of
	// If omitted, defaults to primary network
	SubnetID ids.ID `json:"subnetID"`
	// NodeIDs of validators to request. If [NodeIDs]
	// is empty, it fetches all pending validators. If
	// some requested nodeIDs are not pending validators,
	// they are omitted from the response.
	NodeIDs []ids.NodeID `json:"nodeIDs"`
}

// GetPendingValidatorsReply are the results from calling GetPendingValidators.
// Unlike GetCurrentValidatorsReply, each validator has a null delegator list.
type GetPendingValidatorsReply struct {
	Validators []interface{} `json:"validators"`
	Delegators []interface{} `json:"delegators"`
}

// GetPendingValidators returns the list of pending validators
func (s *Service) GetPendingValidators(_ *http.Request, args *GetPendingValidatorsArgs, reply *GetPendingValidatorsReply) error {
	s.vm.ctx.Log.Debug("Platform: GetPendingValidators called")

	reply.Validators = []interface{}{}
	reply.Delegators = []interface{}{}

	// Create set of nodeIDs
	nodeIDs := ids.NodeIDSet{}
	nodeIDs.Add(args.NodeIDs...)
	includeAllNodes := nodeIDs.Len() == 0

	pendingValidators := s.vm.internalState.PendingStakerChainState()

	for _, tx := range pendingValidators.Stakers() { // Iterates in order of increasing start time
		switch staker := tx.Unsigned.(type) {
		case *unsigned.AddDelegatorTx:
			if args.SubnetID != constants.PrimaryNetworkID {
				continue
			}
			if !includeAllNodes && !nodeIDs.Contains(staker.Validator.ID()) {
				continue
			}

			weight := json.Uint64(staker.Validator.Weight())
			reply.Delegators = append(reply.Delegators, pchainapi.Staker{
				TxID:        tx.Unsigned.ID(),
				NodeID:      staker.Validator.ID(),
				StartTime:   json.Uint64(staker.StartTime().Unix()),
				EndTime:     json.Uint64(staker.EndTime().Unix()),
				StakeAmount: &weight,
			})
		case *unsigned.AddValidatorTx:
			if args.SubnetID != constants.PrimaryNetworkID {
				continue
			}
			if !includeAllNodes && !nodeIDs.Contains(staker.Validator.ID()) {
				continue
			}

			nodeID := staker.Validator.ID()
			weight := json.Uint64(staker.Validator.Weight())
			delegationFee := json.Float32(100 * float32(staker.Shares) / float32(reward.PercentDenominator))

<<<<<<< HEAD
			connected := s.vm.uptimeManager.IsConnected(nodeID)
			reply.Validators = append(reply.Validators, pChainApi.PrimaryValidator{
				Staker: pChainApi.Staker{
=======
			connected := service.vm.uptimeManager.IsConnected(nodeID)
			reply.Validators = append(reply.Validators, pchainapi.PrimaryValidator{
				Staker: pchainapi.Staker{
>>>>>>> 98fb916b
					TxID:        tx.Unsigned.ID(),
					NodeID:      staker.Validator.ID(),
					StartTime:   json.Uint64(staker.StartTime().Unix()),
					EndTime:     json.Uint64(staker.EndTime().Unix()),
					StakeAmount: &weight,
				},
				DelegationFee: delegationFee,
				Connected:     connected,
			})
		case *unsigned.AddSubnetValidatorTx:
			if args.SubnetID != staker.Validator.Subnet {
				continue
			}
			if !includeAllNodes && !nodeIDs.Contains(staker.Validator.ID()) {
				continue
			}

			nodeID := staker.Validator.ID()
			weight := json.Uint64(staker.Validator.Weight())
<<<<<<< HEAD
			connected := s.vm.uptimeManager.IsConnected(nodeID)
			tracksSubnet := s.vm.SubnetTracker.TracksSubnet(nodeID, args.SubnetID)
			reply.Validators = append(reply.Validators, pChainApi.SubnetValidator{
				Staker: pChainApi.Staker{
=======
			connected := service.vm.uptimeManager.IsConnected(nodeID)
			tracksSubnet := service.vm.SubnetTracker.TracksSubnet(nodeID, args.SubnetID)
			reply.Validators = append(reply.Validators, pchainapi.SubnetValidator{
				Staker: pchainapi.Staker{
>>>>>>> 98fb916b
					NodeID:    nodeID,
					TxID:      tx.Unsigned.ID(),
					StartTime: json.Uint64(staker.StartTime().Unix()),
					EndTime:   json.Uint64(staker.EndTime().Unix()),
					Weight:    &weight,
				},
				Connected: connected && tracksSubnet,
			})
		default:
			return fmt.Errorf("expected validator but got %T", tx.Unsigned)
		}
	}
	return nil
}

// GetCurrentSupplyReply are the results from calling GetCurrentSupply
type GetCurrentSupplyReply struct {
	Supply json.Uint64 `json:"supply"`
}

// GetCurrentSupply returns an upper bound on the supply of AVAX in the system
func (s *Service) GetCurrentSupply(_ *http.Request, _ *struct{}, reply *GetCurrentSupplyReply) error {
	s.vm.ctx.Log.Debug("Platform: GetCurrentSupply called")

	reply.Supply = json.Uint64(s.vm.internalState.GetCurrentSupply())
	return nil
}

// SampleValidatorsArgs are the arguments for calling SampleValidators
type SampleValidatorsArgs struct {
	// Number of validators in the sample
	Size json.Uint16 `json:"size"`

	// ID of subnet to sample validators from
	// If omitted, defaults to the primary network
	SubnetID ids.ID `json:"subnetID"`
}

// SampleValidatorsReply are the results from calling Sample
type SampleValidatorsReply struct {
	Validators []ids.NodeID `json:"validators"`
}

// SampleValidators returns a sampling of the list of current validators
func (s *Service) SampleValidators(_ *http.Request, args *SampleValidatorsArgs, reply *SampleValidatorsReply) error {
	s.vm.ctx.Log.Debug("Platform: SampleValidators called with Size = %d", args.Size)

	validators, ok := s.vm.Validators.GetValidators(args.SubnetID)
	if !ok {
		return fmt.Errorf(
			"couldn't get validators of subnet %q. Is it being validated?",
			args.SubnetID,
		)
	}

	sample, err := validators.Sample(int(args.Size))
	if err != nil {
		return fmt.Errorf("sampling errored with %w", err)
	}

	reply.Validators = make([]ids.NodeID, int(args.Size))
	for i, vdr := range sample {
		reply.Validators[i] = vdr.ID()
	}
	ids.SortNodeIDs(reply.Validators)
	return nil
}

/*
 ******************************************************
 ************ Add Validators to Subnets ***************
 ******************************************************
 */

// AddValidatorArgs are the arguments to AddValidator
type AddValidatorArgs struct {
	// User, password, from addrs, change addr
	api.JSONSpendHeader
	pchainapi.Staker
	// The address the staking reward, if applicable, will go to
	RewardAddress     string       `json:"rewardAddress"`
	DelegationFeeRate json.Float32 `json:"delegationFeeRate"`
}

// AddValidator creates and signs and issues a transaction to add a validator to
// the primary network
func (s *Service) AddValidator(_ *http.Request, args *AddValidatorArgs, reply *api.JSONTxIDChangeAddr) error {
	s.vm.ctx.Log.Debug("Platform: AddValidator called")

	now := s.vm.clock.Time()
	minAddStakerTime := now.Add(minAddStakerDelay)
	minAddStakerUnix := json.Uint64(minAddStakerTime.Unix())
	maxAddStakerTime := now.Add(stateful.MaxFutureStartTime)
	maxAddStakerUnix := json.Uint64(maxAddStakerTime.Unix())

	if args.StartTime == 0 {
		args.StartTime = minAddStakerUnix
	}

	switch {
	case args.RewardAddress == "":
		return errNoRewardAddress
	case args.StartTime < minAddStakerUnix:
		return errStartTimeTooSoon
	case args.StartTime > maxAddStakerUnix:
		return errStartTimeTooLate
	case args.DelegationFeeRate < 0 || args.DelegationFeeRate > 100:
		return errInvalidDelegationRate
	}

	var nodeID ids.NodeID
	if args.NodeID == ids.EmptyNodeID { // If ID unspecified, use this node's ID
		nodeID = s.vm.ctx.NodeID
	} else {
		nodeID = args.NodeID
	}

	// Parse the from addresses
	fromAddrs, err := avax.ParseLocalAddresses(s.vm, args.From)
	if err != nil {
		return err
	}

	// Parse the reward address
	rewardAddress, err := s.vm.ParseLocalAddress(args.RewardAddress)
	if err != nil {
		return fmt.Errorf("problem while parsing reward address: %w", err)
	}

	user, err := keystore.NewUserFromKeystore(s.vm.ctx.Keystore, args.Username, args.Password)
	if err != nil {
		return err
	}
	defer user.Close()

	// Get the user's keys
	privKeys, err := keystore.GetKeychain(user, fromAddrs)
	if err != nil {
		return fmt.Errorf("couldn't get addresses controlled by the user: %w", err)
	}

	// Parse the change address.
	if len(privKeys.Keys) == 0 {
		return errNoKeys
	}
	changeAddr := privKeys.Keys[0].PublicKey().Address() // By default, use a key controlled by the user
	if args.ChangeAddr != "" {
		changeAddr, err = s.vm.ParseLocalAddress(args.ChangeAddr)
		if err != nil {
			return fmt.Errorf("couldn't parse changeAddr: %w", err)
		}
	}

	// Create the transaction
	tx, err := s.vm.txBuilder.NewAddValidatorTx(
		args.GetWeight(),                     // Stake amount
		uint64(args.StartTime),               // Start time
		uint64(args.EndTime),                 // End time
		nodeID,                               // Node ID
		rewardAddress,                        // Reward Address
		uint32(10000*args.DelegationFeeRate), // Shares
		privKeys.Keys,                        // Private keys
		changeAddr,                           // Change address
	)
	if err != nil {
		return fmt.Errorf("couldn't create tx: %w", err)
	}

	reply.TxID = tx.Unsigned.ID()
	reply.ChangeAddr, err = s.vm.FormatLocalAddress(changeAddr)

	errs := wrappers.Errs{}
	errs.Add(
		err,
		s.vm.blockBuilder.AddUnverifiedTx(tx),
		user.Close(),
	)
	return errs.Err
}

// AddDelegatorArgs are the arguments to AddDelegator
type AddDelegatorArgs struct {
	// User, password, from addrs, change addr
	api.JSONSpendHeader
	pchainapi.Staker
	RewardAddress string `json:"rewardAddress"`
}

// AddDelegator creates and signs and issues a transaction to add a delegator to
// the primary network
func (s *Service) AddDelegator(_ *http.Request, args *AddDelegatorArgs, reply *api.JSONTxIDChangeAddr) error {
	s.vm.ctx.Log.Debug("Platform: AddDelegator called")

	now := s.vm.clock.Time()
	minAddStakerTime := now.Add(minAddStakerDelay)
	minAddStakerUnix := json.Uint64(minAddStakerTime.Unix())
	maxAddStakerTime := now.Add(stateful.MaxFutureStartTime)
	maxAddStakerUnix := json.Uint64(maxAddStakerTime.Unix())

	if args.StartTime == 0 {
		args.StartTime = minAddStakerUnix
	}

	switch {
	case args.RewardAddress == "":
		return errNoRewardAddress
	case args.StartTime < minAddStakerUnix:
		return errStartTimeTooSoon
	case args.StartTime > maxAddStakerUnix:
		return errStartTimeTooLate
	}

	var nodeID ids.NodeID
	if args.NodeID == ids.EmptyNodeID { // If ID unspecified, use this node's ID
		nodeID = s.vm.ctx.NodeID
	} else {
		nodeID = args.NodeID
	}

	// Parse the reward address
	rewardAddress, err := s.vm.ParseLocalAddress(args.RewardAddress)
	if err != nil {
		return fmt.Errorf("problem parsing 'rewardAddress': %w", err)
	}

	// Parse the from addresses
	fromAddrs, err := avax.ParseLocalAddresses(s.vm, args.From)
	if err != nil {
		return err
	}

	user, err := keystore.NewUserFromKeystore(s.vm.ctx.Keystore, args.Username, args.Password)
	if err != nil {
		return err
	}
	defer user.Close()

	privKeys, err := keystore.GetKeychain(user, fromAddrs)
	if err != nil {
		return fmt.Errorf("couldn't get addresses controlled by the user: %w", err)
	}

	// Parse the change address. Assumes that if the user has no keys,
	// this operation will fail so the change address can be anything.
	if len(privKeys.Keys) == 0 {
		return errNoKeys
	}
	changeAddr := privKeys.Keys[0].PublicKey().Address() // By default, use a key controlled by the user
	if args.ChangeAddr != "" {
		changeAddr, err = s.vm.ParseLocalAddress(args.ChangeAddr)
		if err != nil {
			return fmt.Errorf("couldn't parse changeAddr: %w", err)
		}
	}

	// Create the transaction
	tx, err := s.vm.txBuilder.NewAddDelegatorTx(
		args.GetWeight(),       // Stake amount
		uint64(args.StartTime), // Start time
		uint64(args.EndTime),   // End time
		nodeID,                 // Node ID
		rewardAddress,          // Reward Address
		privKeys.Keys,          // Private keys
		changeAddr,             // Change address
	)
	if err != nil {
		return fmt.Errorf("couldn't create tx: %w", err)
	}

	reply.TxID = tx.Unsigned.ID()
	reply.ChangeAddr, err = s.vm.FormatLocalAddress(changeAddr)

	errs := wrappers.Errs{}
	errs.Add(
		err,
		s.vm.blockBuilder.AddUnverifiedTx(tx),
		user.Close(),
	)
	return errs.Err
}

// AddSubnetValidatorArgs are the arguments to AddSubnetValidator
type AddSubnetValidatorArgs struct {
	// User, password, from addrs, change addr
	api.JSONSpendHeader
	pchainapi.Staker
	// ID of subnet to validate
	SubnetID string `json:"subnetID"`
}

// AddSubnetValidator creates and signs and issues a transaction to add a
// validator to a subnet other than the primary network
func (s *Service) AddSubnetValidator(_ *http.Request, args *AddSubnetValidatorArgs, response *api.JSONTxIDChangeAddr) error {
	s.vm.ctx.Log.Debug("Platform: AddSubnetValidator called")

	now := s.vm.clock.Time()
	minAddStakerTime := now.Add(minAddStakerDelay)
	minAddStakerUnix := json.Uint64(minAddStakerTime.Unix())
	maxAddStakerTime := now.Add(stateful.MaxFutureStartTime)
	maxAddStakerUnix := json.Uint64(maxAddStakerTime.Unix())

	if args.StartTime == 0 {
		args.StartTime = minAddStakerUnix
	}

	switch {
	case args.SubnetID == "":
		return errNoSubnetID
	case args.StartTime < minAddStakerUnix:
		return errStartTimeTooSoon
	case args.StartTime > maxAddStakerUnix:
		return errStartTimeTooLate
	}

	// Parse the subnet ID
	subnetID, err := ids.FromString(args.SubnetID)
	if err != nil {
		return fmt.Errorf("problem parsing subnetID %q: %w", args.SubnetID, err)
	}
	if subnetID == constants.PrimaryNetworkID {
		return errNamedSubnetCantBePrimary
	}

	// Parse the from addresses
	fromAddrs, err := avax.ParseLocalAddresses(s.vm, args.From)
	if err != nil {
		return err
	}

	user, err := keystore.NewUserFromKeystore(s.vm.ctx.Keystore, args.Username, args.Password)
	if err != nil {
		return err
	}
	defer user.Close()

	keys, err := keystore.GetKeychain(user, fromAddrs)
	if err != nil {
		return fmt.Errorf("couldn't get addresses controlled by the user: %w", err)
	}

	// Parse the change address.
	if len(keys.Keys) == 0 {
		return errNoKeys
	}
	changeAddr := keys.Keys[0].PublicKey().Address() // By default, use a key controlled by the user
	if args.ChangeAddr != "" {
		changeAddr, err = s.vm.ParseLocalAddress(args.ChangeAddr)
		if err != nil {
			return fmt.Errorf("couldn't parse changeAddr: %w", err)
		}
	}

	// Create the transaction
	tx, err := s.vm.txBuilder.NewAddSubnetValidatorTx(
		args.GetWeight(),       // Stake amount
		uint64(args.StartTime), // Start time
		uint64(args.EndTime),   // End time
		args.NodeID,            // Node ID
		subnetID,               // Subnet ID
		keys.Keys,              // Keys
		changeAddr,             // Change address
	)
	if err != nil {
		return fmt.Errorf("couldn't create tx: %w", err)
	}

	response.TxID = tx.Unsigned.ID()
	response.ChangeAddr, err = s.vm.FormatLocalAddress(changeAddr)

	errs := wrappers.Errs{}
	errs.Add(
		err,
		s.vm.blockBuilder.AddUnverifiedTx(tx),
		user.Close(),
	)
	return errs.Err
}

// CreateSubnetArgs are the arguments to CreateSubnet
type CreateSubnetArgs struct {
	// User, password, from addrs, change addr
	api.JSONSpendHeader
	// The ID member of APISubnet is ignored
	APISubnet
}

// CreateSubnet creates and signs and issues a transaction to create a new
// subnet
func (s *Service) CreateSubnet(_ *http.Request, args *CreateSubnetArgs, response *api.JSONTxIDChangeAddr) error {
	s.vm.ctx.Log.Debug("Platform: CreateSubnet called")

	// Parse the control keys
	controlKeys, err := avax.ParseLocalAddresses(s.vm, args.ControlKeys)
	if err != nil {
		return err
	}

	// Parse the from addresses
	fromAddrs, err := avax.ParseLocalAddresses(s.vm, args.From)
	if err != nil {
		return err
	}

	user, err := keystore.NewUserFromKeystore(s.vm.ctx.Keystore, args.Username, args.Password)
	if err != nil {
		return err
	}
	defer user.Close()

	privKeys, err := keystore.GetKeychain(user, fromAddrs)
	if err != nil {
		return fmt.Errorf("couldn't get addresses controlled by the user: %w", err)
	}

	// Parse the change address. Assumes that if the user has no keys,
	// this operation will fail so the change address can be anything.
	if len(privKeys.Keys) == 0 {
		return errNoKeys
	}
	changeAddr := privKeys.Keys[0].PublicKey().Address() // By default, use a key controlled by the user
	if args.ChangeAddr != "" {
		changeAddr, err = s.vm.ParseLocalAddress(args.ChangeAddr)
		if err != nil {
			return fmt.Errorf("couldn't parse changeAddr: %w", err)
		}
	}

	// Create the transaction
	tx, err := s.vm.txBuilder.NewCreateSubnetTx(
		uint32(args.Threshold), // Threshold
		controlKeys.List(),     // Control Addresses
		privKeys.Keys,          // Private keys
		changeAddr,             // Change address
	)
	if err != nil {
		return fmt.Errorf("couldn't create tx: %w", err)
	}

	response.TxID = tx.Unsigned.ID()
	response.ChangeAddr, err = s.vm.FormatLocalAddress(changeAddr)

	errs := wrappers.Errs{}
	errs.Add(
		err,
		s.vm.blockBuilder.AddUnverifiedTx(tx),
		user.Close(),
	)
	return errs.Err
}

// ExportAVAXArgs are the arguments to ExportAVAX
type ExportAVAXArgs struct {
	// User, password, from addrs, change addr
	api.JSONSpendHeader

	// Amount of AVAX to send
	Amount json.Uint64 `json:"amount"`

	// ID of the address that will receive the AVAX. This address includes the
	// chainID, which is used to determine what the destination chain is.
	To string `json:"to"`
}

// ExportAVAX exports AVAX from the P-Chain to the X-Chain
// It must be imported on the X-Chain to complete the transfer
func (s *Service) ExportAVAX(_ *http.Request, args *ExportAVAXArgs, response *api.JSONTxIDChangeAddr) error {
	s.vm.ctx.Log.Debug("Platform: ExportAVAX called")

	if args.Amount == 0 {
		return errNoAmount
	}

	// Parse the to address
	chainID, to, err := s.vm.ParseAddress(args.To)
	if err != nil {
		return err
	}

	// Parse the from addresses
	fromAddrs, err := avax.ParseLocalAddresses(s.vm, args.From)
	if err != nil {
		return err
	}

	user, err := keystore.NewUserFromKeystore(s.vm.ctx.Keystore, args.Username, args.Password)
	if err != nil {
		return err
	}
	defer user.Close()

	privKeys, err := keystore.GetKeychain(user, fromAddrs)
	if err != nil {
		return fmt.Errorf("couldn't get addresses controlled by the user: %w", err)
	}

	// Parse the change address. Assumes that if the user has no keys,
	// this operation will fail so the change address can be anything.
	if len(privKeys.Keys) == 0 {
		return errNoKeys
	}
	changeAddr := privKeys.Keys[0].PublicKey().Address() // By default, use a key controlled by the user
	if args.ChangeAddr != "" {
		changeAddr, err = s.vm.ParseLocalAddress(args.ChangeAddr)
		if err != nil {
			return fmt.Errorf("couldn't parse changeAddr: %w", err)
		}
	}

	// Create the transaction
	tx, err := s.vm.txBuilder.NewExportTx(
		uint64(args.Amount), // Amount
		chainID,             // ID of the chain to send the funds to
		to,                  // Address
		privKeys.Keys,       // Private keys
		changeAddr,          // Change address
	)
	if err != nil {
		return fmt.Errorf("couldn't create tx: %w", err)
	}

	response.TxID = tx.Unsigned.ID()
	response.ChangeAddr, err = s.vm.FormatLocalAddress(changeAddr)

	errs := wrappers.Errs{}
	errs.Add(
		err,
		s.vm.blockBuilder.AddUnverifiedTx(tx),
		user.Close(),
	)
	return errs.Err
}

// ImportAVAXArgs are the arguments to ImportAVAX
type ImportAVAXArgs struct {
	// User, password, from addrs, change addr
	api.JSONSpendHeader

	// Chain the funds are coming from
	SourceChain string `json:"sourceChain"`

	// The address that will receive the imported funds
	To string `json:"to"`
}

// ImportAVAX issues a transaction to import AVAX from the X-chain. The AVAX
// must have already been exported from the X-Chain.
func (s *Service) ImportAVAX(_ *http.Request, args *ImportAVAXArgs, response *api.JSONTxIDChangeAddr) error {
	s.vm.ctx.Log.Debug("Platform: ImportAVAX called")

	// Parse the sourceCHain
	chainID, err := s.vm.ctx.BCLookup.Lookup(args.SourceChain)
	if err != nil {
		return fmt.Errorf("problem parsing chainID %q: %w", args.SourceChain, err)
	}

	// Parse the to address
	to, err := s.vm.ParseLocalAddress(args.To)
	if err != nil { // Parse address
		return fmt.Errorf("couldn't parse argument 'to' to an address: %w", err)
	}

	// Parse the from addresses
	fromAddrs, err := avax.ParseLocalAddresses(s.vm, args.From)
	if err != nil {
		return err
	}

	user, err := keystore.NewUserFromKeystore(s.vm.ctx.Keystore, args.Username, args.Password)
	if err != nil {
		return err
	}
	defer user.Close()

	privKeys, err := keystore.GetKeychain(user, fromAddrs)
	if err != nil { // Get keys
		return fmt.Errorf("couldn't get keys controlled by the user: %w", err)
	}

	// Parse the change address. Assumes that if the user has no keys,
	// this operation will fail so the change address can be anything.
	if len(privKeys.Keys) == 0 {
		return errNoKeys
	}
	changeAddr := privKeys.Keys[0].PublicKey().Address() // By default, use a key controlled by the user
	if args.ChangeAddr != "" {
		changeAddr, err = s.vm.ParseLocalAddress(args.ChangeAddr)
		if err != nil {
			return fmt.Errorf("couldn't parse changeAddr: %w", err)
		}
	}

	tx, err := s.vm.txBuilder.NewImportTx(chainID, to, privKeys.Keys, changeAddr)
	if err != nil {
		return err
	}

	response.TxID = tx.Unsigned.ID()
	response.ChangeAddr, err = s.vm.FormatLocalAddress(changeAddr)

	errs := wrappers.Errs{}
	errs.Add(
		err,
		s.vm.blockBuilder.AddUnverifiedTx(tx),
		user.Close(),
	)
	return errs.Err
}

/*
 ******************************************************
 ******** Create/get status of a blockchain ***********
 ******************************************************
 */

// CreateBlockchainArgs is the arguments for calling CreateBlockchain
type CreateBlockchainArgs struct {
	// User, password, from addrs, change addr
	api.JSONSpendHeader
	// ID of Subnet that validates the new blockchain
	SubnetID ids.ID `json:"subnetID"`
	// ID of the VM the new blockchain is running
	VMID string `json:"vmID"`
	// IDs of the FXs the VM is running
	FxIDs []string `json:"fxIDs"`
	// Human-readable name for the new blockchain, not necessarily unique
	Name string `json:"name"`
	// Genesis state of the blockchain being created
	GenesisData string `json:"genesisData"`
	// Encoding format to use for genesis data
	Encoding formatting.Encoding `json:"encoding"`
}

// CreateBlockchain issues a transaction to create a new blockchain
func (s *Service) CreateBlockchain(_ *http.Request, args *CreateBlockchainArgs, response *api.JSONTxIDChangeAddr) error {
	s.vm.ctx.Log.Debug("Platform: CreateBlockchain called")

	switch {
	case args.Name == "":
		return errMissingName
	case args.VMID == "":
		return errMissingVMID
	}

	genesisBytes, err := formatting.Decode(args.Encoding, args.GenesisData)
	if err != nil {
		return fmt.Errorf("problem parsing genesis data: %w", err)
	}

	vmID, err := s.vm.Chains.LookupVM(args.VMID)
	if err != nil {
		return fmt.Errorf("no VM with ID '%s' found", args.VMID)
	}

	fxIDs := []ids.ID(nil)
	for _, fxIDStr := range args.FxIDs {
		fxID, err := s.vm.Chains.LookupVM(fxIDStr)
		if err != nil {
			return fmt.Errorf("no FX with ID '%s' found", fxIDStr)
		}
		fxIDs = append(fxIDs, fxID)
	}
	// If creating AVM instance, use secp256k1fx
	// TODO: Document FXs and have user specify them in API call
	fxIDsSet := ids.Set{}
	fxIDsSet.Add(fxIDs...)
	if vmID == constants.AVMID && !fxIDsSet.Contains(secp256k1fx.ID) {
		fxIDs = append(fxIDs, secp256k1fx.ID)
	}

	if args.SubnetID == constants.PrimaryNetworkID {
		return unsigned.ErrDSCantValidate
	}

	// Parse the from addresses
	fromAddrs, err := avax.ParseLocalAddresses(s.vm, args.From)
	if err != nil {
		return err
	}

	user, err := keystore.NewUserFromKeystore(s.vm.ctx.Keystore, args.Username, args.Password)
	if err != nil {
		return err
	}
	defer user.Close()

	keys, err := keystore.GetKeychain(user, fromAddrs)
	if err != nil {
		return fmt.Errorf("couldn't get addresses controlled by the user: %w", err)
	}

	// Parse the change address. Assumes that if the user has no keys,
	// this operation will fail so the change address can be anything.
	if len(keys.Keys) == 0 {
		return errNoKeys
	}
	changeAddr := keys.Keys[0].PublicKey().Address() // By default, use a key controlled by the user
	if args.ChangeAddr != "" {
		changeAddr, err = s.vm.ParseLocalAddress(args.ChangeAddr)
		if err != nil {
			return fmt.Errorf("couldn't parse changeAddr: %w", err)
		}
	}

	// Create the transaction
	tx, err := s.vm.txBuilder.NewCreateChainTx(
		args.SubnetID,
		genesisBytes,
		vmID,
		fxIDs,
		args.Name,
		keys.Keys,
		changeAddr, // Change address
	)
	if err != nil {
		return fmt.Errorf("couldn't create tx: %w", err)
	}

	response.TxID = tx.Unsigned.ID()
	response.ChangeAddr, err = s.vm.FormatLocalAddress(changeAddr)

	errs := wrappers.Errs{}
	errs.Add(
		err,
		s.vm.blockBuilder.AddUnverifiedTx(tx),
		user.Close(),
	)
	return errs.Err
}

// GetBlockchainStatusArgs is the arguments for calling GetBlockchainStatus
// [BlockchainID] is the ID of or an alias of the blockchain to get the status of.
type GetBlockchainStatusArgs struct {
	BlockchainID string `json:"blockchainID"`
}

// GetBlockchainStatusReply is the reply from calling GetBlockchainStatus
// [Status] is the blockchain's status.
type GetBlockchainStatusReply struct {
	Status status.BlockchainStatus `json:"status"`
}

// GetBlockchainStatus gets the status of a blockchain with the ID [args.BlockchainID].
func (s *Service) GetBlockchainStatus(_ *http.Request, args *GetBlockchainStatusArgs, reply *GetBlockchainStatusReply) error {
	s.vm.ctx.Log.Debug("Platform: GetBlockchainStatus called")

	if args.BlockchainID == "" {
		return errMissingBlockchainID
	}

	// if its aliased then vm created this chain.
	if aliasedID, err := s.vm.Chains.Lookup(args.BlockchainID); err == nil {
		if s.nodeValidates(aliasedID) {
			reply.Status = status.Validating
			return nil
		}

		reply.Status = status.Syncing
		return nil
	}

	blockchainID, err := ids.FromString(args.BlockchainID)
	if err != nil {
		return fmt.Errorf("problem parsing blockchainID %q: %w", args.BlockchainID, err)
	}

	lastAcceptedID, err := s.vm.LastAccepted()
	if err != nil {
		return fmt.Errorf("problem loading last accepted ID: %w", err)
	}

	exists, err := s.chainExists(lastAcceptedID, blockchainID)
	if err != nil {
		return fmt.Errorf("problem looking up blockchain: %w", err)
	}
	if exists {
		reply.Status = status.Created
		return nil
	}

	preferred, err := s.chainExists(s.vm.preferred, blockchainID)
	if err != nil {
		return fmt.Errorf("problem looking up blockchain: %w", err)
	}
	if preferred {
		reply.Status = status.Preferred
	}
	return nil
}

func (s *Service) nodeValidates(blockchainID ids.ID) bool {
	chainTx, _, err := s.vm.internalState.GetTx(blockchainID)
	if err != nil {
		return false
	}

	chain, ok := chainTx.Unsigned.(*unsigned.CreateChainTx)
	if !ok {
		return false
	}

	validators, ok := s.vm.Validators.GetValidators(chain.SubnetID)
	if !ok {
		return false
	}

	return validators.Contains(s.vm.ctx.NodeID)
}

func (s *Service) chainExists(blockID ids.ID, chainID ids.ID) (bool, error) {
	blockIntf, err := s.vm.getBlock(blockID)
	if err != nil {
		return false, err
	}

	block, ok := blockIntf.(decision)
	if !ok {
		parentBlockIntf, err := blockIntf.parentBlock()
		if err != nil {
			return false, err
		}
		block, ok = parentBlockIntf.(decision)
		if !ok {
			return false, errMissingDecisionBlock
		}
	}
	state := block.onAccept()

	tx, _, err := state.GetTx(chainID)
	if err == database.ErrNotFound {
		return false, nil
	}
	if err != nil {
		return false, err
	}
	_, ok = tx.Unsigned.(*unsigned.CreateChainTx)
	return ok, nil
}

// ValidatedByArgs is the arguments for calling ValidatedBy
type ValidatedByArgs struct {
	// ValidatedBy returns the ID of the Subnet validating the blockchain with this ID
	BlockchainID ids.ID `json:"blockchainID"`
}

// ValidatedByResponse is the reply from calling ValidatedBy
type ValidatedByResponse struct {
	// ID of the Subnet validating the specified blockchain
	SubnetID ids.ID `json:"subnetID"`
}

// ValidatedBy returns the ID of the Subnet that validates [args.BlockchainID]
func (s *Service) ValidatedBy(_ *http.Request, args *ValidatedByArgs, response *ValidatedByResponse) error {
	s.vm.ctx.Log.Debug("Platform: ValidatedBy called")

	chainTx, _, err := s.vm.internalState.GetTx(args.BlockchainID)
	if err != nil {
		return fmt.Errorf(
			"problem retrieving blockchain %q: %w",
			args.BlockchainID,
			err,
		)
	}
	chain, ok := chainTx.Unsigned.(*unsigned.CreateChainTx)
	if !ok {
		return fmt.Errorf("%q is not a blockchain", args.BlockchainID)
	}
	response.SubnetID = chain.SubnetID
	return nil
}

// ValidatesArgs are the arguments to Validates
type ValidatesArgs struct {
	SubnetID ids.ID `json:"subnetID"`
}

// ValidatesResponse is the response from calling Validates
type ValidatesResponse struct {
	BlockchainIDs []ids.ID `json:"blockchainIDs"`
}

// Validates returns the IDs of the blockchains validated by [args.SubnetID]
func (s *Service) Validates(_ *http.Request, args *ValidatesArgs, response *ValidatesResponse) error {
	s.vm.ctx.Log.Debug("Platform: Validates called")

	if args.SubnetID != constants.PrimaryNetworkID {
		subnetTx, _, err := s.vm.internalState.GetTx(args.SubnetID)
		if err != nil {
			return fmt.Errorf(
				"problem retrieving subnet %q: %w",
				args.SubnetID,
				err,
			)
		}
		_, ok := subnetTx.Unsigned.(*unsigned.CreateSubnetTx)
		if !ok {
			return fmt.Errorf("%q is not a subnet", args.SubnetID)
		}
	}

	// Get the chains that exist
	chains, err := s.vm.internalState.GetChains(args.SubnetID)
	if err != nil {
		return fmt.Errorf("problem retrieving chains for subnet %q: %w", args.SubnetID, err)
	}

	response.BlockchainIDs = make([]ids.ID, len(chains))
	for i, chain := range chains {
		response.BlockchainIDs[i] = chain.Unsigned.ID()
	}
	return nil
}

// APIBlockchain is the representation of a blockchain used in API calls
type APIBlockchain struct {
	// Blockchain's ID
	ID ids.ID `json:"id"`

	// Blockchain's (non-unique) human-readable name
	Name string `json:"name"`

	// Subnet that validates the blockchain
	SubnetID ids.ID `json:"subnetID"`

	// Virtual Machine the blockchain runs
	VMID ids.ID `json:"vmID"`
}

// GetBlockchainsResponse is the response from a call to GetBlockchains
type GetBlockchainsResponse struct {
	// blockchains that exist
	Blockchains []APIBlockchain `json:"blockchains"`
}

// GetBlockchains returns all of the blockchains that exist
func (s *Service) GetBlockchains(_ *http.Request, args *struct{}, response *GetBlockchainsResponse) error {
	s.vm.ctx.Log.Debug("Platform: GetBlockchains called")

	subnets, err := s.vm.internalState.GetSubnets()
	if err != nil {
		return fmt.Errorf("couldn't retrieve subnets: %w", err)
	}

	response.Blockchains = []APIBlockchain{}
	for _, subnet := range subnets {
		subnetID := subnet.Unsigned.ID()
		chains, err := s.vm.internalState.GetChains(subnetID)
		if err != nil {
			return fmt.Errorf(
				"couldn't retrieve chains for subnet %q: %w",
				subnetID,
				err,
			)
		}

		for _, chainTx := range chains {
			chain, ok := chainTx.Unsigned.(*unsigned.CreateChainTx)
			if !ok {
				return unsigned.ErrWrongTxType
			}
			response.Blockchains = append(response.Blockchains, APIBlockchain{
				ID:       chain.ID(),
				Name:     chain.ChainName,
				SubnetID: subnetID,
				VMID:     chain.VMID,
			})
		}
	}

	chains, err := s.vm.internalState.GetChains(constants.PrimaryNetworkID)
	if err != nil {
		return fmt.Errorf("couldn't retrieve subnets: %w", err)
	}
	for _, chainTx := range chains {
		chain, ok := chainTx.Unsigned.(*unsigned.CreateChainTx)
		if !ok {
			return unsigned.ErrWrongTxType
		}
		response.Blockchains = append(response.Blockchains, APIBlockchain{
			ID:       chain.ID(),
			Name:     chain.ChainName,
			SubnetID: constants.PrimaryNetworkID,
			VMID:     chain.VMID,
		})
	}

	return nil
}

// IssueTx issues a tx
func (s *Service) IssueTx(_ *http.Request, args *api.FormattedTx, response *api.JSONTxID) error {
	s.vm.ctx.Log.Debug("Platform: IssueTx called")

	txBytes, err := formatting.Decode(args.Encoding, args.Tx)
	if err != nil {
		return fmt.Errorf("problem decoding transaction: %w", err)
	}

	// Initialize the transactions
	tx, err := signed.FromBytes(Codec, txBytes)
	if err != nil {
		return fmt.Errorf("failed building signed tx from bytes: %s", err)
	}
	if err := s.vm.blockBuilder.AddUnverifiedTx(tx); err != nil {
		return fmt.Errorf("couldn't issue tx: %w", err)
	}

	response.TxID = tx.Unsigned.ID()
	return nil
}

// GetTx gets a tx
func (s *Service) GetTx(_ *http.Request, args *api.GetTxArgs, response *api.GetTxReply) error {
	s.vm.ctx.Log.Debug("Platform: GetTx called")

	tx, _, err := s.vm.internalState.GetTx(args.TxID)
	if err != nil {
		return fmt.Errorf("couldn't get tx: %w", err)
	}
	txBytes := tx.Unsigned.Bytes()
	response.Encoding = args.Encoding

	if args.Encoding == formatting.JSON {
		tx.Unsigned.InitCtx(s.vm.ctx)
		response.Tx = tx
		return nil
	}

	response.Tx, err = formatting.EncodeWithChecksum(args.Encoding, txBytes)
	if err != nil {
		return fmt.Errorf("couldn't encode tx as a string: %w", err)
	}
	return nil
}

type GetTxStatusArgs struct {
	TxID ids.ID `json:"txID"`
	// If IncludeReason is false returns a response that looks like:
	// {
	// 	"jsonrpc": "2.0",
	// 	"result": "Dropped",
	// 	"id": 1
	// }
	// If IncludeReason is true returns a response that looks like this:
	// {
	// 	"jsonrpc": "2.0",
	// 	"result": {
	//     "status":"[Status]",
	//     "reason":"[Reason tx was dropped, if applicable]"
	//  },
	// 	"id": 1
	// }
	// In the latter, "reason" is only present if the status is dropped
	IncludeReason bool `json:"includeReason"`
}

type GetTxStatusResponse struct {
	Status status.Status `json:"status"`
	// Reason this tx was dropped.
	// Only non-empty if Status is dropped
	Reason string `json:"reason,omitempty"`
}

// GetTxStatus gets a tx's status
func (s *Service) GetTxStatus(_ *http.Request, args *GetTxStatusArgs, response *GetTxStatusResponse) error {
	s.vm.ctx.Log.Debug("Platform: GetTxStatus called with txID: %s", args.TxID)

	_, txStatus, err := s.vm.internalState.GetTx(args.TxID)
	if err == nil { // Found the status. Report it.
		response.Status = txStatus
		return nil
	}
	if err != database.ErrNotFound {
		return err
	}

	// The status of this transaction is not in the database - check if the tx
	// is in the preferred block's db. If so, return that it's processing.
	preferred, err := s.vm.Preferred()
	if err != nil {
		return err
	}

	block, ok := preferred.(decision)
	if !ok {
		return errInvalidBlockType
	}

	onAccept := block.onAccept()
	_, _, err = onAccept.GetTx(args.TxID)
	if err == nil {
		// Found the status in the preferred block's db. Report tx is processing.
		response.Status = status.Processing
		return nil
	}
	if err != database.ErrNotFound {
		return err
	}

	if s.vm.blockBuilder.Has(args.TxID) {
		// Found the tx in the mempool. Report tx is processing.
		response.Status = status.Processing
		return nil
	}

	reason, ok := s.vm.droppedTxCache.Get(args.TxID)
	if !ok {
		// The tx isn't being tracked by the node.
		response.Status = status.Unknown
		return nil
	}

	// The tx was recently dropped because it was invalid.
	response.Status = status.Dropped
	if !args.IncludeReason {
		return nil
	}

	reasonStr, ok := reason.(string)
	if !ok {
		return errCorruptedReason
	}

	response.Reason = reasonStr
	return nil
}

type GetStakeArgs struct {
	api.JSONAddresses
	Encoding formatting.Encoding `json:"encoding"`
}

// GetStakeReply is the response from calling GetStake.
type GetStakeReply struct {
	Staked json.Uint64 `json:"staked"`
	// String representation of staked outputs
	// Each is of type avax.TransferableOutput
	Outputs []string `json:"stakedOutputs"`
	// Encoding of [Outputs]
	Encoding formatting.Encoding `json:"encoding"`
}

// Takes in a staker and a set of addresses
// Returns:
// 1) The total amount staked by addresses in [addrs]
// 2) The staked outputs
func (s *Service) getStakeHelper(tx *signed.Tx, addrs ids.ShortSet) (uint64, []avax.TransferableOutput, error) {
	var outs []*avax.TransferableOutput
	switch staker := tx.Unsigned.(type) {
	case *unsigned.AddDelegatorTx:
		outs = staker.Stake
	case *unsigned.AddValidatorTx:
		outs = staker.Stake
	case *unsigned.AddSubnetValidatorTx:
		return 0, nil, nil
	default:
		err := fmt.Errorf("expected *UnsignedAddDelegatorTx, *UnsignedAddValidatorTx or *UnsignedAddSubnetValidatorTx but got %T", tx.Unsigned)
		s.vm.ctx.Log.Error("invalid tx type provided from validator set %s", err)
		return 0, nil, err
	}

	var (
		totalAmountStaked uint64
		err               error
		stakedOuts        = make([]avax.TransferableOutput, 0, len(outs))
	)
	// Go through all of the staked outputs
	for _, stake := range outs {
		// This output isn't AVAX. Ignore.
		if stake.AssetID() != s.vm.ctx.AVAXAssetID {
			continue
		}
		out := stake.Out
		if lockedOut, ok := out.(*stakeable.LockOut); ok {
			// This output can only be used for staking until [stakeOnlyUntil]
			out = lockedOut.TransferableOut
		}
		secpOut, ok := out.(*secp256k1fx.TransferOutput)
		if !ok {
			continue
		}
		// Check whether this output is owned by one of the given addresses
		contains := false
		for _, addr := range secpOut.Addrs {
			if addrs.Contains(addr) {
				contains = true
				break
			}
		}
		if !contains {
			// This output isn't owned by one of the given addresses. Ignore.
			continue
		}
		totalAmountStaked, err = math.Add64(totalAmountStaked, stake.Out.Amount())
		if err != nil {
			return 0, stakedOuts, err
		}
		stakedOuts = append(
			stakedOuts,
			*stake,
		)
	}
	return totalAmountStaked, stakedOuts, nil
}

// GetStake returns the amount of nAVAX that [args.Addresses] have cumulatively
// staked on the Primary Network.
//
// This method assumes that each stake output has only owner
// This method assumes only AVAX can be staked
// This method only concerns itself with the Primary Network, not subnets
// TODO: Improve the performance of this method by maintaining this data
// in a data structure rather than re-calculating it by iterating over stakers
func (s *Service) GetStake(_ *http.Request, args *GetStakeArgs, response *GetStakeReply) error {
	s.vm.ctx.Log.Debug("Platform: GetStake called")

	if len(args.Addresses) > maxGetStakeAddrs {
		return fmt.Errorf("%d addresses provided but this method can take at most %d", len(args.Addresses), maxGetStakeAddrs)
	}

	addrs := ids.ShortSet{}
	for _, addrStr := range args.Addresses { // Parse addresses from string
		addr, err := s.vm.ParseLocalAddress(addrStr)
		if err != nil {
			return fmt.Errorf("couldn't parse address %s: %w", addrStr, err)
		}
		addrs.Add(addr)
	}

	currentStakers := s.vm.internalState.CurrentStakerChainState()
	stakers := currentStakers.Stakers()

	var (
		totalStake uint64
		stakedOuts = make([]avax.TransferableOutput, 0, len(stakers))
	)
	for _, tx := range stakers { // Iterates over current stakers
		stakedAmt, outs, err := s.getStakeHelper(tx, addrs)
		if err != nil {
			return err
		}
		totalStake, err = math.Add64(totalStake, stakedAmt)
		if err != nil {
			return err
		}
		stakedOuts = append(stakedOuts, outs...)
	}

	pendingStakers := s.vm.internalState.PendingStakerChainState()
	for _, tx := range pendingStakers.Stakers() { // Iterates over pending stakers
		stakedAmt, outs, err := s.getStakeHelper(tx, addrs)
		if err != nil {
			return err
		}
		totalStake, err = math.Add64(totalStake, stakedAmt)
		if err != nil {
			return err
		}
		stakedOuts = append(stakedOuts, outs...)
	}

	response.Staked = json.Uint64(totalStake)
	response.Outputs = make([]string, len(stakedOuts))
	for i, output := range stakedOuts {
		bytes, err := Codec.Marshal(CodecVersion, output)
		if err != nil {
			return fmt.Errorf("couldn't serialize output %s: %w", output.ID, err)
		}
		response.Outputs[i], err = formatting.EncodeWithChecksum(args.Encoding, bytes)
		if err != nil {
			return fmt.Errorf("couldn't encode output %s as string: %w", output.ID, err)
		}
	}
	response.Encoding = args.Encoding

	return nil
}

// GetMinStakeReply is the response from calling GetMinStake.
type GetMinStakeReply struct {
	//  The minimum amount of tokens one must bond to be a validator
	MinValidatorStake json.Uint64 `json:"minValidatorStake"`
	// Minimum stake, in nAVAX, that can be delegated on the primary network
	MinDelegatorStake json.Uint64 `json:"minDelegatorStake"`
}

// GetMinStake returns the minimum staking amount in nAVAX.
func (s *Service) GetMinStake(_ *http.Request, _ *struct{}, reply *GetMinStakeReply) error {
	reply.MinValidatorStake = json.Uint64(s.vm.MinValidatorStake)
	reply.MinDelegatorStake = json.Uint64(s.vm.MinDelegatorStake)
	return nil
}

// GetTotalStakeArgs are the arguments for calling GetTotalStake
type GetTotalStakeArgs struct {
	// Subnet we're getting the total stake
	// If omitted returns Primary network weight
	SubnetID ids.ID `json:"subnetID"`
}

// GetTotalStakeReply is the response from calling GetTotalStake.
type GetTotalStakeReply struct {
	Stake  json.Uint64 `json:"stake,omitempty"`
	Weight json.Uint64 `json:"weight,omitempty"`
}

// GetTotalStake returns the total amount staked on the Primary Network
func (s *Service) GetTotalStake(_ *http.Request, args *GetTotalStakeArgs, reply *GetTotalStakeReply) error {
	vdrs, ok := s.vm.Validators.GetValidators(args.SubnetID)
	if !ok {
		return errNoValidators
	}
	weight := json.Uint64(vdrs.Weight())
	if args.SubnetID == constants.PrimaryNetworkID {
		reply.Stake = weight
	} else {
		reply.Weight = weight
	}
	return nil
}

// GetMaxStakeAmountArgs is the request for calling GetMaxStakeAmount.
type GetMaxStakeAmountArgs struct {
	SubnetID  ids.ID      `json:"subnetID"`
	NodeID    ids.NodeID  `json:"nodeID"`
	StartTime json.Uint64 `json:"startTime"`
	EndTime   json.Uint64 `json:"endTime"`
}

// GetMaxStakeAmountReply is the response from calling GetMaxStakeAmount.
type GetMaxStakeAmountReply struct {
	Amount json.Uint64 `json:"amount"`
}

// GetMaxStakeAmount returns the maximum amount of nAVAX staking to the named
// node during the time period.
func (s *Service) GetMaxStakeAmount(_ *http.Request, args *GetMaxStakeAmountArgs, reply *GetMaxStakeAmountReply) error {
	startTime := time.Unix(int64(args.StartTime), 0)
	endTime := time.Unix(int64(args.EndTime), 0)

	maxStakeAmount, err := s.vm.internalState.MaxStakeAmount(
		args.SubnetID,
		args.NodeID,
		startTime,
		endTime,
	)

	reply.Amount = json.Uint64(maxStakeAmount)
	return err
}

// GetRewardUTXOsReply defines the GetRewardUTXOs replies returned from the API
type GetRewardUTXOsReply struct {
	// Number of UTXOs returned
	NumFetched json.Uint64 `json:"numFetched"`
	// The UTXOs
	UTXOs []string `json:"utxos"`
	// Encoding specifies the encoding format the UTXOs are returned in
	Encoding formatting.Encoding `json:"encoding"`
}

// GetRewardUTXOs returns the UTXOs that were rewarded after the provided
// transaction's staking period ended.
func (s *Service) GetRewardUTXOs(_ *http.Request, args *api.GetTxArgs, reply *GetRewardUTXOsReply) error {
	s.vm.ctx.Log.Debug("Platform: GetRewardUTXOs called")

	utxos, err := s.vm.internalState.GetRewardUTXOs(args.TxID)
	if err != nil {
		return fmt.Errorf("couldn't get reward UTXOs: %w", err)
	}

	reply.NumFetched = json.Uint64(len(utxos))
	reply.UTXOs = make([]string, len(utxos))
	for i, utxo := range utxos {
		utxoBytes, err := GenesisCodec.Marshal(CodecVersion, utxo)
		if err != nil {
			return fmt.Errorf("failed to encode UTXO to bytes: %w", err)
		}

		utxoStr, err := formatting.EncodeWithChecksum(args.Encoding, utxoBytes)
		if err != nil {
			return fmt.Errorf("couldn't encode utxo as a string: %w", err)
		}
		reply.UTXOs[i] = utxoStr
	}
	reply.Encoding = args.Encoding
	return nil
}

// GetTimestampReply is the response from GetTimestamp
type GetTimestampReply struct {
	// Current timestamp
	Timestamp time.Time `json:"timestamp"`
}

// GetTimestamp returns the current timestamp on chain.
func (s *Service) GetTimestamp(_ *http.Request, args *struct{}, reply *GetTimestampReply) error {
	s.vm.ctx.Log.Debug("Platform: GetTimestamp called")

	reply.Timestamp = s.vm.internalState.GetTimestamp()
	return nil
}

// GetValidatorsAtArgs is the response from GetValidatorsAt
type GetValidatorsAtArgs struct {
	Height   json.Uint64 `json:"height"`
	SubnetID ids.ID      `json:"subnetID"`
}

// GetValidatorsAtReply is the response from GetValidatorsAt
type GetValidatorsAtReply struct {
	Validators map[ids.NodeID]uint64 `json:"validators"`
}

// GetValidatorsAt returns the weights of the validator set of a provided subnet
// at the specified height.
func (s *Service) GetValidatorsAt(_ *http.Request, args *GetValidatorsAtArgs, reply *GetValidatorsAtReply) error {
	s.vm.ctx.Log.Info(
		"Platform: GetValidatorsAt called with Height %d and SubnetID %s",
		args.Height,
		args.SubnetID,
	)

	var err error
	reply.Validators, err = s.vm.GetValidatorSet(uint64(args.Height), args.SubnetID)
	if err != nil {
		return fmt.Errorf("couldn't get validator set: %w", err)
	}
	return nil
}

func (s *Service) GetBlock(_ *http.Request, args *api.GetBlockArgs, response *api.GetBlockResponse) error {
	s.vm.ctx.Log.Debug("Platform: GetBlock called with args %s", args)

	block, err := s.vm.GetBlock(args.BlockID)
	if err != nil {
		return fmt.Errorf("couldn't get block with id %s: %w", args.BlockID, err)
	}
	response.Encoding = args.Encoding

	if args.Encoding == formatting.JSON {
		response.Block = block
		return nil
	}

	response.Block, err = formatting.EncodeWithChecksum(args.Encoding, block.Bytes())
	if err != nil {
		return fmt.Errorf("couldn't encode block %s as string: %w", args.BlockID, err)
	}

	return nil
}<|MERGE_RESOLUTION|>--- conflicted
+++ resolved
@@ -777,17 +777,10 @@
 			}
 			nodeID := staker.Validator.ID()
 			weight := json.Uint64(staker.Validator.Weight())
-<<<<<<< HEAD
 			connected := s.vm.uptimeManager.IsConnected(nodeID)
 			tracksSubnet := s.vm.SubnetTracker.TracksSubnet(nodeID, args.SubnetID)
-			reply.Validators = append(reply.Validators, pChainApi.SubnetValidator{
-				Staker: pChainApi.Staker{
-=======
-			connected := service.vm.uptimeManager.IsConnected(nodeID)
-			tracksSubnet := service.vm.SubnetTracker.TracksSubnet(nodeID, args.SubnetID)
 			reply.Validators = append(reply.Validators, pchainapi.SubnetValidator{
 				Staker: pchainapi.Staker{
->>>>>>> 98fb916b
 					NodeID:    nodeID,
 					TxID:      tx.Unsigned.ID(),
 					StartTime: json.Uint64(staker.StartTime().Unix()),
@@ -878,15 +871,9 @@
 			weight := json.Uint64(staker.Validator.Weight())
 			delegationFee := json.Float32(100 * float32(staker.Shares) / float32(reward.PercentDenominator))
 
-<<<<<<< HEAD
 			connected := s.vm.uptimeManager.IsConnected(nodeID)
-			reply.Validators = append(reply.Validators, pChainApi.PrimaryValidator{
-				Staker: pChainApi.Staker{
-=======
-			connected := service.vm.uptimeManager.IsConnected(nodeID)
 			reply.Validators = append(reply.Validators, pchainapi.PrimaryValidator{
 				Staker: pchainapi.Staker{
->>>>>>> 98fb916b
 					TxID:        tx.Unsigned.ID(),
 					NodeID:      staker.Validator.ID(),
 					StartTime:   json.Uint64(staker.StartTime().Unix()),
@@ -906,17 +893,10 @@
 
 			nodeID := staker.Validator.ID()
 			weight := json.Uint64(staker.Validator.Weight())
-<<<<<<< HEAD
 			connected := s.vm.uptimeManager.IsConnected(nodeID)
 			tracksSubnet := s.vm.SubnetTracker.TracksSubnet(nodeID, args.SubnetID)
-			reply.Validators = append(reply.Validators, pChainApi.SubnetValidator{
-				Staker: pChainApi.Staker{
-=======
-			connected := service.vm.uptimeManager.IsConnected(nodeID)
-			tracksSubnet := service.vm.SubnetTracker.TracksSubnet(nodeID, args.SubnetID)
 			reply.Validators = append(reply.Validators, pchainapi.SubnetValidator{
 				Staker: pchainapi.Staker{
->>>>>>> 98fb916b
 					NodeID:    nodeID,
 					TxID:      tx.Unsigned.ID(),
 					StartTime: json.Uint64(staker.StartTime().Unix()),
