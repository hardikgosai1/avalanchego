--- conflicted
+++ resolved
@@ -78,6 +78,7 @@
 		},
 		reward.PercentDenominator,
 		[]*secp256k1.PrivateKey{keys[0]},
+		commonfees.NoTip,
 		walletcommon.WithChangeOwner(&secp256k1fx.OutputOwners{
 			Threshold: 1,
 			Addrs:     []ids.ShortID{changeAddr},
@@ -120,6 +121,7 @@
 			Addrs:     []ids.ShortID{changeAddr},
 		},
 		[]*secp256k1.PrivateKey{keys[0], keys[1]},
+		commonfees.NoTip,
 		walletcommon.WithChangeOwner(&secp256k1fx.OutputOwners{
 			Threshold: 1,
 			Addrs:     []ids.ShortID{changeAddr},
@@ -164,6 +166,7 @@
 			Addrs:     []ids.ShortID{changeAddr},
 		},
 		[]*secp256k1.PrivateKey{keys[0], keys[1], keys[3]},
+		commonfees.NoTip,
 		walletcommon.WithChangeOwner(&secp256k1fx.OutputOwners{
 			Threshold: 1,
 			Addrs:     []ids.ShortID{changeAddr},
@@ -198,6 +201,7 @@
 			Addrs:     []ids.ShortID{changeAddr},
 		},
 		[]*secp256k1.PrivateKey{keys[0], keys[1], keys[4]},
+		commonfees.NoTip,
 		walletcommon.WithChangeOwner(&secp256k1fx.OutputOwners{
 			Threshold: 1,
 			Addrs:     []ids.ShortID{changeAddr},
@@ -278,6 +282,7 @@
 				},
 				reward.PercentDenominator,
 				[]*secp256k1.PrivateKey{keys[0], keys[1]},
+				commonfees.NoTip,
 				walletcommon.WithChangeOwner(&secp256k1fx.OutputOwners{
 					Threshold: 1,
 					Addrs:     []ids.ShortID{changeAddr},
@@ -310,6 +315,7 @@
 					Addrs:     []ids.ShortID{keys[0].PublicKey().Address()},
 				},
 				[]*secp256k1.PrivateKey{keys[0], keys[1]},
+				commonfees.NoTip,
 				walletcommon.WithChangeOwner(&secp256k1fx.OutputOwners{
 					Threshold: 1,
 					Addrs:     []ids.ShortID{changeAddr},
@@ -342,6 +348,7 @@
 					Addrs:     []ids.ShortID{keys[0].PublicKey().Address()},
 				},
 				[]*secp256k1.PrivateKey{keys[0], keys[1]},
+				commonfees.NoTip,
 				walletcommon.WithChangeOwner(&secp256k1fx.OutputOwners{
 					Threshold: 1,
 					Addrs:     []ids.ShortID{changeAddr},
@@ -374,6 +381,7 @@
 					Addrs:     []ids.ShortID{keys[0].PublicKey().Address()},
 				},
 				[]*secp256k1.PrivateKey{keys[0], keys[1]},
+				commonfees.NoTip,
 				walletcommon.WithChangeOwner(&secp256k1fx.OutputOwners{
 					Threshold: 1,
 					Addrs:     []ids.ShortID{changeAddr},
@@ -406,6 +414,7 @@
 					Addrs:     []ids.ShortID{keys[0].PublicKey().Address()},
 				},
 				[]*secp256k1.PrivateKey{keys[0], keys[1]},
+				commonfees.NoTip,
 				walletcommon.WithChangeOwner(&secp256k1fx.OutputOwners{
 					Threshold: 1,
 					Addrs:     []ids.ShortID{changeAddr},
@@ -495,16 +504,11 @@
 			Addrs:     []ids.ShortID{addr0},
 		},
 		[]*secp256k1.PrivateKey{key0},
-<<<<<<< HEAD
-		addr0,
-		commonfees.NoTip,
-		nil,
-=======
+		commonfees.NoTip,
 		walletcommon.WithChangeOwner(&secp256k1fx.OutputOwners{
 			Threshold: 1,
 			Addrs:     []ids.ShortID{addr0},
 		}),
->>>>>>> 453dcac4
 	)
 	require.NoError(err)
 
@@ -514,16 +518,11 @@
 			Addrs:     []ids.ShortID{addr1},
 		},
 		[]*secp256k1.PrivateKey{key1},
-<<<<<<< HEAD
-		addr1,
-		commonfees.NoTip,
-		nil,
-=======
+		commonfees.NoTip,
 		walletcommon.WithChangeOwner(&secp256k1fx.OutputOwners{
 			Threshold: 1,
 			Addrs:     []ids.ShortID{addr1},
 		}),
->>>>>>> 453dcac4
 	)
 	require.NoError(err)
 
@@ -533,16 +532,11 @@
 			Addrs:     []ids.ShortID{addr1},
 		},
 		[]*secp256k1.PrivateKey{key1},
-<<<<<<< HEAD
-		addr0,
-		commonfees.NoTip,
-		nil,
-=======
+		commonfees.NoTip,
 		walletcommon.WithChangeOwner(&secp256k1fx.OutputOwners{
 			Threshold: 1,
 			Addrs:     []ids.ShortID{addr0},
 		}),
->>>>>>> 453dcac4
 	)
 	require.NoError(err)
 
@@ -620,6 +614,7 @@
 		},
 		reward.PercentDenominator,
 		[]*secp256k1.PrivateKey{keys[0]},
+		commonfees.NoTip,
 	)
 	require.NoError(err)
 
@@ -832,6 +827,7 @@
 		},
 		reward.PercentDenominator,
 		[]*secp256k1.PrivateKey{keys[0]},
+		commonfees.NoTip,
 	)
 	require.NoError(err)
 
@@ -1008,6 +1004,7 @@
 		},
 		reward.PercentDenominator,
 		[]*secp256k1.PrivateKey{keys[1]},
+		commonfees.NoTip,
 	)
 	require.NoError(err)
 
@@ -1167,6 +1164,7 @@
 		},
 		reward.PercentDenominator,
 		[]*secp256k1.PrivateKey{keys[0]},
+		commonfees.NoTip,
 	)
 	require.NoError(err)
 
@@ -1292,6 +1290,7 @@
 		},
 		reward.PercentDenominator,
 		[]*secp256k1.PrivateKey{keys[0], keys[1]},
+		commonfees.NoTip,
 		walletcommon.WithChangeOwner(&secp256k1fx.OutputOwners{
 			Threshold: 1,
 			Addrs:     []ids.ShortID{changeAddr},
@@ -1324,6 +1323,7 @@
 			Addrs:     []ids.ShortID{keys[0].PublicKey().Address()},
 		},
 		[]*secp256k1.PrivateKey{keys[0], keys[1]},
+		commonfees.NoTip,
 		walletcommon.WithChangeOwner(&secp256k1fx.OutputOwners{
 			Threshold: 1,
 			Addrs:     []ids.ShortID{changeAddr},
@@ -1356,6 +1356,7 @@
 			Addrs:     []ids.ShortID{keys[0].PublicKey().Address()},
 		},
 		[]*secp256k1.PrivateKey{keys[0], keys[1]},
+		commonfees.NoTip,
 		walletcommon.WithChangeOwner(&secp256k1fx.OutputOwners{
 			Threshold: 1,
 			Addrs:     []ids.ShortID{changeAddr},
@@ -1401,6 +1402,7 @@
 		},
 		reward.PercentDenominator,
 		[]*secp256k1.PrivateKey{keys[0], keys[1]},
+		commonfees.NoTip,
 		walletcommon.WithChangeOwner(&secp256k1fx.OutputOwners{
 			Threshold: 1,
 			Addrs:     []ids.ShortID{changeAddr},
@@ -1425,16 +1427,11 @@
 			Addrs:     []ids.ShortID{changeAddr},
 		},
 		[]*secp256k1.PrivateKey{keys[0], keys[1]},
-<<<<<<< HEAD
-		changeAddr,
-		commonfees.NoTip,
-		nil,
-=======
+		commonfees.NoTip,
 		walletcommon.WithChangeOwner(&secp256k1fx.OutputOwners{
 			Threshold: 1,
 			Addrs:     []ids.ShortID{changeAddr},
 		}),
->>>>>>> 453dcac4
 	)
 	require.NoError(err)
 
@@ -1460,16 +1457,11 @@
 			Subnet: createSubnetTx.ID(),
 		},
 		[]*secp256k1.PrivateKey{keys[0], keys[1]},
-<<<<<<< HEAD
-		changeAddr,
-		commonfees.NoTip,
-		nil,
-=======
+		commonfees.NoTip,
 		walletcommon.WithChangeOwner(&secp256k1fx.OutputOwners{
 			Threshold: 1,
 			Addrs:     []ids.ShortID{changeAddr},
 		}),
->>>>>>> 453dcac4
 	)
 	require.NoError(err)
 
@@ -1496,16 +1488,11 @@
 		nodeID,
 		createSubnetTx.ID(),
 		[]*secp256k1.PrivateKey{keys[0], keys[1]},
-<<<<<<< HEAD
-		changeAddr,
-		commonfees.NoTip,
-		nil,
-=======
+		commonfees.NoTip,
 		walletcommon.WithChangeOwner(&secp256k1fx.OutputOwners{
 			Threshold: 1,
 			Addrs:     []ids.ShortID{changeAddr},
 		}),
->>>>>>> 453dcac4
 	)
 	require.NoError(err)
 
@@ -1563,6 +1550,7 @@
 		},
 		reward.PercentDenominator,
 		[]*secp256k1.PrivateKey{keys[0], keys[1]},
+		commonfees.NoTip,
 		walletcommon.WithChangeOwner(&secp256k1fx.OutputOwners{
 			Threshold: 1,
 			Addrs:     []ids.ShortID{changeAddr},
@@ -1587,16 +1575,11 @@
 			Addrs:     []ids.ShortID{changeAddr},
 		},
 		[]*secp256k1.PrivateKey{keys[0], keys[1]},
-<<<<<<< HEAD
-		changeAddr,
-		commonfees.NoTip,
-		nil,
-=======
+		commonfees.NoTip,
 		walletcommon.WithChangeOwner(&secp256k1fx.OutputOwners{
 			Threshold: 1,
 			Addrs:     []ids.ShortID{changeAddr},
 		}),
->>>>>>> 453dcac4
 	)
 	require.NoError(err)
 
@@ -1622,16 +1605,11 @@
 			Subnet: createSubnetTx.ID(),
 		},
 		[]*secp256k1.PrivateKey{keys[0], keys[1]},
-<<<<<<< HEAD
-		changeAddr,
-		commonfees.NoTip,
-		nil,
-=======
+		commonfees.NoTip,
 		walletcommon.WithChangeOwner(&secp256k1fx.OutputOwners{
 			Threshold: 1,
 			Addrs:     []ids.ShortID{changeAddr},
 		}),
->>>>>>> 453dcac4
 	)
 	require.NoError(err)
 
@@ -1650,16 +1628,11 @@
 		nodeID,
 		createSubnetTx.ID(),
 		[]*secp256k1.PrivateKey{keys[0], keys[1]},
-<<<<<<< HEAD
-		changeAddr,
-		commonfees.NoTip,
-		nil,
-=======
+		commonfees.NoTip,
 		walletcommon.WithChangeOwner(&secp256k1fx.OutputOwners{
 			Threshold: 1,
 			Addrs:     []ids.ShortID{changeAddr},
 		}),
->>>>>>> 453dcac4
 	)
 	require.NoError(err)
 
@@ -1736,16 +1709,11 @@
 		},
 		reward.PercentDenominator,
 		keys,
-<<<<<<< HEAD
-		addr, // change address
-		commonfees.NoTip,
-		nil,
-=======
+		commonfees.NoTip,
 		walletcommon.WithChangeOwner(&secp256k1fx.OutputOwners{
 			Threshold: 1,
 			Addrs:     []ids.ShortID{addr},
 		}),
->>>>>>> 453dcac4
 	)
 	require.NoError(err)
 	uPrimaryTx := primaryTx.Unsigned.(*txs.AddPermissionlessValidatorTx)
@@ -1779,16 +1747,11 @@
 			Subnet: subnetID,
 		},
 		[]*secp256k1.PrivateKey{keys[0], keys[1]},
-<<<<<<< HEAD
-		addr,
-		commonfees.NoTip,
-		nil,
-=======
+		commonfees.NoTip,
 		walletcommon.WithChangeOwner(&secp256k1fx.OutputOwners{
 			Threshold: 1,
 			Addrs:     []ids.ShortID{addr},
 		}),
->>>>>>> 453dcac4
 	)
 	require.NoError(err)
 
@@ -1875,16 +1838,11 @@
 		},
 		reward.PercentDenominator,
 		keys,
-<<<<<<< HEAD
-		addr, // change address
-		commonfees.NoTip,
-		nil,
-=======
+		commonfees.NoTip,
 		walletcommon.WithChangeOwner(&secp256k1fx.OutputOwners{
 			Threshold: 1,
 			Addrs:     []ids.ShortID{addr},
 		}),
->>>>>>> 453dcac4
 	)
 	require.NoError(err)
 	uPrimaryRestartTx := primaryRestartTx.Unsigned.(*txs.AddPermissionlessValidatorTx)
@@ -1996,6 +1954,7 @@
 		},
 		reward.PercentDenominator,
 		[]*secp256k1.PrivateKey{keys[0]},
+		commonfees.NoTip,
 		walletcommon.WithChangeOwner(&secp256k1fx.OutputOwners{
 			Threshold: 1,
 			Addrs:     []ids.ShortID{addr},
@@ -2073,16 +2032,11 @@
 		},
 		reward.PercentDenominator,
 		keys,
-<<<<<<< HEAD
-		addr, // change address
-		commonfees.NoTip,
-		nil,
-=======
+		commonfees.NoTip,
 		walletcommon.WithChangeOwner(&secp256k1fx.OutputOwners{
 			Threshold: 1,
 			Addrs:     []ids.ShortID{addr},
 		}),
->>>>>>> 453dcac4
 	)
 	require.NoError(err)
 
@@ -2157,6 +2111,7 @@
 		},
 		reward.PercentDenominator,
 		[]*secp256k1.PrivateKey{keys[0]},
+		commonfees.NoTip,
 		walletcommon.WithChangeOwner(&secp256k1fx.OutputOwners{
 			Threshold: 1,
 			Addrs:     []ids.ShortID{addr},
@@ -2193,16 +2148,11 @@
 			Subnet: subnetID,
 		},
 		[]*secp256k1.PrivateKey{keys[0], keys[1]},
-<<<<<<< HEAD
-		addr,
-		commonfees.NoTip,
-		nil,
-=======
+		commonfees.NoTip,
 		walletcommon.WithChangeOwner(&secp256k1fx.OutputOwners{
 			Threshold: 1,
 			Addrs:     []ids.ShortID{addr},
 		}),
->>>>>>> 453dcac4
 	)
 	require.NoError(err)
 
@@ -2288,16 +2238,11 @@
 		},
 		reward.PercentDenominator,
 		keys,
-<<<<<<< HEAD
-		addr, // change address
-		commonfees.NoTip,
-		nil,
-=======
+		commonfees.NoTip,
 		walletcommon.WithChangeOwner(&secp256k1fx.OutputOwners{
 			Threshold: 1,
 			Addrs:     []ids.ShortID{addr},
 		}),
->>>>>>> 453dcac4
 	)
 	require.NoError(err)
 
@@ -2379,6 +2324,7 @@
 		},
 		reward.PercentDenominator,
 		[]*secp256k1.PrivateKey{keys[0]},
+		commonfees.NoTip,
 		walletcommon.WithChangeOwner(&secp256k1fx.OutputOwners{
 			Threshold: 1,
 			Addrs:     []ids.ShortID{addr},
@@ -2412,16 +2358,11 @@
 			Subnet: subnetID,
 		},
 		[]*secp256k1.PrivateKey{keys[0], keys[1]},
-<<<<<<< HEAD
-		addr,
-		commonfees.NoTip,
-		nil,
-=======
+		commonfees.NoTip,
 		walletcommon.WithChangeOwner(&secp256k1fx.OutputOwners{
 			Threshold: 1,
 			Addrs:     []ids.ShortID{addr},
 		}),
->>>>>>> 453dcac4
 	)
 	require.NoError(err)
 
