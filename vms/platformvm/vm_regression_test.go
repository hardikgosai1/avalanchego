// Copyright (C) 2019-2023, Ava Labs, Inc. All rights reserved.
// See the file LICENSE for licensing terms.

package platformvm

import (
	"bytes"
	"context"
	"errors"
	"testing"
	"time"

	"github.com/prometheus/client_golang/prometheus"

	"github.com/stretchr/testify/require"

	"github.com/ava-labs/avalanchego/chains/atomic"
	"github.com/ava-labs/avalanchego/database"
	"github.com/ava-labs/avalanchego/database/memdb"
	"github.com/ava-labs/avalanchego/database/prefixdb"
	"github.com/ava-labs/avalanchego/ids"
	"github.com/ava-labs/avalanchego/snow/choices"
	"github.com/ava-labs/avalanchego/snow/consensus/snowman"
	"github.com/ava-labs/avalanchego/snow/engine/common"
	"github.com/ava-labs/avalanchego/snow/validators"
	"github.com/ava-labs/avalanchego/utils/constants"
	"github.com/ava-labs/avalanchego/utils/crypto/bls"
	"github.com/ava-labs/avalanchego/utils/crypto/secp256k1"
	"github.com/ava-labs/avalanchego/vms/components/avax"
	"github.com/ava-labs/avalanchego/vms/platformvm/block"
	"github.com/ava-labs/avalanchego/vms/platformvm/config"
	"github.com/ava-labs/avalanchego/vms/platformvm/config/configtest"
	"github.com/ava-labs/avalanchego/vms/platformvm/genesis/genesistest"
	"github.com/ava-labs/avalanchego/vms/platformvm/metrics"
	"github.com/ava-labs/avalanchego/vms/platformvm/reward"
	"github.com/ava-labs/avalanchego/vms/platformvm/signer"
	"github.com/ava-labs/avalanchego/vms/platformvm/state"
	"github.com/ava-labs/avalanchego/vms/platformvm/txs"
	"github.com/ava-labs/avalanchego/vms/platformvm/txs/executor"
	"github.com/ava-labs/avalanchego/vms/platformvm/utxo"
	"github.com/ava-labs/avalanchego/vms/secp256k1fx"

	blockexecutor "github.com/ava-labs/avalanchego/vms/platformvm/block/executor"
)

func TestAddDelegatorTxOverDelegatedRegression(t *testing.T) {
	require := require.New(t)
	vm, _, _ := defaultVM(t, ts.CortinaFork)
	vm.ctx.Lock.Lock()
	defer func() {
		vm.ctx.Lock.Lock()
		require.NoError(vm.Shutdown(context.Background()))
		vm.ctx.Lock.Unlock()
	}()

	validatorStartTime := vm.clock.Time().Add(executor.SyncBound).Add(1 * time.Second)
	validatorEndTime := validatorStartTime.Add(360 * 24 * time.Hour)

	nodeID := ids.GenerateTestNodeID()
	changeAddr := genesistest.Keys[0].PublicKey().Address()

	// create valid tx
	addValidatorTx, err := vm.txBuilder.NewAddValidatorTx(
		vm.MinValidatorStake,
		uint64(validatorStartTime.Unix()),
		uint64(validatorEndTime.Unix()),
		nodeID,
		changeAddr,
		reward.PercentDenominator,
		[]*secp256k1.PrivateKey{genesistest.Keys[0]},
		changeAddr,
	)
	require.NoError(err)

	// trigger block creation
	vm.ctx.Lock.Unlock()
	require.NoError(vm.issueTx(context.Background(), addValidatorTx))
	vm.ctx.Lock.Lock()

	addValidatorBlock, err := vm.Builder.BuildBlock(context.Background())
	require.NoError(err)
	require.NoError(addValidatorBlock.Verify(context.Background()))
	require.NoError(addValidatorBlock.Accept(context.Background()))
	require.NoError(vm.SetPreference(context.Background(), vm.manager.LastAccepted()))

	vm.clock.Set(validatorStartTime)

	firstAdvanceTimeBlock, err := vm.Builder.BuildBlock(context.Background())
	require.NoError(err)
	require.NoError(firstAdvanceTimeBlock.Verify(context.Background()))
	require.NoError(firstAdvanceTimeBlock.Accept(context.Background()))
	require.NoError(vm.SetPreference(context.Background(), vm.manager.LastAccepted()))

	firstDelegatorStartTime := validatorStartTime.Add(executor.SyncBound).Add(1 * time.Second)
	firstDelegatorEndTime := firstDelegatorStartTime.Add(vm.MinStakeDuration)

	// create valid tx
	addFirstDelegatorTx, err := vm.txBuilder.NewAddDelegatorTx(
		4*vm.MinValidatorStake, // maximum amount of stake this delegator can provide
		uint64(firstDelegatorStartTime.Unix()),
		uint64(firstDelegatorEndTime.Unix()),
		nodeID,
		changeAddr,
		[]*secp256k1.PrivateKey{genesistest.Keys[0], genesistest.Keys[1]},
		changeAddr,
	)
	require.NoError(err)

	// trigger block creation
	vm.ctx.Lock.Unlock()
	require.NoError(vm.issueTx(context.Background(), addFirstDelegatorTx))
	vm.ctx.Lock.Lock()

	addFirstDelegatorBlock, err := vm.Builder.BuildBlock(context.Background())
	require.NoError(err)
	require.NoError(addFirstDelegatorBlock.Verify(context.Background()))
	require.NoError(addFirstDelegatorBlock.Accept(context.Background()))
	require.NoError(vm.SetPreference(context.Background(), vm.manager.LastAccepted()))

	vm.clock.Set(firstDelegatorStartTime)

	secondAdvanceTimeBlock, err := vm.Builder.BuildBlock(context.Background())
	require.NoError(err)
	require.NoError(secondAdvanceTimeBlock.Verify(context.Background()))
	require.NoError(secondAdvanceTimeBlock.Accept(context.Background()))
	require.NoError(vm.SetPreference(context.Background(), vm.manager.LastAccepted()))

	secondDelegatorStartTime := firstDelegatorEndTime.Add(2 * time.Second)
	secondDelegatorEndTime := secondDelegatorStartTime.Add(vm.MinStakeDuration)

	vm.clock.Set(secondDelegatorStartTime.Add(-10 * executor.SyncBound))

	// create valid tx
	addSecondDelegatorTx, err := vm.txBuilder.NewAddDelegatorTx(
		vm.MinDelegatorStake,
		uint64(secondDelegatorStartTime.Unix()),
		uint64(secondDelegatorEndTime.Unix()),
		nodeID,
		changeAddr,
		[]*secp256k1.PrivateKey{genesistest.Keys[0], genesistest.Keys[1], genesistest.Keys[3]},
		changeAddr,
	)
	require.NoError(err)

	// trigger block creation
	vm.ctx.Lock.Unlock()
	require.NoError(vm.issueTx(context.Background(), addSecondDelegatorTx))
	vm.ctx.Lock.Lock()

	addSecondDelegatorBlock, err := vm.Builder.BuildBlock(context.Background())
	require.NoError(err)
	require.NoError(addSecondDelegatorBlock.Verify(context.Background()))
	require.NoError(addSecondDelegatorBlock.Accept(context.Background()))
	require.NoError(vm.SetPreference(context.Background(), vm.manager.LastAccepted()))

	thirdDelegatorStartTime := firstDelegatorEndTime.Add(-time.Second)
	thirdDelegatorEndTime := thirdDelegatorStartTime.Add(vm.MinStakeDuration)

	// create valid tx
	addThirdDelegatorTx, err := vm.txBuilder.NewAddDelegatorTx(
		vm.MinDelegatorStake,
		uint64(thirdDelegatorStartTime.Unix()),
		uint64(thirdDelegatorEndTime.Unix()),
		nodeID,
		changeAddr,
		[]*secp256k1.PrivateKey{genesistest.Keys[0], genesistest.Keys[1], genesistest.Keys[4]},
		changeAddr,
	)
	require.NoError(err)

	// trigger block creation
	vm.ctx.Lock.Unlock()
	err = vm.issueTx(context.Background(), addThirdDelegatorTx)
	require.ErrorIs(err, executor.ErrOverDelegated)
}

func TestAddDelegatorTxHeapCorruption(t *testing.T) {
	validatorStartTime := latestForkTime.Add(executor.SyncBound).Add(1 * time.Second)
	validatorEndTime := validatorStartTime.Add(360 * 24 * time.Hour)
	validatorStake := configtest.MaxValidatorStake / 5

	delegator1StartTime := validatorStartTime
	delegator1EndTime := delegator1StartTime.Add(3 * configtest.MinStakingDuration)
	delegator1Stake := configtest.MinValidatorStake

	delegator2StartTime := validatorStartTime.Add(1 * configtest.MinStakingDuration)
	delegator2EndTime := delegator1StartTime.Add(6 * configtest.MinStakingDuration)
	delegator2Stake := configtest.MinValidatorStake

	delegator3StartTime := validatorStartTime.Add(2 * configtest.MinStakingDuration)
	delegator3EndTime := delegator1StartTime.Add(4 * configtest.MinStakingDuration)
	delegator3Stake := configtest.MaxValidatorStake - validatorStake - 2*configtest.MinValidatorStake

	delegator4StartTime := validatorStartTime.Add(5 * configtest.MinStakingDuration)
	delegator4EndTime := delegator1StartTime.Add(7 * configtest.MinStakingDuration)
	delegator4Stake := configtest.MaxValidatorStake - validatorStake - configtest.MinValidatorStake

	tests := []struct {
		name    string
		ap3Time time.Time
	}{
		{
			name:    "pre-upgrade is no longer restrictive",
			ap3Time: validatorEndTime,
		},
		{
			name:    "post-upgrade calculate max stake correctly",
			ap3Time: genesistest.GenesisTime,
		},
	}

	for _, test := range tests {
		t.Run(test.name, func(t *testing.T) {
			require := require.New(t)

			vm, _, _ := defaultVM(t, ts.ApricotPhase3Fork)
			vm.ApricotPhase3Time = test.ap3Time

			vm.ctx.Lock.Lock()
			defer func() {
				require.NoError(vm.Shutdown(context.Background()))
				vm.ctx.Lock.Unlock()
			}()

			key, err := secp256k1.NewPrivateKey()
			require.NoError(err)

			id := key.PublicKey().Address()
			nodeID := ids.GenerateTestNodeID()
			changeAddr := genesistest.Keys[0].PublicKey().Address()

			// create valid tx
			addValidatorTx, err := vm.txBuilder.NewAddValidatorTx(
				validatorStake,
				uint64(validatorStartTime.Unix()),
				uint64(validatorEndTime.Unix()),
				nodeID,
				id,
				reward.PercentDenominator,
				[]*secp256k1.PrivateKey{genesistest.Keys[0], genesistest.Keys[1]},
				changeAddr,
			)
			require.NoError(err)

			// issue the add validator tx
			vm.ctx.Lock.Unlock()
			require.NoError(vm.issueTx(context.Background(), addValidatorTx))
			vm.ctx.Lock.Lock()

			// trigger block creation for the validator tx
			addValidatorBlock, err := vm.Builder.BuildBlock(context.Background())
			require.NoError(err)
			require.NoError(addValidatorBlock.Verify(context.Background()))
			require.NoError(addValidatorBlock.Accept(context.Background()))
			require.NoError(vm.SetPreference(context.Background(), vm.manager.LastAccepted()))

			// create valid tx
			addFirstDelegatorTx, err := vm.txBuilder.NewAddDelegatorTx(
				delegator1Stake,
				uint64(delegator1StartTime.Unix()),
				uint64(delegator1EndTime.Unix()),
				nodeID,
				genesistest.Keys[0].PublicKey().Address(),
				[]*secp256k1.PrivateKey{genesistest.Keys[0], genesistest.Keys[1]},
				changeAddr,
			)
			require.NoError(err)

			// issue the first add delegator tx
			vm.ctx.Lock.Unlock()
			require.NoError(vm.issueTx(context.Background(), addFirstDelegatorTx))
			vm.ctx.Lock.Lock()

			// trigger block creation for the first add delegator tx
			addFirstDelegatorBlock, err := vm.Builder.BuildBlock(context.Background())
			require.NoError(err)
			require.NoError(addFirstDelegatorBlock.Verify(context.Background()))
			require.NoError(addFirstDelegatorBlock.Accept(context.Background()))
			require.NoError(vm.SetPreference(context.Background(), vm.manager.LastAccepted()))

			// create valid tx
			addSecondDelegatorTx, err := vm.txBuilder.NewAddDelegatorTx(
				delegator2Stake,
				uint64(delegator2StartTime.Unix()),
				uint64(delegator2EndTime.Unix()),
				nodeID,
				genesistest.Keys[0].PublicKey().Address(),
				[]*secp256k1.PrivateKey{genesistest.Keys[0], genesistest.Keys[1]},
				changeAddr,
			)
			require.NoError(err)

			// issue the second add delegator tx
			vm.ctx.Lock.Unlock()
			require.NoError(vm.issueTx(context.Background(), addSecondDelegatorTx))
			vm.ctx.Lock.Lock()

			// trigger block creation for the second add delegator tx
			addSecondDelegatorBlock, err := vm.Builder.BuildBlock(context.Background())
			require.NoError(err)
			require.NoError(addSecondDelegatorBlock.Verify(context.Background()))
			require.NoError(addSecondDelegatorBlock.Accept(context.Background()))
			require.NoError(vm.SetPreference(context.Background(), vm.manager.LastAccepted()))

			// create valid tx
			addThirdDelegatorTx, err := vm.txBuilder.NewAddDelegatorTx(
				delegator3Stake,
				uint64(delegator3StartTime.Unix()),
				uint64(delegator3EndTime.Unix()),
				nodeID,
				genesistest.Keys[0].PublicKey().Address(),
				[]*secp256k1.PrivateKey{genesistest.Keys[0], genesistest.Keys[1]},
				changeAddr,
			)
			require.NoError(err)

			// issue the third add delegator tx
			vm.ctx.Lock.Unlock()
			require.NoError(vm.issueTx(context.Background(), addThirdDelegatorTx))
			vm.ctx.Lock.Lock()

			// trigger block creation for the third add delegator tx
			addThirdDelegatorBlock, err := vm.Builder.BuildBlock(context.Background())
			require.NoError(err)
			require.NoError(addThirdDelegatorBlock.Verify(context.Background()))
			require.NoError(addThirdDelegatorBlock.Accept(context.Background()))
			require.NoError(vm.SetPreference(context.Background(), vm.manager.LastAccepted()))

			// create valid tx
			addFourthDelegatorTx, err := vm.txBuilder.NewAddDelegatorTx(
				delegator4Stake,
				uint64(delegator4StartTime.Unix()),
				uint64(delegator4EndTime.Unix()),
				nodeID,
				genesistest.Keys[0].PublicKey().Address(),
				[]*secp256k1.PrivateKey{genesistest.Keys[0], genesistest.Keys[1]},
				changeAddr,
			)
			require.NoError(err)

			// issue the fourth add delegator tx
			vm.ctx.Lock.Unlock()
			require.NoError(vm.issueTx(context.Background(), addFourthDelegatorTx))
			vm.ctx.Lock.Lock()

			// trigger block creation for the fourth add delegator tx
			addFourthDelegatorBlock, err := vm.Builder.BuildBlock(context.Background())
			require.NoError(err)
			require.NoError(addFourthDelegatorBlock.Verify(context.Background()))
			require.NoError(addFourthDelegatorBlock.Accept(context.Background()))
			require.NoError(vm.SetPreference(context.Background(), vm.manager.LastAccepted()))
		})
	}
}

// Test that calling Verify on a block with an unverified parent doesn't cause a
// panic.
func TestUnverifiedParentPanicRegression(t *testing.T) {
	require := require.New(t)

	baseDB := memdb.New()
<<<<<<< HEAD

	vm := &VM{
		Config: *ts.Config(ts.CortinaFork, latestForkTime),
	}

	ctx, _ := ts.Context(t, baseDB)
=======
	atomicDB := prefixdb.New([]byte{1}, baseDB)

	vm := &VM{Config: config.Config{
		Chains:                 chains.TestManager,
		Validators:             validators.NewManager(),
		UptimeLockedCalculator: uptime.NewLockedCalculator(),
		MinStakeDuration:       configtest.MinStakingDuration,
		MaxStakeDuration:       configtest.MaxStakingDuration,
		RewardConfig:           defaultRewardConfig,
		BanffTime:              latestForkTime,
		CortinaTime:            mockable.MaxTime,
		DurangoTime:            mockable.MaxTime,
	}}

	ctx := snowtest.Context(t, snowtest.PChainID)
>>>>>>> a4f560d9
	ctx.Lock.Lock()
	defer func() {
		require.NoError(vm.Shutdown(context.Background()))
		ctx.Lock.Unlock()
	}()

	_, genesisBytes := genesistest.Genesis(t, ctx)

	msgChan := make(chan common.Message, 1)
	require.NoError(vm.Initialize(
		context.Background(),
		ctx,
		baseDB,
		genesisBytes,
		nil,
		nil,
		msgChan,
		nil,
		nil,
	))

	// set time to post Banff fork
	vm.clock.Set(latestForkTime.Add(time.Second))
	vm.state.SetTimestamp(latestForkTime.Add(time.Second))

	key0 := genesistest.Keys[0]
	key1 := genesistest.Keys[1]
	addr0 := key0.PublicKey().Address()
	addr1 := key1.PublicKey().Address()

	addSubnetTx0, err := vm.txBuilder.NewCreateSubnetTx(
		1,
		[]ids.ShortID{addr0},
		[]*secp256k1.PrivateKey{key0},
		addr0,
	)
	require.NoError(err)

	addSubnetTx1, err := vm.txBuilder.NewCreateSubnetTx(
		1,
		[]ids.ShortID{addr1},
		[]*secp256k1.PrivateKey{key1},
		addr1,
	)
	require.NoError(err)

	addSubnetTx2, err := vm.txBuilder.NewCreateSubnetTx(
		1,
		[]ids.ShortID{addr1},
		[]*secp256k1.PrivateKey{key1},
		addr0,
	)
	require.NoError(err)

	preferredID := vm.manager.Preferred()
	preferred, err := vm.manager.GetBlock(preferredID)
	require.NoError(err)
	preferredChainTime := preferred.Timestamp()
	preferredHeight := preferred.Height()

	statelessStandardBlk, err := block.NewBanffStandardBlock(
		preferredChainTime,
		preferredID,
		preferredHeight+1,
		[]*txs.Tx{addSubnetTx0},
	)
	require.NoError(err)
	addSubnetBlk0 := vm.manager.NewBlock(statelessStandardBlk)

	statelessStandardBlk, err = block.NewBanffStandardBlock(
		preferredChainTime,
		preferredID,
		preferredHeight+1,
		[]*txs.Tx{addSubnetTx1},
	)
	require.NoError(err)
	addSubnetBlk1 := vm.manager.NewBlock(statelessStandardBlk)

	statelessStandardBlk, err = block.NewBanffStandardBlock(
		preferredChainTime,
		addSubnetBlk1.ID(),
		preferredHeight+2,
		[]*txs.Tx{addSubnetTx2},
	)
	require.NoError(err)
	addSubnetBlk2 := vm.manager.NewBlock(statelessStandardBlk)

	_, err = vm.ParseBlock(context.Background(), addSubnetBlk0.Bytes())
	require.NoError(err)

	_, err = vm.ParseBlock(context.Background(), addSubnetBlk1.Bytes())
	require.NoError(err)

	_, err = vm.ParseBlock(context.Background(), addSubnetBlk2.Bytes())
	require.NoError(err)

	require.NoError(addSubnetBlk0.Verify(context.Background()))
	require.NoError(addSubnetBlk0.Accept(context.Background()))

	// Doesn't matter what verify returns as long as it's not panicking.
	_ = addSubnetBlk2.Verify(context.Background())
}

func TestRejectedStateRegressionInvalidValidatorTimestamp(t *testing.T) {
	require := require.New(t)

	vm, baseDB, mutableSharedMemory := defaultVM(t, ts.CortinaFork)
	vm.ctx.Lock.Lock()
	defer func() {
		require.NoError(vm.Shutdown(context.Background()))
		vm.ctx.Lock.Unlock()
	}()

	nodeID := ids.GenerateTestNodeID()
	newValidatorStartTime := vm.clock.Time().Add(executor.SyncBound).Add(1 * time.Second)
	newValidatorEndTime := newValidatorStartTime.Add(configtest.MinStakingDuration)

	// Create the tx to add a new validator
	addValidatorTx, err := vm.txBuilder.NewAddValidatorTx(
		vm.MinValidatorStake,
		uint64(newValidatorStartTime.Unix()),
		uint64(newValidatorEndTime.Unix()),
		nodeID,
		ids.GenerateTestShortID(),
		reward.PercentDenominator,
		[]*secp256k1.PrivateKey{genesistest.Keys[0]},
		ids.ShortEmpty,
	)
	require.NoError(err)

	// Create the standard block to add the new validator
	preferredID := vm.manager.Preferred()
	preferred, err := vm.manager.GetBlock(preferredID)
	require.NoError(err)
	preferredChainTime := preferred.Timestamp()
	preferredHeight := preferred.Height()

	statelessBlk, err := block.NewBanffStandardBlock(
		preferredChainTime,
		preferredID,
		preferredHeight+1,
		[]*txs.Tx{addValidatorTx},
	)
	require.NoError(err)

	addValidatorStandardBlk := vm.manager.NewBlock(statelessBlk)
	require.NoError(addValidatorStandardBlk.Verify(context.Background()))

	// Verify that the new validator now in pending validator set
	{
		onAccept, found := vm.manager.GetState(addValidatorStandardBlk.ID())
		require.True(found)

		_, err := onAccept.GetPendingValidator(constants.PrimaryNetworkID, nodeID)
		require.NoError(err)
	}

	// Create the UTXO that will be added to shared memory
	utxo := &avax.UTXO{
		UTXOID: avax.UTXOID{
			TxID: ids.GenerateTestID(),
		},
		Asset: avax.Asset{
			ID: vm.ctx.AVAXAssetID,
		},
		Out: &secp256k1fx.TransferOutput{
			Amt:          vm.TxFee,
			OutputOwners: secp256k1fx.OutputOwners{},
		},
	}

	// Create the import tx that will fail verification
	unsignedImportTx := &txs.ImportTx{
		BaseTx: txs.BaseTx{BaseTx: avax.BaseTx{
			NetworkID:    vm.ctx.NetworkID,
			BlockchainID: vm.ctx.ChainID,
		}},
		SourceChain: vm.ctx.XChainID,
		ImportedInputs: []*avax.TransferableInput{
			{
				UTXOID: utxo.UTXOID,
				Asset:  utxo.Asset,
				In: &secp256k1fx.TransferInput{
					Amt: vm.TxFee,
				},
			},
		},
	}
	signedImportTx := &txs.Tx{Unsigned: unsignedImportTx}
	require.NoError(signedImportTx.Sign(txs.Codec, [][]*secp256k1.PrivateKey{
		{}, // There is one input, with no required signers
	}))

	// Create the standard block that will fail verification, and then be
	// re-verified.
	preferredChainTime = addValidatorStandardBlk.Timestamp()
	preferredID = addValidatorStandardBlk.ID()
	preferredHeight = addValidatorStandardBlk.Height()

	statelessImportBlk, err := block.NewBanffStandardBlock(
		preferredChainTime,
		preferredID,
		preferredHeight+1,
		[]*txs.Tx{signedImportTx},
	)
	require.NoError(err)

	importBlk := vm.manager.NewBlock(statelessImportBlk)

	// Because the shared memory UTXO hasn't been populated, this block is
	// currently invalid.
	err = importBlk.Verify(context.Background())
	require.ErrorIs(err, database.ErrNotFound)

	// Because we no longer ever reject a block in verification, the status
	// should remain as processing.
	importBlkStatus := importBlk.Status()
	require.Equal(choices.Processing, importBlkStatus)

	// Populate the shared memory UTXO.
	m := atomic.NewMemory(prefixdb.New([]byte{5}, baseDB))

	mutableSharedMemory.SharedMemory = m.NewSharedMemory(vm.ctx.ChainID)
	peerSharedMemory := m.NewSharedMemory(vm.ctx.XChainID)

	utxoBytes, err := txs.Codec.Marshal(txs.CodecVersion, utxo)
	require.NoError(err)

	inputID := utxo.InputID()
	require.NoError(peerSharedMemory.Apply(
		map[ids.ID]*atomic.Requests{
			vm.ctx.ChainID: {
				PutRequests: []*atomic.Element{
					{
						Key:   inputID[:],
						Value: utxoBytes,
					},
				},
			},
		},
	))

	// Because the shared memory UTXO has now been populated, the block should
	// pass verification.
	require.NoError(importBlk.Verify(context.Background()))

	// The status shouldn't have been changed during a successful verification.
	importBlkStatus = importBlk.Status()
	require.Equal(choices.Processing, importBlkStatus)

	// Move chain time ahead to bring the new validator from the pending
	// validator set into the current validator set.
	vm.clock.Set(newValidatorStartTime)

	// Create the proposal block that should have moved the new validator from
	// the pending validator set into the current validator set.
	preferredID = importBlk.ID()
	preferredHeight = importBlk.Height()

	statelessAdvanceTimeStandardBlk, err := block.NewBanffStandardBlock(
		newValidatorStartTime,
		preferredID,
		preferredHeight+1,
		nil,
	)
	require.NoError(err)

	advanceTimeStandardBlk := vm.manager.NewBlock(statelessAdvanceTimeStandardBlk)
	require.NoError(advanceTimeStandardBlk.Verify(context.Background()))

	// Accept all the blocks
	allBlocks := []snowman.Block{
		addValidatorStandardBlk,
		importBlk,
		advanceTimeStandardBlk,
	}
	for _, blk := range allBlocks {
		require.NoError(blk.Accept(context.Background()))

		status := blk.Status()
		require.Equal(choices.Accepted, status)
	}

	// Force a reload of the state from the database.
	vm.Config.Validators = validators.NewManager()
	execCfg, _ := config.GetExecutionConfig(nil)
	newState, err := state.New(
		vm.db,
		nil,
		prometheus.NewRegistry(),
		&vm.Config,
		execCfg,
		vm.ctx,
		metrics.Noop,
		reward.NewCalculator(vm.Config.RewardConfig),
	)
	require.NoError(err)

	// Verify that new validator is now in the current validator set.
	{
		_, err := newState.GetCurrentValidator(constants.PrimaryNetworkID, nodeID)
		require.NoError(err)

		_, err = newState.GetPendingValidator(constants.PrimaryNetworkID, nodeID)
		require.ErrorIs(err, database.ErrNotFound)

		currentTimestamp := newState.GetTimestamp()
		require.Equal(newValidatorStartTime.Unix(), currentTimestamp.Unix())
	}
}

func TestRejectedStateRegressionInvalidValidatorReward(t *testing.T) {
	require := require.New(t)

	vm, baseDB, mutableSharedMemory := defaultVM(t, ts.CortinaFork)
	vm.ctx.Lock.Lock()
	defer func() {
		require.NoError(vm.Shutdown(context.Background()))
		vm.ctx.Lock.Unlock()
	}()

	vm.state.SetCurrentSupply(constants.PrimaryNetworkID, vm.RewardConfig.SupplyCap/2)

	newValidatorStartTime0 := vm.clock.Time().Add(executor.SyncBound).Add(1 * time.Second)
	newValidatorEndTime0 := newValidatorStartTime0.Add(configtest.MaxStakingDuration)

	nodeID0 := ids.GenerateTestNodeID()

	// Create the tx to add the first new validator
	addValidatorTx0, err := vm.txBuilder.NewAddValidatorTx(
		vm.MinValidatorStake,
		uint64(newValidatorStartTime0.Unix()),
		uint64(newValidatorEndTime0.Unix()),
		nodeID0,
		ids.GenerateTestShortID(),
		reward.PercentDenominator,
		[]*secp256k1.PrivateKey{genesistest.Keys[0]},
		ids.ShortEmpty,
	)
	require.NoError(err)

	// Create the standard block to add the first new validator
	preferredID := vm.manager.Preferred()
	preferred, err := vm.manager.GetBlock(preferredID)
	require.NoError(err)
	preferredChainTime := preferred.Timestamp()
	preferredHeight := preferred.Height()

	statelessAddValidatorStandardBlk0, err := block.NewBanffStandardBlock(
		preferredChainTime,
		preferredID,
		preferredHeight+1,
		[]*txs.Tx{addValidatorTx0},
	)
	require.NoError(err)

	addValidatorStandardBlk0 := vm.manager.NewBlock(statelessAddValidatorStandardBlk0)
	require.NoError(addValidatorStandardBlk0.Verify(context.Background()))

	// Verify that first new validator now in pending validator set
	{
		onAccept, ok := vm.manager.GetState(addValidatorStandardBlk0.ID())
		require.True(ok)

		_, err := onAccept.GetPendingValidator(constants.PrimaryNetworkID, nodeID0)
		require.NoError(err)
	}

	// Move chain time to bring the first new validator from the pending
	// validator set into the current validator set.
	vm.clock.Set(newValidatorStartTime0)

	// Create the proposal block that moves the first new validator from the
	// pending validator set into the current validator set.
	preferredID = addValidatorStandardBlk0.ID()
	preferredHeight = addValidatorStandardBlk0.Height()

	statelessAdvanceTimeStandardBlk0, err := block.NewBanffStandardBlock(
		newValidatorStartTime0,
		preferredID,
		preferredHeight+1,
		nil,
	)
	require.NoError(err)

	advanceTimeStandardBlk0 := vm.manager.NewBlock(statelessAdvanceTimeStandardBlk0)
	require.NoError(advanceTimeStandardBlk0.Verify(context.Background()))

	// Verify that the first new validator is now in the current validator set.
	{
		onAccept, ok := vm.manager.GetState(advanceTimeStandardBlk0.ID())
		require.True(ok)

		_, err := onAccept.GetCurrentValidator(constants.PrimaryNetworkID, nodeID0)
		require.NoError(err)

		_, err = onAccept.GetPendingValidator(constants.PrimaryNetworkID, nodeID0)
		require.ErrorIs(err, database.ErrNotFound)

		currentTimestamp := onAccept.GetTimestamp()
		require.Equal(newValidatorStartTime0.Unix(), currentTimestamp.Unix())
	}

	// Create the UTXO that will be added to shared memory
	utxo := &avax.UTXO{
		UTXOID: avax.UTXOID{
			TxID: ids.GenerateTestID(),
		},
		Asset: avax.Asset{
			ID: vm.ctx.AVAXAssetID,
		},
		Out: &secp256k1fx.TransferOutput{
			Amt:          vm.TxFee,
			OutputOwners: secp256k1fx.OutputOwners{},
		},
	}

	// Create the import tx that will fail verification
	unsignedImportTx := &txs.ImportTx{
		BaseTx: txs.BaseTx{BaseTx: avax.BaseTx{
			NetworkID:    vm.ctx.NetworkID,
			BlockchainID: vm.ctx.ChainID,
		}},
		SourceChain: vm.ctx.XChainID,
		ImportedInputs: []*avax.TransferableInput{
			{
				UTXOID: utxo.UTXOID,
				Asset:  utxo.Asset,
				In: &secp256k1fx.TransferInput{
					Amt: vm.TxFee,
				},
			},
		},
	}
	signedImportTx := &txs.Tx{Unsigned: unsignedImportTx}
	require.NoError(signedImportTx.Sign(txs.Codec, [][]*secp256k1.PrivateKey{
		{}, // There is one input, with no required signers
	}))

	// Create the standard block that will fail verification, and then be
	// re-verified.
	preferredChainTime = advanceTimeStandardBlk0.Timestamp()
	preferredID = advanceTimeStandardBlk0.ID()
	preferredHeight = advanceTimeStandardBlk0.Height()

	statelessImportBlk, err := block.NewBanffStandardBlock(
		preferredChainTime,
		preferredID,
		preferredHeight+1,
		[]*txs.Tx{signedImportTx},
	)
	require.NoError(err)

	importBlk := vm.manager.NewBlock(statelessImportBlk)
	// Because the shared memory UTXO hasn't been populated, this block is
	// currently invalid.
	err = importBlk.Verify(context.Background())
	require.ErrorIs(err, database.ErrNotFound)

	// Because we no longer ever reject a block in verification, the status
	// should remain as processing.
	importBlkStatus := importBlk.Status()
	require.Equal(choices.Processing, importBlkStatus)

	// Populate the shared memory UTXO.
	m := atomic.NewMemory(prefixdb.New([]byte{5}, baseDB))

	mutableSharedMemory.SharedMemory = m.NewSharedMemory(vm.ctx.ChainID)
	peerSharedMemory := m.NewSharedMemory(vm.ctx.XChainID)

	utxoBytes, err := txs.Codec.Marshal(txs.CodecVersion, utxo)
	require.NoError(err)

	inputID := utxo.InputID()
	require.NoError(peerSharedMemory.Apply(
		map[ids.ID]*atomic.Requests{
			vm.ctx.ChainID: {
				PutRequests: []*atomic.Element{
					{
						Key:   inputID[:],
						Value: utxoBytes,
					},
				},
			},
		},
	))

	// Because the shared memory UTXO has now been populated, the block should
	// pass verification.
	require.NoError(importBlk.Verify(context.Background()))

	// The status shouldn't have been changed during a successful verification.
	importBlkStatus = importBlk.Status()
	require.Equal(choices.Processing, importBlkStatus)

	newValidatorStartTime1 := newValidatorStartTime0.Add(executor.SyncBound).Add(1 * time.Second)
	newValidatorEndTime1 := newValidatorStartTime1.Add(configtest.MaxStakingDuration)

	nodeID1 := ids.GenerateTestNodeID()

	// Create the tx to add the second new validator
	addValidatorTx1, err := vm.txBuilder.NewAddValidatorTx(
		vm.MinValidatorStake,
		uint64(newValidatorStartTime1.Unix()),
		uint64(newValidatorEndTime1.Unix()),
		nodeID1,
		ids.GenerateTestShortID(),
		reward.PercentDenominator,
		[]*secp256k1.PrivateKey{genesistest.Keys[1]},
		ids.ShortEmpty,
	)
	require.NoError(err)

	// Create the standard block to add the second new validator
	preferredChainTime = importBlk.Timestamp()
	preferredID = importBlk.ID()
	preferredHeight = importBlk.Height()

	statelessAddValidatorStandardBlk1, err := block.NewBanffStandardBlock(
		preferredChainTime,
		preferredID,
		preferredHeight+1,
		[]*txs.Tx{addValidatorTx1},
	)
	require.NoError(err)

	addValidatorStandardBlk1 := vm.manager.NewBlock(statelessAddValidatorStandardBlk1)

	require.NoError(addValidatorStandardBlk1.Verify(context.Background()))

	// Verify that the second new validator now in pending validator set
	{
		onAccept, ok := vm.manager.GetState(addValidatorStandardBlk1.ID())
		require.True(ok)

		_, err := onAccept.GetPendingValidator(constants.PrimaryNetworkID, nodeID1)
		require.NoError(err)
	}

	// Move chain time to bring the second new validator from the pending
	// validator set into the current validator set.
	vm.clock.Set(newValidatorStartTime1)

	// Create the proposal block that moves the second new validator from the
	// pending validator set into the current validator set.
	preferredID = addValidatorStandardBlk1.ID()
	preferredHeight = addValidatorStandardBlk1.Height()

	statelessAdvanceTimeStandardBlk1, err := block.NewBanffStandardBlock(
		newValidatorStartTime1,
		preferredID,
		preferredHeight+1,
		nil,
	)
	require.NoError(err)

	advanceTimeStandardBlk1 := vm.manager.NewBlock(statelessAdvanceTimeStandardBlk1)
	require.NoError(advanceTimeStandardBlk1.Verify(context.Background()))

	// Verify that the second new validator is now in the current validator set.
	{
		onAccept, ok := vm.manager.GetState(advanceTimeStandardBlk1.ID())
		require.True(ok)

		_, err := onAccept.GetCurrentValidator(constants.PrimaryNetworkID, nodeID1)
		require.NoError(err)

		_, err = onAccept.GetPendingValidator(constants.PrimaryNetworkID, nodeID1)
		require.ErrorIs(err, database.ErrNotFound)

		currentTimestamp := onAccept.GetTimestamp()
		require.Equal(newValidatorStartTime1.Unix(), currentTimestamp.Unix())
	}

	// Accept all the blocks
	allBlocks := []snowman.Block{
		addValidatorStandardBlk0,
		advanceTimeStandardBlk0,
		importBlk,
		addValidatorStandardBlk1,
		advanceTimeStandardBlk1,
	}
	for _, blk := range allBlocks {
		require.NoError(blk.Accept(context.Background()))

		status := blk.Status()
		require.Equal(choices.Accepted, status)
	}

	// Force a reload of the state from the database.
	vm.Config.Validators = validators.NewManager()
	execCfg, _ := config.GetExecutionConfig(nil)
	newState, err := state.New(
		vm.db,
		nil,
		prometheus.NewRegistry(),
		&vm.Config,
		execCfg,
		vm.ctx,
		metrics.Noop,
		reward.NewCalculator(vm.Config.RewardConfig),
	)
	require.NoError(err)

	// Verify that validators are in the current validator set with the correct
	// reward calculated.
	{
		staker0, err := newState.GetCurrentValidator(constants.PrimaryNetworkID, nodeID0)
		require.NoError(err)
		require.Equal(uint64(600000), staker0.PotentialReward)

		staker1, err := newState.GetCurrentValidator(constants.PrimaryNetworkID, nodeID1)
		require.NoError(err)
		require.Equal(uint64(599999), staker1.PotentialReward)

		_, err = newState.GetPendingValidator(constants.PrimaryNetworkID, nodeID0)
		require.ErrorIs(err, database.ErrNotFound)

		_, err = newState.GetPendingValidator(constants.PrimaryNetworkID, nodeID1)
		require.ErrorIs(err, database.ErrNotFound)

		currentTimestamp := newState.GetTimestamp()
		require.Equal(newValidatorStartTime1.Unix(), currentTimestamp.Unix())
	}
}

func TestValidatorSetAtCacheOverwriteRegression(t *testing.T) {
	require := require.New(t)

	vm, _, _ := defaultVM(t, ts.CortinaFork)
	vm.ctx.Lock.Lock()
	defer func() {
		require.NoError(vm.Shutdown(context.Background()))
		vm.ctx.Lock.Unlock()
	}()

	currentHeight, err := vm.GetCurrentHeight(context.Background())
	require.NoError(err)
	require.Equal(uint64(1), currentHeight)

	expectedValidators1 := map[ids.NodeID]uint64{
		genesistest.GenesisNodeIDs[0]: configtest.Weight,
		genesistest.GenesisNodeIDs[1]: configtest.Weight,
		genesistest.GenesisNodeIDs[2]: configtest.Weight,
		genesistest.GenesisNodeIDs[3]: configtest.Weight,
		genesistest.GenesisNodeIDs[4]: configtest.Weight,
	}
	validators, err := vm.GetValidatorSet(context.Background(), 1, constants.PrimaryNetworkID)
	require.NoError(err)
	for nodeID, weight := range expectedValidators1 {
		require.Equal(weight, validators[nodeID].Weight)
	}

	newValidatorStartTime0 := vm.clock.Time().Add(executor.SyncBound).Add(1 * time.Second)
	newValidatorEndTime0 := newValidatorStartTime0.Add(configtest.MaxStakingDuration)

	extraNodeID := ids.GenerateTestNodeID()

	// Create the tx to add the first new validator
	addValidatorTx0, err := vm.txBuilder.NewAddValidatorTx(
		vm.MinValidatorStake,
		uint64(newValidatorStartTime0.Unix()),
		uint64(newValidatorEndTime0.Unix()),
		extraNodeID,
		ids.GenerateTestShortID(),
		reward.PercentDenominator,
		[]*secp256k1.PrivateKey{genesistest.Keys[0]},
		ids.GenerateTestShortID(),
	)
	require.NoError(err)

	// Create the standard block to add the first new validator
	preferredID := vm.manager.Preferred()
	preferred, err := vm.manager.GetBlock(preferredID)
	require.NoError(err)
	preferredChainTime := preferred.Timestamp()
	preferredHeight := preferred.Height()

	statelessStandardBlk, err := block.NewBanffStandardBlock(
		preferredChainTime,
		preferredID,
		preferredHeight+1,
		[]*txs.Tx{addValidatorTx0},
	)
	require.NoError(err)
	addValidatorProposalBlk0 := vm.manager.NewBlock(statelessStandardBlk)
	require.NoError(addValidatorProposalBlk0.Verify(context.Background()))
	require.NoError(addValidatorProposalBlk0.Accept(context.Background()))
	require.NoError(vm.SetPreference(context.Background(), vm.manager.LastAccepted()))

	currentHeight, err = vm.GetCurrentHeight(context.Background())
	require.NoError(err)
	require.Equal(uint64(2), currentHeight)

	for i := uint64(1); i <= 2; i++ {
		validators, err = vm.GetValidatorSet(context.Background(), i, constants.PrimaryNetworkID)
		require.NoError(err)
		for nodeID, weight := range expectedValidators1 {
			require.Equal(weight, validators[nodeID].Weight)
		}
	}

	// Advance chain time to move the first new validator from the pending
	// validator set into the current validator set.
	vm.clock.Set(newValidatorStartTime0)

	// Create the standard block that moves the first new validator from the
	// pending validator set into the current validator set.
	preferredID = vm.manager.Preferred()
	preferred, err = vm.manager.GetBlock(preferredID)
	require.NoError(err)
	preferredID = preferred.ID()
	preferredHeight = preferred.Height()

	statelessStandardBlk, err = block.NewBanffStandardBlock(
		newValidatorStartTime0,
		preferredID,
		preferredHeight+1,
		nil,
	)
	require.NoError(err)
	advanceTimeProposalBlk0 := vm.manager.NewBlock(statelessStandardBlk)
	require.NoError(advanceTimeProposalBlk0.Verify(context.Background()))
	require.NoError(advanceTimeProposalBlk0.Accept(context.Background()))
	require.NoError(vm.SetPreference(context.Background(), vm.manager.LastAccepted()))

	currentHeight, err = vm.GetCurrentHeight(context.Background())
	require.NoError(err)
	require.Equal(uint64(3), currentHeight)

	for i := uint64(1); i <= 2; i++ {
		validators, err = vm.GetValidatorSet(context.Background(), i, constants.PrimaryNetworkID)
		require.NoError(err)
		for nodeID, weight := range expectedValidators1 {
			require.Equal(weight, validators[nodeID].Weight)
		}
	}

	expectedValidators2 := map[ids.NodeID]uint64{
		genesistest.GenesisNodeIDs[0]: configtest.Weight,
		genesistest.GenesisNodeIDs[1]: configtest.Weight,
		genesistest.GenesisNodeIDs[2]: configtest.Weight,
		genesistest.GenesisNodeIDs[3]: configtest.Weight,
		genesistest.GenesisNodeIDs[4]: configtest.Weight,
		extraNodeID:                   vm.MinValidatorStake,
	}
	validators, err = vm.GetValidatorSet(context.Background(), 3, constants.PrimaryNetworkID)
	require.NoError(err)
	for nodeID, weight := range expectedValidators2 {
		require.Equal(weight, validators[nodeID].Weight)
	}
}

func TestAddDelegatorTxAddBeforeRemove(t *testing.T) {
	require := require.New(t)

	vm, _, _ := defaultVM(t, ts.CortinaFork) // defaultVM reset latestForkTime

	validatorStartTime := latestForkTime.Add(executor.SyncBound).Add(time.Second)
	validatorEndTime := validatorStartTime.Add(360 * 24 * time.Hour)
	validatorStake := configtest.MaxValidatorStake / 5

	delegator1StartTime := validatorStartTime
	delegator1EndTime := delegator1StartTime.Add(3 * configtest.MinStakingDuration)
	delegator1Stake := configtest.MaxValidatorStake - validatorStake

	delegator2StartTime := delegator1EndTime
	delegator2EndTime := delegator2StartTime.Add(3 * configtest.MinStakingDuration)
	delegator2Stake := configtest.MaxValidatorStake - validatorStake

	vm.ctx.Lock.Lock()
	defer func() {
		vm.ctx.Lock.Lock()
		require.NoError(vm.Shutdown(context.Background()))

		vm.ctx.Lock.Unlock()
	}()

	key, err := secp256k1.NewPrivateKey()
	require.NoError(err)

	id := key.Address()
	nodeID := ids.GenerateTestNodeID()
	changeAddr := genesistest.Keys[0].PublicKey().Address()

	// create valid tx
	addValidatorTx, err := vm.txBuilder.NewAddValidatorTx(
		validatorStake,
		uint64(validatorStartTime.Unix()),
		uint64(validatorEndTime.Unix()),
		nodeID,
		id,
		reward.PercentDenominator,
		[]*secp256k1.PrivateKey{genesistest.Keys[0], genesistest.Keys[1]},
		changeAddr,
	)
	require.NoError(err)

	// issue the add validator tx
	vm.ctx.Lock.Unlock()
	require.NoError(vm.issueTx(context.Background(), addValidatorTx))
	vm.ctx.Lock.Lock()

	// trigger block creation for the validator tx
	addValidatorBlock, err := vm.Builder.BuildBlock(context.Background())
	require.NoError(err)
	require.NoError(addValidatorBlock.Verify(context.Background()))
	require.NoError(addValidatorBlock.Accept(context.Background()))
	require.NoError(vm.SetPreference(context.Background(), vm.manager.LastAccepted()))

	// create valid tx
	addFirstDelegatorTx, err := vm.txBuilder.NewAddDelegatorTx(
		delegator1Stake,
		uint64(delegator1StartTime.Unix()),
		uint64(delegator1EndTime.Unix()),
		nodeID,
		genesistest.Keys[0].PublicKey().Address(),
		[]*secp256k1.PrivateKey{genesistest.Keys[0], genesistest.Keys[1]},
		changeAddr,
	)
	require.NoError(err)

	// issue the first add delegator tx
	vm.ctx.Lock.Unlock()
	require.NoError(vm.issueTx(context.Background(), addFirstDelegatorTx))
	vm.ctx.Lock.Lock()

	// trigger block creation for the first add delegator tx
	addFirstDelegatorBlock, err := vm.Builder.BuildBlock(context.Background())
	require.NoError(err)
	require.NoError(addFirstDelegatorBlock.Verify(context.Background()))
	require.NoError(addFirstDelegatorBlock.Accept(context.Background()))
	require.NoError(vm.SetPreference(context.Background(), vm.manager.LastAccepted()))

	// create valid tx
	addSecondDelegatorTx, err := vm.txBuilder.NewAddDelegatorTx(
		delegator2Stake,
		uint64(delegator2StartTime.Unix()),
		uint64(delegator2EndTime.Unix()),
		nodeID,
		genesistest.Keys[0].PublicKey().Address(),
		[]*secp256k1.PrivateKey{genesistest.Keys[0], genesistest.Keys[1]},
		changeAddr,
	)
	require.NoError(err)

	// attempting to issue the second add delegator tx should fail because the
	// total stake weight would go over the limit.
	vm.ctx.Lock.Unlock()
	err = vm.issueTx(context.Background(), addSecondDelegatorTx)
	require.ErrorIs(err, executor.ErrOverDelegated)
}

func TestRemovePermissionedValidatorDuringPendingToCurrentTransitionNotTracked(t *testing.T) {
	require := require.New(t)

	validatorStartTime := latestForkTime.Add(executor.SyncBound).Add(1 * time.Second)
	validatorEndTime := validatorStartTime.Add(360 * 24 * time.Hour)

	vm, _, _ := defaultVM(t, ts.CortinaFork)

	vm.ctx.Lock.Lock()
	defer func() {
		require.NoError(vm.Shutdown(context.Background()))
		vm.ctx.Lock.Unlock()
	}()

	key, err := secp256k1.NewPrivateKey()
	require.NoError(err)

	id := key.Address()
	nodeID := ids.GenerateTestNodeID()
	changeAddr := genesistest.Keys[0].PublicKey().Address()

	addValidatorTx, err := vm.txBuilder.NewAddValidatorTx(
		configtest.MaxValidatorStake,
		uint64(validatorStartTime.Unix()),
		uint64(validatorEndTime.Unix()),
		nodeID,
		id,
		reward.PercentDenominator,
		[]*secp256k1.PrivateKey{genesistest.Keys[0], genesistest.Keys[1]},
		changeAddr,
	)
	require.NoError(err)

	vm.ctx.Lock.Unlock()
	require.NoError(vm.issueTx(context.Background(), addValidatorTx))
	vm.ctx.Lock.Lock()

	// trigger block creation for the validator tx
	addValidatorBlock, err := vm.Builder.BuildBlock(context.Background())
	require.NoError(err)
	require.NoError(addValidatorBlock.Verify(context.Background()))
	require.NoError(addValidatorBlock.Accept(context.Background()))
	require.NoError(vm.SetPreference(context.Background(), vm.manager.LastAccepted()))

	createSubnetTx, err := vm.txBuilder.NewCreateSubnetTx(
		1,
		[]ids.ShortID{changeAddr},
		[]*secp256k1.PrivateKey{genesistest.Keys[0], genesistest.Keys[1]},
		changeAddr,
	)
	require.NoError(err)

	vm.ctx.Lock.Unlock()
	require.NoError(vm.issueTx(context.Background(), createSubnetTx))
	vm.ctx.Lock.Lock()

	// trigger block creation for the subnet tx
	createSubnetBlock, err := vm.Builder.BuildBlock(context.Background())
	require.NoError(err)
	require.NoError(createSubnetBlock.Verify(context.Background()))
	require.NoError(createSubnetBlock.Accept(context.Background()))
	require.NoError(vm.SetPreference(context.Background(), vm.manager.LastAccepted()))

	addSubnetValidatorTx, err := vm.txBuilder.NewAddSubnetValidatorTx(
		configtest.MaxValidatorStake,
		uint64(validatorStartTime.Unix()),
		uint64(validatorEndTime.Unix()),
		nodeID,
		createSubnetTx.ID(),
		[]*secp256k1.PrivateKey{genesistest.Keys[0], genesistest.Keys[1]},
		changeAddr,
	)
	require.NoError(err)

	vm.ctx.Lock.Unlock()
	require.NoError(vm.issueTx(context.Background(), addSubnetValidatorTx))
	vm.ctx.Lock.Lock()

	// trigger block creation for the validator tx
	addSubnetValidatorBlock, err := vm.Builder.BuildBlock(context.Background())
	require.NoError(err)
	require.NoError(addSubnetValidatorBlock.Verify(context.Background()))
	require.NoError(addSubnetValidatorBlock.Accept(context.Background()))
	require.NoError(vm.SetPreference(context.Background(), vm.manager.LastAccepted()))

	emptyValidatorSet, err := vm.GetValidatorSet(
		context.Background(),
		addSubnetValidatorBlock.Height(),
		createSubnetTx.ID(),
	)
	require.NoError(err)
	require.Empty(emptyValidatorSet)

	removeSubnetValidatorTx, err := vm.txBuilder.NewRemoveSubnetValidatorTx(
		nodeID,
		createSubnetTx.ID(),
		[]*secp256k1.PrivateKey{genesistest.Keys[0], genesistest.Keys[1]},
		changeAddr,
	)
	require.NoError(err)

	// Set the clock so that the validator will be moved from the pending
	// validator set into the current validator set.
	vm.clock.Set(validatorStartTime)

	vm.ctx.Lock.Unlock()
	require.NoError(vm.issueTx(context.Background(), removeSubnetValidatorTx))
	vm.ctx.Lock.Lock()

	// trigger block creation for the validator tx
	removeSubnetValidatorBlock, err := vm.Builder.BuildBlock(context.Background())
	require.NoError(err)
	require.NoError(removeSubnetValidatorBlock.Verify(context.Background()))
	require.NoError(removeSubnetValidatorBlock.Accept(context.Background()))
	require.NoError(vm.SetPreference(context.Background(), vm.manager.LastAccepted()))

	emptyValidatorSet, err = vm.GetValidatorSet(
		context.Background(),
		addSubnetValidatorBlock.Height(),
		createSubnetTx.ID(),
	)
	require.NoError(err)
	require.Empty(emptyValidatorSet)
}

func TestRemovePermissionedValidatorDuringPendingToCurrentTransitionTracked(t *testing.T) {
	require := require.New(t)

	validatorStartTime := latestForkTime.Add(executor.SyncBound).Add(1 * time.Second)
	validatorEndTime := validatorStartTime.Add(360 * 24 * time.Hour)

	vm, _, _ := defaultVM(t, ts.CortinaFork)

	vm.ctx.Lock.Lock()
	defer func() {
		require.NoError(vm.Shutdown(context.Background()))

		vm.ctx.Lock.Unlock()
	}()

	key, err := secp256k1.NewPrivateKey()
	require.NoError(err)

	id := key.PublicKey().Address()
	nodeID := ids.GenerateTestNodeID()
	changeAddr := genesistest.Keys[0].PublicKey().Address()

	addValidatorTx, err := vm.txBuilder.NewAddValidatorTx(
		configtest.MaxValidatorStake,
		uint64(validatorStartTime.Unix()),
		uint64(validatorEndTime.Unix()),
		nodeID,
		id,
		reward.PercentDenominator,
		[]*secp256k1.PrivateKey{genesistest.Keys[0], genesistest.Keys[1]},
		changeAddr,
	)
	require.NoError(err)

	vm.ctx.Lock.Unlock()
	require.NoError(vm.issueTx(context.Background(), addValidatorTx))
	vm.ctx.Lock.Lock()

	// trigger block creation for the validator tx
	addValidatorBlock, err := vm.Builder.BuildBlock(context.Background())
	require.NoError(err)
	require.NoError(addValidatorBlock.Verify(context.Background()))
	require.NoError(addValidatorBlock.Accept(context.Background()))
	require.NoError(vm.SetPreference(context.Background(), vm.manager.LastAccepted()))

	createSubnetTx, err := vm.txBuilder.NewCreateSubnetTx(
		1,
		[]ids.ShortID{changeAddr},
		[]*secp256k1.PrivateKey{genesistest.Keys[0], genesistest.Keys[1]},
		changeAddr,
	)
	require.NoError(err)

	vm.ctx.Lock.Unlock()
	require.NoError(vm.issueTx(context.Background(), createSubnetTx))
	vm.ctx.Lock.Lock()

	// trigger block creation for the subnet tx
	createSubnetBlock, err := vm.Builder.BuildBlock(context.Background())
	require.NoError(err)
	require.NoError(createSubnetBlock.Verify(context.Background()))
	require.NoError(createSubnetBlock.Accept(context.Background()))
	require.NoError(vm.SetPreference(context.Background(), vm.manager.LastAccepted()))

	addSubnetValidatorTx, err := vm.txBuilder.NewAddSubnetValidatorTx(
		configtest.MaxValidatorStake,
		uint64(validatorStartTime.Unix()),
		uint64(validatorEndTime.Unix()),
		nodeID,
		createSubnetTx.ID(),
		[]*secp256k1.PrivateKey{genesistest.Keys[0], genesistest.Keys[1]},
		changeAddr,
	)
	require.NoError(err)

	vm.ctx.Lock.Unlock()
	require.NoError(vm.issueTx(context.Background(), addSubnetValidatorTx))
	vm.ctx.Lock.Lock()

	// trigger block creation for the validator tx
	addSubnetValidatorBlock, err := vm.Builder.BuildBlock(context.Background())
	require.NoError(err)
	require.NoError(addSubnetValidatorBlock.Verify(context.Background()))
	require.NoError(addSubnetValidatorBlock.Accept(context.Background()))
	require.NoError(vm.SetPreference(context.Background(), vm.manager.LastAccepted()))

	removeSubnetValidatorTx, err := vm.txBuilder.NewRemoveSubnetValidatorTx(
		nodeID,
		createSubnetTx.ID(),
		[]*secp256k1.PrivateKey{genesistest.Keys[0], genesistest.Keys[1]},
		changeAddr,
	)
	require.NoError(err)

	// Set the clock so that the validator will be moved from the pending
	// validator set into the current validator set.
	vm.clock.Set(validatorStartTime)

	vm.ctx.Lock.Unlock()
	require.NoError(vm.issueTx(context.Background(), removeSubnetValidatorTx))
	vm.ctx.Lock.Lock()

	// trigger block creation for the validator tx
	removeSubnetValidatorBlock, err := vm.Builder.BuildBlock(context.Background())
	require.NoError(err)
	require.NoError(removeSubnetValidatorBlock.Verify(context.Background()))
	require.NoError(removeSubnetValidatorBlock.Accept(context.Background()))
	require.NoError(vm.SetPreference(context.Background(), vm.manager.LastAccepted()))
}

// GetValidatorSet must return the BLS test.Keys for a given validator correctly when
// queried at a previous height, even in case it has currently expired
func TestSubnetValidatorBLSKeyDiffAfterExpiry(t *testing.T) {
	// setup
	require := require.New(t)
	vm, _, _ := defaultVM(t, ts.CortinaFork)
	vm.ctx.Lock.Lock()
	defer func() {
		require.NoError(vm.Shutdown(context.Background()))
		vm.ctx.Lock.Unlock()
	}()

	subnetID := testSubnet1.TxID

	// setup time
	currentTime := genesistest.GenesisTime
	vm.clock.Set(currentTime)
	vm.state.SetTimestamp(currentTime)

	// A subnet validator stakes and then stops; also its primary network counterpart stops staking
	var (
		primaryStartTime   = currentTime.Add(executor.SyncBound)
		subnetStartTime    = primaryStartTime.Add(executor.SyncBound)
		subnetEndTime      = subnetStartTime.Add(configtest.MinStakingDuration)
		primaryEndTime     = subnetEndTime.Add(time.Second)
		primaryReStartTime = primaryEndTime.Add(executor.SyncBound)
		primaryReEndTime   = primaryReStartTime.Add(configtest.MinStakingDuration)
	)

	// insert primary network validator
	var (
		nodeID = ids.GenerateTestNodeID()
		addr   = genesistest.Keys[0].PublicKey().Address()
	)
	sk1, err := bls.NewSecretKey()
	require.NoError(err)

	// build primary network validator with BLS key
	utxoHandler := utxo.NewHandler(vm.ctx, &vm.clock, vm.fx)
	ins, unstakedOuts, stakedOuts, signers, err := utxoHandler.Spend(
		vm.state,
		genesistest.Keys,
		vm.MinValidatorStake,
		vm.Config.AddPrimaryNetworkValidatorFee,
		addr, // change Addresss
	)
	require.NoError(err)

	uPrimaryTx := &txs.AddPermissionlessValidatorTx{
		BaseTx: txs.BaseTx{BaseTx: avax.BaseTx{
			NetworkID:    vm.ctx.NetworkID,
			BlockchainID: vm.ctx.ChainID,
			Ins:          ins,
			Outs:         unstakedOuts,
		}},
		Validator: txs.Validator{
			NodeID: nodeID,
			Start:  uint64(primaryStartTime.Unix()),
			End:    uint64(primaryEndTime.Unix()),
			Wght:   vm.MinValidatorStake,
		},
		Subnet:    constants.PrimaryNetworkID,
		Signer:    signer.NewProofOfPossession(sk1),
		StakeOuts: stakedOuts,
		ValidatorRewardsOwner: &secp256k1fx.OutputOwners{
			Locktime:  0,
			Threshold: 1,
			Addrs: []ids.ShortID{
				addr,
			},
		},
		DelegatorRewardsOwner: &secp256k1fx.OutputOwners{
			Locktime:  0,
			Threshold: 1,
			Addrs: []ids.ShortID{
				addr,
			},
		},
		DelegationShares: reward.PercentDenominator,
	}
	primaryTx, err := txs.NewSigned(uPrimaryTx, txs.Codec, signers)
	require.NoError(err)
	require.NoError(primaryTx.SyntacticVerify(vm.ctx))

	vm.ctx.Lock.Unlock()
	require.NoError(vm.issueTx(context.Background(), primaryTx))
	vm.ctx.Lock.Lock()
	require.NoError(buildAndAcceptStandardBlock(vm))

	// move time ahead, promoting primary validator to current
	currentTime = primaryStartTime
	vm.clock.Set(currentTime)
	vm.state.SetTimestamp(currentTime)
	require.NoError(buildAndAcceptStandardBlock(vm))

	_, err = vm.state.GetCurrentValidator(constants.PrimaryNetworkID, nodeID)
	require.NoError(err)

	primaryStartHeight, err := vm.GetCurrentHeight(context.Background())
	require.NoError(err)

	// insert the subnet validator
	subnetTx, err := vm.txBuilder.NewAddSubnetValidatorTx(
		1,                              // Weight
		uint64(subnetStartTime.Unix()), // Start time
		uint64(subnetEndTime.Unix()),   // end time
		nodeID,                         // Node ID
		subnetID,
		[]*secp256k1.PrivateKey{genesistest.Keys[0], genesistest.Keys[1]},
		addr,
	)
	require.NoError(err)

	vm.ctx.Lock.Unlock()
	require.NoError(vm.issueTx(context.Background(), subnetTx))
	vm.ctx.Lock.Lock()
	require.NoError(buildAndAcceptStandardBlock(vm))

	// move time ahead, promoting the subnet validator to current
	currentTime = subnetStartTime
	vm.clock.Set(currentTime)
	vm.state.SetTimestamp(currentTime)
	require.NoError(buildAndAcceptStandardBlock(vm))

	_, err = vm.state.GetCurrentValidator(subnetID, nodeID)
	require.NoError(err)

	subnetStartHeight, err := vm.GetCurrentHeight(context.Background())
	require.NoError(err)

	// move time ahead, terminating the subnet validator
	currentTime = subnetEndTime
	vm.clock.Set(currentTime)
	vm.state.SetTimestamp(currentTime)
	require.NoError(buildAndAcceptStandardBlock(vm))

	_, err = vm.state.GetCurrentValidator(subnetID, nodeID)
	require.ErrorIs(err, database.ErrNotFound)

	subnetEndHeight, err := vm.GetCurrentHeight(context.Background())
	require.NoError(err)

	// move time ahead, terminating primary network validator
	currentTime = primaryEndTime
	vm.clock.Set(currentTime)
	vm.state.SetTimestamp(currentTime)

	blk, err := vm.Builder.BuildBlock(context.Background()) // must be a proposal block rewarding the primary validator
	require.NoError(err)
	require.NoError(blk.Verify(context.Background()))

	proposalBlk := blk.(snowman.OracleBlock)
	options, err := proposalBlk.Options(context.Background())
	require.NoError(err)

	commit := options[0].(*blockexecutor.Block)
	require.IsType(&block.BanffCommitBlock{}, commit.Block)

	require.NoError(blk.Accept(context.Background()))
	require.NoError(commit.Verify(context.Background()))
	require.NoError(commit.Accept(context.Background()))
	require.NoError(vm.SetPreference(context.Background(), vm.manager.LastAccepted()))

	_, err = vm.state.GetCurrentValidator(constants.PrimaryNetworkID, nodeID)
	require.ErrorIs(err, database.ErrNotFound)

	primaryEndHeight, err := vm.GetCurrentHeight(context.Background())
	require.NoError(err)

	// reinsert primary validator with a different BLS key
	sk2, err := bls.NewSecretKey()
	require.NoError(err)
	require.NotEqual(sk1, sk2)

	ins, unstakedOuts, stakedOuts, signers, err = utxoHandler.Spend(
		vm.state,
		genesistest.Keys,
		vm.MinValidatorStake,
		vm.Config.AddPrimaryNetworkValidatorFee,
		addr, // change Addresss
	)
	require.NoError(err)

	uPrimaryRestartTx := &txs.AddPermissionlessValidatorTx{
		BaseTx: txs.BaseTx{BaseTx: avax.BaseTx{
			NetworkID:    vm.ctx.NetworkID,
			BlockchainID: vm.ctx.ChainID,
			Ins:          ins,
			Outs:         unstakedOuts,
		}},
		Validator: txs.Validator{
			NodeID: nodeID,
			Start:  uint64(primaryReStartTime.Unix()),
			End:    uint64(primaryReEndTime.Unix()),
			Wght:   vm.MinValidatorStake,
		},
		Subnet:    constants.PrimaryNetworkID,
		Signer:    signer.NewProofOfPossession(sk2),
		StakeOuts: stakedOuts,
		ValidatorRewardsOwner: &secp256k1fx.OutputOwners{
			Locktime:  0,
			Threshold: 1,
			Addrs: []ids.ShortID{
				addr,
			},
		},
		DelegatorRewardsOwner: &secp256k1fx.OutputOwners{
			Locktime:  0,
			Threshold: 1,
			Addrs: []ids.ShortID{
				addr,
			},
		},
		DelegationShares: reward.PercentDenominator,
	}
	primaryRestartTx, err := txs.NewSigned(uPrimaryRestartTx, txs.Codec, signers)
	require.NoError(err)
	require.NoError(uPrimaryRestartTx.SyntacticVerify(vm.ctx))

	vm.ctx.Lock.Unlock()
	require.NoError(vm.issueTx(context.Background(), primaryRestartTx))
	vm.ctx.Lock.Lock()
	require.NoError(buildAndAcceptStandardBlock(vm))

	// move time ahead, promoting restarted primary validator to current
	currentTime = primaryReStartTime
	vm.clock.Set(currentTime)
	vm.state.SetTimestamp(currentTime)
	require.NoError(buildAndAcceptStandardBlock(vm))

	_, err = vm.state.GetCurrentValidator(constants.PrimaryNetworkID, nodeID)
	require.NoError(err)

	primaryRestartHeight, err := vm.GetCurrentHeight(context.Background())
	require.NoError(err)

	// Show that validators are rebuilt with the right BLS key
	for height := primaryStartHeight; height < primaryEndHeight; height++ {
		require.NoError(checkValidatorBlsKeyIsSet(
			vm.State,
			nodeID,
			constants.PrimaryNetworkID,
			height,
			uPrimaryTx.Signer.Key(),
		))
	}
	for height := primaryEndHeight; height < primaryRestartHeight; height++ {
		err := checkValidatorBlsKeyIsSet(
			vm.State,
			nodeID,
			constants.PrimaryNetworkID,
			primaryEndHeight,
			uPrimaryTx.Signer.Key(),
		)
		require.ErrorIs(err, database.ErrNotFound)
	}
	require.NoError(checkValidatorBlsKeyIsSet(
		vm.State,
		nodeID,
		constants.PrimaryNetworkID,
		primaryRestartHeight,
		uPrimaryRestartTx.Signer.Key(),
	))

	for height := subnetStartHeight; height < subnetEndHeight; height++ {
		require.NoError(checkValidatorBlsKeyIsSet(
			vm.State,
			nodeID,
			subnetID,
			height,
			uPrimaryTx.Signer.Key(),
		))
	}

	for height := subnetEndHeight; height <= primaryRestartHeight; height++ {
		err := checkValidatorBlsKeyIsSet(
			vm.State,
			nodeID,
			subnetID,
			primaryEndHeight,
			uPrimaryTx.Signer.Key(),
		)
		require.ErrorIs(err, database.ErrNotFound)
	}
}

func TestPrimaryNetworkValidatorPopulatedToEmptyBLSKeyDiff(t *testing.T) {
	// A primary network validator has an empty BLS key. Then it restakes adding
	// the BLS key. Querying the validator set back when BLS key was empty must
	// return an empty BLS key.

	// setup
	require := require.New(t)
	vm, _, _ := defaultVM(t, ts.CortinaFork)
	vm.ctx.Lock.Lock()
	defer func() {
		require.NoError(vm.Shutdown(context.Background()))
		vm.ctx.Lock.Unlock()
	}()

	// setup time
	currentTime := genesistest.GenesisTime
	vm.clock.Set(currentTime)
	vm.state.SetTimestamp(currentTime)

	// A primary network validator stake twice
	var (
		primaryStartTime1 = currentTime.Add(executor.SyncBound)
		primaryEndTime1   = primaryStartTime1.Add(configtest.MinStakingDuration)
		primaryStartTime2 = primaryEndTime1.Add(executor.SyncBound)
		primaryEndTime2   = primaryStartTime2.Add(configtest.MinStakingDuration)
	)

	// Add a primary network validator with no BLS key
	nodeID := ids.GenerateTestNodeID()
	addr := genesistest.Keys[0].PublicKey().Address()
	primaryTx1, err := vm.txBuilder.NewAddValidatorTx(
		vm.MinValidatorStake,
		uint64(primaryStartTime1.Unix()),
		uint64(primaryEndTime1.Unix()),
		nodeID,
		addr,
		reward.PercentDenominator,
		[]*secp256k1.PrivateKey{genesistest.Keys[0]},
		addr,
	)
	require.NoError(err)

	vm.ctx.Lock.Unlock()
	require.NoError(vm.issueTx(context.Background(), primaryTx1))
	vm.ctx.Lock.Lock()
	require.NoError(buildAndAcceptStandardBlock(vm))

	// move time ahead, promoting primary validator to current
	currentTime = primaryStartTime1
	vm.clock.Set(currentTime)
	vm.state.SetTimestamp(currentTime)
	require.NoError(buildAndAcceptStandardBlock(vm))

	_, err = vm.state.GetCurrentValidator(constants.PrimaryNetworkID, nodeID)
	require.NoError(err)

	primaryStartHeight, err := vm.GetCurrentHeight(context.Background())
	require.NoError(err)

	// move time ahead, terminating primary network validator
	currentTime = primaryEndTime1
	vm.clock.Set(currentTime)
	vm.state.SetTimestamp(currentTime)

	blk, err := vm.Builder.BuildBlock(context.Background()) // must be a proposal block rewarding the primary validator
	require.NoError(err)
	require.NoError(blk.Verify(context.Background()))

	proposalBlk := blk.(snowman.OracleBlock)
	options, err := proposalBlk.Options(context.Background())
	require.NoError(err)

	commit := options[0].(*blockexecutor.Block)
	require.IsType(&block.BanffCommitBlock{}, commit.Block)

	require.NoError(blk.Accept(context.Background()))
	require.NoError(commit.Verify(context.Background()))
	require.NoError(commit.Accept(context.Background()))
	require.NoError(vm.SetPreference(context.Background(), vm.manager.LastAccepted()))

	_, err = vm.state.GetCurrentValidator(constants.PrimaryNetworkID, nodeID)
	require.ErrorIs(err, database.ErrNotFound)

	primaryEndHeight, err := vm.GetCurrentHeight(context.Background())
	require.NoError(err)

	// reinsert primary validator with a different BLS key
	sk2, err := bls.NewSecretKey()
	require.NoError(err)

	utxoHandler := utxo.NewHandler(vm.ctx, &vm.clock, vm.fx)
	ins, unstakedOuts, stakedOuts, signers, err := utxoHandler.Spend(
		vm.state,
		genesistest.Keys,
		vm.MinValidatorStake,
		vm.Config.AddPrimaryNetworkValidatorFee,
		addr, // change Addresss
	)
	require.NoError(err)

	uPrimaryRestartTx := &txs.AddPermissionlessValidatorTx{
		BaseTx: txs.BaseTx{BaseTx: avax.BaseTx{
			NetworkID:    vm.ctx.NetworkID,
			BlockchainID: vm.ctx.ChainID,
			Ins:          ins,
			Outs:         unstakedOuts,
		}},
		Validator: txs.Validator{
			NodeID: nodeID,
			Start:  uint64(primaryStartTime2.Unix()),
			End:    uint64(primaryEndTime2.Unix()),
			Wght:   vm.MinValidatorStake,
		},
		Subnet:    constants.PrimaryNetworkID,
		Signer:    signer.NewProofOfPossession(sk2),
		StakeOuts: stakedOuts,
		ValidatorRewardsOwner: &secp256k1fx.OutputOwners{
			Locktime:  0,
			Threshold: 1,
			Addrs: []ids.ShortID{
				addr,
			},
		},
		DelegatorRewardsOwner: &secp256k1fx.OutputOwners{
			Locktime:  0,
			Threshold: 1,
			Addrs: []ids.ShortID{
				addr,
			},
		},
		DelegationShares: reward.PercentDenominator,
	}
	primaryRestartTx, err := txs.NewSigned(uPrimaryRestartTx, txs.Codec, signers)
	require.NoError(err)
	require.NoError(uPrimaryRestartTx.SyntacticVerify(vm.ctx))

	vm.ctx.Lock.Unlock()
	require.NoError(vm.issueTx(context.Background(), primaryRestartTx))
	vm.ctx.Lock.Lock()
	require.NoError(buildAndAcceptStandardBlock(vm))

	// move time ahead, promoting restarted primary validator to current
	currentTime = primaryStartTime2
	vm.clock.Set(currentTime)
	vm.state.SetTimestamp(currentTime)
	require.NoError(buildAndAcceptStandardBlock(vm))

	_, err = vm.state.GetCurrentValidator(constants.PrimaryNetworkID, nodeID)
	require.NoError(err)

	emptySigner := &signer.Empty{}
	for height := primaryStartHeight; height < primaryEndHeight; height++ {
		require.NoError(checkValidatorBlsKeyIsSet(
			vm.State,
			nodeID,
			constants.PrimaryNetworkID,
			height,
			emptySigner.Key(),
		))
	}
}

func TestSubnetValidatorPopulatedToEmptyBLSKeyDiff(t *testing.T) {
	// A primary network validator has an empty BLS key and a subnet validator.
	// Primary network validator terminates its first staking cycle and it
	// restakes adding the BLS key. Querying the validator set back when BLS key
	// was empty must return an empty BLS key for the subnet validator

	// setup
	require := require.New(t)
	vm, _, _ := defaultVM(t, ts.CortinaFork)
	vm.ctx.Lock.Lock()
	defer func() {
		require.NoError(vm.Shutdown(context.Background()))
		vm.ctx.Lock.Unlock()
	}()

	subnetID := testSubnet1.TxID

	// setup time
	currentTime := genesistest.GenesisTime
	vm.clock.Set(currentTime)
	vm.state.SetTimestamp(currentTime)

	// A primary network validator stake twice
	var (
		primaryStartTime1 = currentTime.Add(executor.SyncBound)
		subnetStartTime   = primaryStartTime1.Add(executor.SyncBound)
		subnetEndTime     = subnetStartTime.Add(configtest.MinStakingDuration)
		primaryEndTime1   = subnetEndTime.Add(time.Second)
		primaryStartTime2 = primaryEndTime1.Add(executor.SyncBound)
		primaryEndTime2   = primaryStartTime2.Add(configtest.MinStakingDuration)
	)

	// Add a primary network validator with no BLS key
	nodeID := ids.GenerateTestNodeID()
	addr := genesistest.Keys[0].PublicKey().Address()
	primaryTx1, err := vm.txBuilder.NewAddValidatorTx(
		vm.MinValidatorStake,
		uint64(primaryStartTime1.Unix()),
		uint64(primaryEndTime1.Unix()),
		nodeID,
		addr,
		reward.PercentDenominator,
		[]*secp256k1.PrivateKey{genesistest.Keys[0]},
		addr,
	)
	require.NoError(err)

	vm.ctx.Lock.Unlock()
	require.NoError(vm.issueTx(context.Background(), primaryTx1))
	vm.ctx.Lock.Lock()
	require.NoError(buildAndAcceptStandardBlock(vm))

	// move time ahead, promoting primary validator to current
	currentTime = primaryStartTime1
	vm.clock.Set(currentTime)
	vm.state.SetTimestamp(currentTime)
	require.NoError(buildAndAcceptStandardBlock(vm))

	_, err = vm.state.GetCurrentValidator(constants.PrimaryNetworkID, nodeID)
	require.NoError(err)

	primaryStartHeight, err := vm.GetCurrentHeight(context.Background())
	require.NoError(err)

	// insert the subnet validator
	subnetTx, err := vm.txBuilder.NewAddSubnetValidatorTx(
		1,                              // Weight
		uint64(subnetStartTime.Unix()), // Start time
		uint64(subnetEndTime.Unix()),   // end time
		nodeID,                         // Node ID
		subnetID,
		[]*secp256k1.PrivateKey{genesistest.Keys[0], genesistest.Keys[1]},
		addr,
	)
	require.NoError(err)

	vm.ctx.Lock.Unlock()
	require.NoError(vm.issueTx(context.Background(), subnetTx))
	vm.ctx.Lock.Lock()
	require.NoError(buildAndAcceptStandardBlock(vm))

	// move time ahead, promoting the subnet validator to current
	currentTime = subnetStartTime
	vm.clock.Set(currentTime)
	vm.state.SetTimestamp(currentTime)
	require.NoError(buildAndAcceptStandardBlock(vm))

	_, err = vm.state.GetCurrentValidator(subnetID, nodeID)
	require.NoError(err)

	subnetStartHeight, err := vm.GetCurrentHeight(context.Background())
	require.NoError(err)

	// move time ahead, terminating the subnet validator
	currentTime = subnetEndTime
	vm.clock.Set(currentTime)
	vm.state.SetTimestamp(currentTime)
	require.NoError(buildAndAcceptStandardBlock(vm))

	_, err = vm.state.GetCurrentValidator(subnetID, nodeID)
	require.ErrorIs(err, database.ErrNotFound)

	subnetEndHeight, err := vm.GetCurrentHeight(context.Background())
	require.NoError(err)

	// move time ahead, terminating primary network validator
	currentTime = primaryEndTime1
	vm.clock.Set(currentTime)
	vm.state.SetTimestamp(currentTime)

	blk, err := vm.Builder.BuildBlock(context.Background()) // must be a proposal block rewarding the primary validator
	require.NoError(err)
	require.NoError(blk.Verify(context.Background()))

	proposalBlk := blk.(snowman.OracleBlock)
	options, err := proposalBlk.Options(context.Background())
	require.NoError(err)

	commit := options[0].(*blockexecutor.Block)
	require.IsType(&block.BanffCommitBlock{}, commit.Block)

	require.NoError(blk.Accept(context.Background()))
	require.NoError(commit.Verify(context.Background()))
	require.NoError(commit.Accept(context.Background()))
	require.NoError(vm.SetPreference(context.Background(), vm.manager.LastAccepted()))

	_, err = vm.state.GetCurrentValidator(constants.PrimaryNetworkID, nodeID)
	require.ErrorIs(err, database.ErrNotFound)

	primaryEndHeight, err := vm.GetCurrentHeight(context.Background())
	require.NoError(err)

	// reinsert primary validator with a different BLS key
	sk2, err := bls.NewSecretKey()
	require.NoError(err)

	utxoHandler := utxo.NewHandler(vm.ctx, &vm.clock, vm.fx)
	ins, unstakedOuts, stakedOuts, signers, err := utxoHandler.Spend(
		vm.state,
		genesistest.Keys,
		vm.MinValidatorStake,
		vm.Config.AddPrimaryNetworkValidatorFee,
		addr, // change Addresss
	)
	require.NoError(err)

	uPrimaryRestartTx := &txs.AddPermissionlessValidatorTx{
		BaseTx: txs.BaseTx{BaseTx: avax.BaseTx{
			NetworkID:    vm.ctx.NetworkID,
			BlockchainID: vm.ctx.ChainID,
			Ins:          ins,
			Outs:         unstakedOuts,
		}},
		Validator: txs.Validator{
			NodeID: nodeID,
			Start:  uint64(primaryStartTime2.Unix()),
			End:    uint64(primaryEndTime2.Unix()),
			Wght:   vm.MinValidatorStake,
		},
		Subnet:    constants.PrimaryNetworkID,
		Signer:    signer.NewProofOfPossession(sk2),
		StakeOuts: stakedOuts,
		ValidatorRewardsOwner: &secp256k1fx.OutputOwners{
			Locktime:  0,
			Threshold: 1,
			Addrs: []ids.ShortID{
				addr,
			},
		},
		DelegatorRewardsOwner: &secp256k1fx.OutputOwners{
			Locktime:  0,
			Threshold: 1,
			Addrs: []ids.ShortID{
				addr,
			},
		},
		DelegationShares: reward.PercentDenominator,
	}
	primaryRestartTx, err := txs.NewSigned(uPrimaryRestartTx, txs.Codec, signers)
	require.NoError(err)
	require.NoError(uPrimaryRestartTx.SyntacticVerify(vm.ctx))

	vm.ctx.Lock.Unlock()
	require.NoError(vm.issueTx(context.Background(), primaryRestartTx))
	vm.ctx.Lock.Lock()
	require.NoError(buildAndAcceptStandardBlock(vm))

	// move time ahead, promoting restarted primary validator to current
	currentTime = primaryStartTime2
	vm.clock.Set(currentTime)
	vm.state.SetTimestamp(currentTime)

	require.NoError(buildAndAcceptStandardBlock(vm))
	_, err = vm.state.GetCurrentValidator(constants.PrimaryNetworkID, nodeID)
	require.NoError(err)

	emptySigner := &signer.Empty{}
	for height := primaryStartHeight; height < primaryEndHeight; height++ {
		require.NoError(checkValidatorBlsKeyIsSet(
			vm.State,
			nodeID,
			constants.PrimaryNetworkID,
			height,
			emptySigner.Key(),
		))
	}
	for height := subnetStartHeight; height < subnetEndHeight; height++ {
		require.NoError(checkValidatorBlsKeyIsSet(
			vm.State,
			nodeID,
			subnetID,
			height,
			emptySigner.Key(),
		))
	}
}

func TestSubnetValidatorSetAfterPrimaryNetworkValidatorRemoval(t *testing.T) {
	// A primary network validator and a subnet validator are running.
	// Primary network validator terminates its staking cycle.
	// Querying the validator set when the subnet validator existed should
	// succeed.

	// setup
	require := require.New(t)
	vm, _, _ := defaultVM(t, ts.CortinaFork)
	vm.ctx.Lock.Lock()
	defer func() {
		require.NoError(vm.Shutdown(context.Background()))
		vm.ctx.Lock.Unlock()
	}()

	subnetID := testSubnet1.TxID

	// setup time
	currentTime := genesistest.GenesisTime
	vm.clock.Set(currentTime)
	vm.state.SetTimestamp(currentTime)

	// A primary network validator stake twice
	var (
		primaryStartTime1 = currentTime.Add(executor.SyncBound)
		subnetStartTime   = primaryStartTime1.Add(executor.SyncBound)
		subnetEndTime     = subnetStartTime.Add(configtest.MinStakingDuration)
		primaryEndTime1   = subnetEndTime.Add(time.Second)
	)

	// Add a primary network validator with no BLS key
	nodeID := ids.GenerateTestNodeID()
	addr := genesistest.Keys[0].PublicKey().Address()
	primaryTx1, err := vm.txBuilder.NewAddValidatorTx(
		vm.MinValidatorStake,
		uint64(primaryStartTime1.Unix()),
		uint64(primaryEndTime1.Unix()),
		nodeID,
		addr,
		reward.PercentDenominator,
		[]*secp256k1.PrivateKey{genesistest.Keys[0]},
		addr,
	)
	require.NoError(err)

	vm.ctx.Lock.Unlock()
	require.NoError(vm.issueTx(context.Background(), primaryTx1))
	vm.ctx.Lock.Lock()
	require.NoError(buildAndAcceptStandardBlock(vm))

	// move time ahead, promoting primary validator to current
	currentTime = primaryStartTime1
	vm.clock.Set(currentTime)
	vm.state.SetTimestamp(currentTime)
	require.NoError(buildAndAcceptStandardBlock(vm))

	_, err = vm.state.GetCurrentValidator(constants.PrimaryNetworkID, nodeID)
	require.NoError(err)

	// insert the subnet validator
	subnetTx, err := vm.txBuilder.NewAddSubnetValidatorTx(
		1,                              // Weight
		uint64(subnetStartTime.Unix()), // Start time
		uint64(subnetEndTime.Unix()),   // end time
		nodeID,                         // Node ID
		subnetID,
		[]*secp256k1.PrivateKey{genesistest.Keys[0], genesistest.Keys[1]},
		addr,
	)
	require.NoError(err)

	vm.ctx.Lock.Unlock()
	require.NoError(vm.issueTx(context.Background(), subnetTx))
	vm.ctx.Lock.Lock()
	require.NoError(buildAndAcceptStandardBlock(vm))

	// move time ahead, promoting the subnet validator to current
	currentTime = subnetStartTime
	vm.clock.Set(currentTime)
	vm.state.SetTimestamp(currentTime)
	require.NoError(buildAndAcceptStandardBlock(vm))

	_, err = vm.state.GetCurrentValidator(subnetID, nodeID)
	require.NoError(err)

	subnetStartHeight, err := vm.GetCurrentHeight(context.Background())
	require.NoError(err)

	// move time ahead, terminating the subnet validator
	currentTime = subnetEndTime
	vm.clock.Set(currentTime)
	vm.state.SetTimestamp(currentTime)
	require.NoError(buildAndAcceptStandardBlock(vm))

	_, err = vm.state.GetCurrentValidator(subnetID, nodeID)
	require.ErrorIs(err, database.ErrNotFound)

	// move time ahead, terminating primary network validator
	currentTime = primaryEndTime1
	vm.clock.Set(currentTime)
	vm.state.SetTimestamp(currentTime)

	blk, err := vm.Builder.BuildBlock(context.Background()) // must be a proposal block rewarding the primary validator
	require.NoError(err)
	require.NoError(blk.Verify(context.Background()))

	proposalBlk := blk.(snowman.OracleBlock)
	options, err := proposalBlk.Options(context.Background())
	require.NoError(err)

	commit := options[0].(*blockexecutor.Block)
	require.IsType(&block.BanffCommitBlock{}, commit.Block)

	require.NoError(blk.Accept(context.Background()))
	require.NoError(commit.Verify(context.Background()))
	require.NoError(commit.Accept(context.Background()))
	require.NoError(vm.SetPreference(context.Background(), vm.manager.LastAccepted()))

	_, err = vm.state.GetCurrentValidator(constants.PrimaryNetworkID, nodeID)
	require.ErrorIs(err, database.ErrNotFound)

	// Generating the validator set should not error when re-introducing a
	// subnet validator whose primary network validator was also removed.
	_, err = vm.State.GetValidatorSet(context.Background(), subnetStartHeight, subnetID)
	require.NoError(err)
}

func buildAndAcceptStandardBlock(vm *VM) error {
	blk, err := vm.Builder.BuildBlock(context.Background())
	if err != nil {
		return err
	}

	if err := blk.Verify(context.Background()); err != nil {
		return err
	}

	if err := blk.Accept(context.Background()); err != nil {
		return err
	}

	return vm.SetPreference(context.Background(), vm.manager.LastAccepted())
}

func checkValidatorBlsKeyIsSet(
	valState validators.State,
	nodeID ids.NodeID,
	subnetID ids.ID,
	height uint64,
	expectedBlsKey *bls.PublicKey,
) error {
	vals, err := valState.GetValidatorSet(context.Background(), height, subnetID)
	if err != nil {
		return err
	}

	val, found := vals[nodeID]
	switch {
	case !found:
		return database.ErrNotFound
	case expectedBlsKey == val.PublicKey:
		return nil
	case expectedBlsKey == nil && val.PublicKey != nil:
		return errors.New("unexpected BLS key")
	case expectedBlsKey != nil && val.PublicKey == nil:
		return errors.New("missing BLS key")
	case !bytes.Equal(bls.SerializePublicKey(expectedBlsKey), bls.SerializePublicKey(val.PublicKey)):
		return errors.New("incorrect BLS key")
	default:
		return nil
	}
}<|MERGE_RESOLUTION|>--- conflicted
+++ resolved
@@ -45,7 +45,7 @@
 
 func TestAddDelegatorTxOverDelegatedRegression(t *testing.T) {
 	require := require.New(t)
-	vm, _, _ := defaultVM(t, ts.CortinaFork)
+	vm, _, _ := defaultVM(t, configtest.CortinaFork)
 	vm.ctx.Lock.Lock()
 	defer func() {
 		vm.ctx.Lock.Lock()
@@ -213,7 +213,7 @@
 		t.Run(test.name, func(t *testing.T) {
 			require := require.New(t)
 
-			vm, _, _ := defaultVM(t, ts.ApricotPhase3Fork)
+			vm, _, _ := defaultVM(t, configtest.ApricotPhase3Fork)
 			vm.ApricotPhase3Time = test.ap3Time
 
 			vm.ctx.Lock.Lock()
@@ -359,30 +359,12 @@
 	require := require.New(t)
 
 	baseDB := memdb.New()
-<<<<<<< HEAD
 
 	vm := &VM{
-		Config: *ts.Config(ts.CortinaFork, latestForkTime),
-	}
-
-	ctx, _ := ts.Context(t, baseDB)
-=======
-	atomicDB := prefixdb.New([]byte{1}, baseDB)
-
-	vm := &VM{Config: config.Config{
-		Chains:                 chains.TestManager,
-		Validators:             validators.NewManager(),
-		UptimeLockedCalculator: uptime.NewLockedCalculator(),
-		MinStakeDuration:       configtest.MinStakingDuration,
-		MaxStakeDuration:       configtest.MaxStakingDuration,
-		RewardConfig:           defaultRewardConfig,
-		BanffTime:              latestForkTime,
-		CortinaTime:            mockable.MaxTime,
-		DurangoTime:            mockable.MaxTime,
-	}}
-
-	ctx := snowtest.Context(t, snowtest.PChainID)
->>>>>>> a4f560d9
+		Config: *configtest.Config(configtest.CortinaFork, latestForkTime),
+	}
+
+	ctx, _ := configtest.Context(t, baseDB)
 	ctx.Lock.Lock()
 	defer func() {
 		require.NoError(vm.Shutdown(context.Background()))
@@ -489,7 +471,7 @@
 func TestRejectedStateRegressionInvalidValidatorTimestamp(t *testing.T) {
 	require := require.New(t)
 
-	vm, baseDB, mutableSharedMemory := defaultVM(t, ts.CortinaFork)
+	vm, baseDB, mutableSharedMemory := defaultVM(t, configtest.CortinaFork)
 	vm.ctx.Lock.Lock()
 	defer func() {
 		require.NoError(vm.Shutdown(context.Background()))
@@ -697,7 +679,7 @@
 func TestRejectedStateRegressionInvalidValidatorReward(t *testing.T) {
 	require := require.New(t)
 
-	vm, baseDB, mutableSharedMemory := defaultVM(t, ts.CortinaFork)
+	vm, baseDB, mutableSharedMemory := defaultVM(t, configtest.CortinaFork)
 	vm.ctx.Lock.Lock()
 	defer func() {
 		require.NoError(vm.Shutdown(context.Background()))
@@ -1012,7 +994,7 @@
 func TestValidatorSetAtCacheOverwriteRegression(t *testing.T) {
 	require := require.New(t)
 
-	vm, _, _ := defaultVM(t, ts.CortinaFork)
+	vm, _, _ := defaultVM(t, configtest.CortinaFork)
 	vm.ctx.Lock.Lock()
 	defer func() {
 		require.NoError(vm.Shutdown(context.Background()))
@@ -1139,7 +1121,7 @@
 func TestAddDelegatorTxAddBeforeRemove(t *testing.T) {
 	require := require.New(t)
 
-	vm, _, _ := defaultVM(t, ts.CortinaFork) // defaultVM reset latestForkTime
+	vm, _, _ := defaultVM(t, configtest.CortinaFork) // defaultVM reset latestForkTime
 
 	validatorStartTime := latestForkTime.Add(executor.SyncBound).Add(time.Second)
 	validatorEndTime := validatorStartTime.Add(360 * 24 * time.Hour)
@@ -1242,7 +1224,7 @@
 	validatorStartTime := latestForkTime.Add(executor.SyncBound).Add(1 * time.Second)
 	validatorEndTime := validatorStartTime.Add(360 * 24 * time.Hour)
 
-	vm, _, _ := defaultVM(t, ts.CortinaFork)
+	vm, _, _ := defaultVM(t, configtest.CortinaFork)
 
 	vm.ctx.Lock.Lock()
 	defer func() {
@@ -1367,7 +1349,7 @@
 	validatorStartTime := latestForkTime.Add(executor.SyncBound).Add(1 * time.Second)
 	validatorEndTime := validatorStartTime.Add(360 * 24 * time.Hour)
 
-	vm, _, _ := defaultVM(t, ts.CortinaFork)
+	vm, _, _ := defaultVM(t, configtest.CortinaFork)
 
 	vm.ctx.Lock.Lock()
 	defer func() {
@@ -1476,7 +1458,7 @@
 func TestSubnetValidatorBLSKeyDiffAfterExpiry(t *testing.T) {
 	// setup
 	require := require.New(t)
-	vm, _, _ := defaultVM(t, ts.CortinaFork)
+	vm, _, _ := defaultVM(t, configtest.CortinaFork)
 	vm.ctx.Lock.Lock()
 	defer func() {
 		require.NoError(vm.Shutdown(context.Background()))
@@ -1764,7 +1746,7 @@
 
 	// setup
 	require := require.New(t)
-	vm, _, _ := defaultVM(t, ts.CortinaFork)
+	vm, _, _ := defaultVM(t, configtest.CortinaFork)
 	vm.ctx.Lock.Lock()
 	defer func() {
 		require.NoError(vm.Shutdown(context.Background()))
@@ -1927,7 +1909,7 @@
 
 	// setup
 	require := require.New(t)
-	vm, _, _ := defaultVM(t, ts.CortinaFork)
+	vm, _, _ := defaultVM(t, configtest.CortinaFork)
 	vm.ctx.Lock.Lock()
 	defer func() {
 		require.NoError(vm.Shutdown(context.Background()))
@@ -2144,7 +2126,7 @@
 
 	// setup
 	require := require.New(t)
-	vm, _, _ := defaultVM(t, ts.CortinaFork)
+	vm, _, _ := defaultVM(t, configtest.CortinaFork)
 	vm.ctx.Lock.Lock()
 	defer func() {
 		require.NoError(vm.Shutdown(context.Background()))
