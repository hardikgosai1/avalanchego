--- conflicted
+++ resolved
@@ -1506,14 +1506,7 @@
 	require.NoError(err)
 
 	// build primary network validator with BLS key
-<<<<<<< HEAD
-	utxoHandler := utxo.NewHandler(vm.ctx, &vm.clock, vm.fx)
-	ins, unstakedOuts, stakedOuts, signers, err := utxoHandler.Spend(
-		vm.state,
-		genesistest.Keys,
-=======
 	primaryTx, err := vm.txBuilder.NewAddPermissionlessValidatorTx(
->>>>>>> 6dcd8e8a
 		vm.MinValidatorStake,
 		uint64(primaryStartTime.Unix()),
 		uint64(primaryEndTime.Unix()),
@@ -1521,7 +1514,7 @@
 		signer.NewProofOfPossession(sk1),
 		addr, // reward address
 		reward.PercentDenominator,
-		keys,
+		genesistest.Keys,
 		addr, // change address
 		nil,
 	)
@@ -1619,13 +1612,7 @@
 	require.NoError(err)
 	require.NotEqual(sk1, sk2)
 
-<<<<<<< HEAD
-	ins, unstakedOuts, stakedOuts, signers, err = utxoHandler.Spend(
-		vm.state,
-		genesistest.Keys,
-=======
 	primaryRestartTx, err := vm.txBuilder.NewAddPermissionlessValidatorTx(
->>>>>>> 6dcd8e8a
 		vm.MinValidatorStake,
 		uint64(primaryReStartTime.Unix()),
 		uint64(primaryReEndTime.Unix()),
@@ -1633,7 +1620,7 @@
 		signer.NewProofOfPossession(sk2),
 		addr, // reward address
 		reward.PercentDenominator,
-		keys,
+		genesistest.Keys,
 		addr, // change address
 		nil,
 	)
@@ -1795,14 +1782,7 @@
 	sk2, err := bls.NewSecretKey()
 	require.NoError(err)
 
-<<<<<<< HEAD
-	utxoHandler := utxo.NewHandler(vm.ctx, &vm.clock, vm.fx)
-	ins, unstakedOuts, stakedOuts, signers, err := utxoHandler.Spend(
-		vm.state,
-		genesistest.Keys,
-=======
 	primaryRestartTx, err := vm.txBuilder.NewAddPermissionlessValidatorTx(
->>>>>>> 6dcd8e8a
 		vm.MinValidatorStake,
 		uint64(primaryStartTime2.Unix()),
 		uint64(primaryEndTime2.Unix()),
@@ -1810,7 +1790,7 @@
 		signer.NewProofOfPossession(sk2),
 		addr, // reward address
 		reward.PercentDenominator,
-		keys,
+		genesistest.Keys,
 		addr, // change address
 		nil,
 	)
@@ -1977,14 +1957,7 @@
 	sk2, err := bls.NewSecretKey()
 	require.NoError(err)
 
-<<<<<<< HEAD
-	utxoHandler := utxo.NewHandler(vm.ctx, &vm.clock, vm.fx)
-	ins, unstakedOuts, stakedOuts, signers, err := utxoHandler.Spend(
-		vm.state,
-		genesistest.Keys,
-=======
 	primaryRestartTx, err := vm.txBuilder.NewAddPermissionlessValidatorTx(
->>>>>>> 6dcd8e8a
 		vm.MinValidatorStake,
 		uint64(primaryStartTime2.Unix()),
 		uint64(primaryEndTime2.Unix()),
@@ -1992,7 +1965,7 @@
 		signer.NewProofOfPossession(sk2),
 		addr, // reward address
 		reward.PercentDenominator,
-		keys,
+		genesistest.Keys,
 		addr, // change address
 		nil,
 	)
