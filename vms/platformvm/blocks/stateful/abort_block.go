// Copyright (C) 2019-2021, Ava Labs, Inc. All rights reserved.
// See the file LICENSE for licensing terms.

package stateful

import (
	"github.com/ava-labs/avalanchego/ids"
	"github.com/ava-labs/avalanchego/snow/choices"
	"github.com/ava-labs/avalanchego/vms/platformvm/blocks/stateless"
)

var (
	_ Block    = &AbortBlock{}
	_ Decision = &AbortBlock{}
)

// AbortBlock being accepted results in the proposal of its parent (which must
// be a proposal block) being rejected.
type AbortBlock struct {
<<<<<<< HEAD
	stateless.OptionBlock
	*doubleDecisionBlock
=======
	*stateless.AbortBlock
	*decisionBlock
>>>>>>> 02807b1c

	wasPreferred bool

	manager Manager
}

// NewAbortBlock returns a new *AbortBlock where the block's parent, a proposal
// block, has ID [parentID]. Additionally the block will track if it was
// originally preferred or not for metrics.
func NewAbortBlock(
<<<<<<< HEAD
	version uint16,
	timestamp uint64,
	verifier Verifier,
	txExecutorBackend executor.Backend,
=======
	manager Manager,
>>>>>>> 02807b1c
	parentID ids.ID,
	height uint64,
	wasPreferred bool,
) (*AbortBlock, error) {
	statelessBlk, err := stateless.NewAbortBlock(version, timestamp, parentID, height)
	if err != nil {
		return nil, err
	}
	return toStatefulAbortBlock(
		statelessBlk,
		manager,
		wasPreferred,
		choices.Processing,
	)
}

func toStatefulAbortBlock(
<<<<<<< HEAD
	statelessBlk stateless.OptionBlock,
	verifier Verifier,
	txExecutorBackend executor.Backend,
=======
	statelessBlk *stateless.AbortBlock,
	manager Manager,
>>>>>>> 02807b1c
	wasPreferred bool,
	status choices.Status,
) (*AbortBlock, error) {
	abort := &AbortBlock{
<<<<<<< HEAD
		OptionBlock: statelessBlk,
		doubleDecisionBlock: &doubleDecisionBlock{
			decisionBlock: decisionBlock{
				commonBlock: &commonBlock{
					commonStatelessBlk: statelessBlk,
					status:             status,
					verifier:           verifier,
					txExecutorBackend:  txExecutorBackend,
				},
=======
		AbortBlock: statelessBlk,
		decisionBlock: &decisionBlock{
			chainState: manager,
			commonBlock: &commonBlock{
				timestampGetter: manager,
				lastAccepteder:  manager,
				baseBlk:         &statelessBlk.CommonBlock,
				status:          status,
>>>>>>> 02807b1c
			},
		},
		wasPreferred: wasPreferred,
		manager:      manager,
	}

	return abort, nil
}

<<<<<<< HEAD
func (a *AbortBlock) Accept() error {
	if a.txExecutorBackend.Bootstrapped.GetValue() {
		if a.wasPreferred {
			a.verifier.MarkAcceptedOptionVote()
		} else {
			a.verifier.MarkRejectedOptionVote()
		}
	}

	if err := a.doubleDecisionBlock.acceptParent(); err != nil {
		return err
	}

	a.accept()
	a.verifier.AddStatelessBlock(a.OptionBlock, a.Status())
	if err := a.verifier.MarkAccepted(a.OptionBlock); err != nil {
		return fmt.Errorf("failed to accept abort block %s: %w", a.ID(), err)
	}
=======
func (a *AbortBlock) Verify() error {
	return a.manager.verifyAbortBlock(a)
}
>>>>>>> 02807b1c

func (a *AbortBlock) Accept() error {
	return a.manager.acceptAbortBlock(a)
}

func (a *AbortBlock) Reject() error {
<<<<<<< HEAD
	a.txExecutorBackend.Ctx.Log.Verbo(
		"Rejecting Abort Block %s at height %d with parent %s",
		a.ID(),
		a.Height(),
		a.Parent(),
	)

	defer a.reject()
	a.verifier.AddStatelessBlock(a.OptionBlock, a.Status())
	return a.verifier.Commit()
}

// Verify this block performs a valid state transition.
//
// The parent block must be a proposal
//
// This function also sets onAcceptState if the verification passes.
func (a *AbortBlock) Verify() error {
	if err := a.verify(false /*enforceStrictness*/); err != nil {
		return err
	}

	parentIntf, err := a.parentBlock()
	if err != nil {
		return err
	}

	// The parent of an Abort block should always be a proposal
	parent, ok := parentIntf.(*ProposalBlock)
	if !ok {
		return fmt.Errorf("expected Proposal block but got %T", parentIntf)
	}

	a.onAcceptState = parent.onAbortState
	a.SetTimestamp(a.onAcceptState.GetTimestamp())
=======
	return a.manager.rejectAbortBlock(a)
}

func (a *AbortBlock) conflicts(s ids.Set) (bool, error) {
	return a.manager.conflictsAbortBlock(a, s)
}

func (a *AbortBlock) free() {
	a.manager.freeAbortBlock(a)
}
>>>>>>> 02807b1c

func (a *AbortBlock) setBaseState() {
	a.manager.setBaseStateAbortBlock(a)
}<|MERGE_RESOLUTION|>--- conflicted
+++ resolved
@@ -17,31 +17,29 @@
 // AbortBlock being accepted results in the proposal of its parent (which must
 // be a proposal block) being rejected.
 type AbortBlock struct {
-<<<<<<< HEAD
 	stateless.OptionBlock
-	*doubleDecisionBlock
-=======
-	*stateless.AbortBlock
 	*decisionBlock
->>>>>>> 02807b1c
 
 	wasPreferred bool
 
 	manager Manager
 }
 
+func (a *AbortBlock) ExpectedChildVersion() uint16 {
+	forkTime := a.manager.GetConfig().BlueberryTime
+	if a.Timestamp().Before(forkTime) {
+		return stateless.ApricotVersion
+	}
+	return stateless.BlueberryVersion
+}
+
 // NewAbortBlock returns a new *AbortBlock where the block's parent, a proposal
 // block, has ID [parentID]. Additionally the block will track if it was
 // originally preferred or not for metrics.
 func NewAbortBlock(
-<<<<<<< HEAD
 	version uint16,
 	timestamp uint64,
-	verifier Verifier,
-	txExecutorBackend executor.Backend,
-=======
 	manager Manager,
->>>>>>> 02807b1c
 	parentID ids.ID,
 	height uint64,
 	wasPreferred bool,
@@ -59,38 +57,20 @@
 }
 
 func toStatefulAbortBlock(
-<<<<<<< HEAD
 	statelessBlk stateless.OptionBlock,
-	verifier Verifier,
-	txExecutorBackend executor.Backend,
-=======
-	statelessBlk *stateless.AbortBlock,
 	manager Manager,
->>>>>>> 02807b1c
 	wasPreferred bool,
 	status choices.Status,
 ) (*AbortBlock, error) {
 	abort := &AbortBlock{
-<<<<<<< HEAD
 		OptionBlock: statelessBlk,
-		doubleDecisionBlock: &doubleDecisionBlock{
-			decisionBlock: decisionBlock{
-				commonBlock: &commonBlock{
-					commonStatelessBlk: statelessBlk,
-					status:             status,
-					verifier:           verifier,
-					txExecutorBackend:  txExecutorBackend,
-				},
-=======
-		AbortBlock: statelessBlk,
 		decisionBlock: &decisionBlock{
 			chainState: manager,
 			commonBlock: &commonBlock{
+				baseBlk:         statelessBlk,
+				status:          status,
 				timestampGetter: manager,
 				lastAccepteder:  manager,
-				baseBlk:         &statelessBlk.CommonBlock,
-				status:          status,
->>>>>>> 02807b1c
 			},
 		},
 		wasPreferred: wasPreferred,
@@ -100,73 +80,15 @@
 	return abort, nil
 }
 
-<<<<<<< HEAD
-func (a *AbortBlock) Accept() error {
-	if a.txExecutorBackend.Bootstrapped.GetValue() {
-		if a.wasPreferred {
-			a.verifier.MarkAcceptedOptionVote()
-		} else {
-			a.verifier.MarkRejectedOptionVote()
-		}
-	}
-
-	if err := a.doubleDecisionBlock.acceptParent(); err != nil {
-		return err
-	}
-
-	a.accept()
-	a.verifier.AddStatelessBlock(a.OptionBlock, a.Status())
-	if err := a.verifier.MarkAccepted(a.OptionBlock); err != nil {
-		return fmt.Errorf("failed to accept abort block %s: %w", a.ID(), err)
-	}
-=======
 func (a *AbortBlock) Verify() error {
 	return a.manager.verifyAbortBlock(a)
 }
->>>>>>> 02807b1c
 
 func (a *AbortBlock) Accept() error {
 	return a.manager.acceptAbortBlock(a)
 }
 
 func (a *AbortBlock) Reject() error {
-<<<<<<< HEAD
-	a.txExecutorBackend.Ctx.Log.Verbo(
-		"Rejecting Abort Block %s at height %d with parent %s",
-		a.ID(),
-		a.Height(),
-		a.Parent(),
-	)
-
-	defer a.reject()
-	a.verifier.AddStatelessBlock(a.OptionBlock, a.Status())
-	return a.verifier.Commit()
-}
-
-// Verify this block performs a valid state transition.
-//
-// The parent block must be a proposal
-//
-// This function also sets onAcceptState if the verification passes.
-func (a *AbortBlock) Verify() error {
-	if err := a.verify(false /*enforceStrictness*/); err != nil {
-		return err
-	}
-
-	parentIntf, err := a.parentBlock()
-	if err != nil {
-		return err
-	}
-
-	// The parent of an Abort block should always be a proposal
-	parent, ok := parentIntf.(*ProposalBlock)
-	if !ok {
-		return fmt.Errorf("expected Proposal block but got %T", parentIntf)
-	}
-
-	a.onAcceptState = parent.onAbortState
-	a.SetTimestamp(a.onAcceptState.GetTimestamp())
-=======
 	return a.manager.rejectAbortBlock(a)
 }
 
@@ -177,7 +99,6 @@
 func (a *AbortBlock) free() {
 	a.manager.freeAbortBlock(a)
 }
->>>>>>> 02807b1c
 
 func (a *AbortBlock) setBaseState() {
 	a.manager.setBaseStateAbortBlock(a)
