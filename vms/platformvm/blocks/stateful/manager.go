// Copyright (C) 2019-2021, Ava Labs, Inc. All rights reserved.
// See the file LICENSE for licensing terms.

package stateful

import (
	"github.com/ava-labs/avalanchego/ids"
	"github.com/ava-labs/avalanchego/snow/consensus/snowman"
	"github.com/ava-labs/avalanchego/utils/window"
	"github.com/ava-labs/avalanchego/vms/platformvm/blocks/stateless"
	"github.com/ava-labs/avalanchego/vms/platformvm/metrics"
	"github.com/ava-labs/avalanchego/vms/platformvm/state"
	"github.com/ava-labs/avalanchego/vms/platformvm/txs/executor"
	"github.com/ava-labs/avalanchego/vms/platformvm/txs/mempool"
)

var _ Manager = &manager{}

type OnAcceptor interface {
	// This function should only be called after Verify is called on [blkID].
	// OnAccept returns:
	// 1) The current state of the chain, if this block is decided or hasn't
	//    been verified.
	// 2) The state of the chain after this block is accepted, if this block was
	//    verified successfully.
	OnAccept(blkID ids.ID) state.Chain
}

type Manager interface {
	OnAcceptor
	GetBlock(id ids.ID) (snowman.Block, error)
	NewBlock(stateless.Block) snowman.Block
}

func NewManager(
	mempool mempool.Mempool,
<<<<<<< HEAD
	metrics *metrics.Metrics,
	state state.State,
	heightSetter heightSetter,
	versionDB versionDB,
	timestampGetter timestampGetter,
=======
	metrics metrics.Metrics,
	s state.State,
>>>>>>> d8bab9ec
	txExecutorBackend executor.Backend,
	recentlyAccepted *window.Window,
) Manager {
	backend := backend{
		Mempool:      mempool,
		state:        s,
		bootstrapped: txExecutorBackend.Bootstrapped,
		ctx:          txExecutorBackend.Ctx,
		blkIDToState: map[ids.ID]*blockState{},
	}

	manager := &manager{
		backend: backend,
		verifier: &verifier{
			backend:           backend,
			txExecutorBackend: txExecutorBackend,
		},
		acceptor: &acceptor{
			backend:          backend,
			metrics:          metrics,
			recentlyAccepted: recentlyAccepted,
		},
		rejector: &rejector{backend: backend},
	}
	return manager
}

type manager struct {
	backend
	verifier stateless.Visitor
	acceptor stateless.Visitor
	rejector stateless.Visitor
}

func (m *manager) GetBlock(blkID ids.ID) (snowman.Block, error) {
	if blk, ok := m.blkIDToState[blkID]; ok {
		return newBlock(blk.statelessBlock, m), nil
	}
	statelessBlk, _, err := m.backend.state.GetStatelessBlock(blkID)
	if err != nil {
		return nil, err
	}
	return newBlock(statelessBlk, m), nil
}

func (m *manager) NewBlock(blk stateless.Block) snowman.Block {
	return newBlock(blk, m)
}<|MERGE_RESOLUTION|>--- conflicted
+++ resolved
@@ -34,16 +34,8 @@
 
 func NewManager(
 	mempool mempool.Mempool,
-<<<<<<< HEAD
-	metrics *metrics.Metrics,
-	state state.State,
-	heightSetter heightSetter,
-	versionDB versionDB,
-	timestampGetter timestampGetter,
-=======
 	metrics metrics.Metrics,
 	s state.State,
->>>>>>> d8bab9ec
 	txExecutorBackend executor.Backend,
 	recentlyAccepted *window.Window,
 ) Manager {
