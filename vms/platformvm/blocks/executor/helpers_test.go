// Copyright (C) 2019-2023, Ava Labs, Inc. All rights reserved.
// See the file LICENSE for licensing terms.

package executor

import (
	"context"
	"errors"
	"fmt"
	"testing"
	"time"

	"github.com/golang/mock/gomock"

	"github.com/prometheus/client_golang/prometheus"

	"github.com/ava-labs/avalanchego/chains"
	"github.com/ava-labs/avalanchego/chains/atomic"
	"github.com/ava-labs/avalanchego/codec"
	"github.com/ava-labs/avalanchego/codec/linearcodec"
	"github.com/ava-labs/avalanchego/database"
	"github.com/ava-labs/avalanchego/database/prefixdb"
	"github.com/ava-labs/avalanchego/database/versiondb"
	"github.com/ava-labs/avalanchego/ids"
	"github.com/ava-labs/avalanchego/snow"
	"github.com/ava-labs/avalanchego/snow/engine/common"
	"github.com/ava-labs/avalanchego/snow/uptime"
	"github.com/ava-labs/avalanchego/snow/validators"
	"github.com/ava-labs/avalanchego/utils"
	"github.com/ava-labs/avalanchego/utils/constants"
	"github.com/ava-labs/avalanchego/utils/crypto/secp256k1"
	"github.com/ava-labs/avalanchego/utils/formatting"
	"github.com/ava-labs/avalanchego/utils/formatting/address"
	"github.com/ava-labs/avalanchego/utils/json"
	"github.com/ava-labs/avalanchego/utils/logging"
	"github.com/ava-labs/avalanchego/utils/timer/mockable"
	"github.com/ava-labs/avalanchego/utils/units"
	"github.com/ava-labs/avalanchego/utils/window"
	"github.com/ava-labs/avalanchego/utils/wrappers"
	"github.com/ava-labs/avalanchego/version"
	"github.com/ava-labs/avalanchego/vms/components/avax"
	"github.com/ava-labs/avalanchego/vms/platformvm/api"
	"github.com/ava-labs/avalanchego/vms/platformvm/config"
	"github.com/ava-labs/avalanchego/vms/platformvm/fx"
	"github.com/ava-labs/avalanchego/vms/platformvm/metrics"
	"github.com/ava-labs/avalanchego/vms/platformvm/reward"
	"github.com/ava-labs/avalanchego/vms/platformvm/state"
	"github.com/ava-labs/avalanchego/vms/platformvm/status"
	"github.com/ava-labs/avalanchego/vms/platformvm/txs"
	"github.com/ava-labs/avalanchego/vms/platformvm/txs/executor"
	"github.com/ava-labs/avalanchego/vms/platformvm/txs/mempool"
	"github.com/ava-labs/avalanchego/vms/platformvm/utxo"
	"github.com/ava-labs/avalanchego/vms/secp256k1fx"

	db_manager "github.com/ava-labs/avalanchego/database/manager"
	p_tx_builder "github.com/ava-labs/avalanchego/vms/platformvm/txs/builder"
)

const (
	pending stakerStatus = iota
	current

	testNetworkID                 = 10 // To be used in tests
	defaultWeight                 = 10000
	maxRecentlyAcceptedWindowSize = 256
	recentlyAcceptedWindowTTL     = 5 * time.Minute
)

var (
	_ mempool.BlockTimer = (*environment)(nil)

	defaultMinStakingDuration = 24 * time.Hour
	defaultMaxStakingDuration = 365 * 24 * time.Hour
	defaultGenesisTime        = time.Date(1997, 1, 1, 0, 0, 0, 0, time.UTC)
	defaultValidateStartTime  = defaultGenesisTime
	defaultValidateEndTime    = defaultValidateStartTime.Add(10 * defaultMinStakingDuration)
	defaultMinValidatorStake  = 5 * units.MilliAvax
	defaultBalance            = 100 * defaultMinValidatorStake
	preFundedKeys             = secp256k1.TestKeys()
	avaxAssetID               = ids.ID{'y', 'e', 'e', 't'}
	defaultTxFee              = uint64(100)
	xChainID                  = ids.Empty.Prefix(0)
	cChainID                  = ids.Empty.Prefix(1)

	genesisBlkID ids.ID
	testSubnet1  *txs.Tx

	errMissingPrimaryValidators = errors.New("missing primary validator set")
	errMissing                  = errors.New("missing")
)

type stakerStatus uint

type staker struct {
	nodeID             ids.NodeID
	rewardAddress      ids.ShortID
	startTime, endTime time.Time
}

type test struct {
	description           string
	stakers               []staker
	subnetStakers         []staker
	advanceTimeTo         []time.Time
	expectedStakers       map[ids.NodeID]stakerStatus
	expectedSubnetStakers map[ids.NodeID]stakerStatus
}

type environment struct {
	blkManager Manager
	mempool    mempool.Mempool
	sender     *common.SenderTest

	isBootstrapped *utils.Atomic[bool]
	config         *config.Config
	clk            *mockable.Clock
	baseDB         *versiondb.Database
	ctx            *snow.Context
	fx             fx.Fx
	state          state.State
	mockedState    *state.MockState
	atomicUTXOs    avax.AtomicUTXOManager
	uptimes        uptime.Manager
	utxosHandler   utxo.Handler
	txBuilder      p_tx_builder.Builder
	backend        *executor.Backend
}

func (*environment) ResetBlockTimer() {
	// dummy call, do nothing for now
}

func newEnvironment(t *testing.T, ctrl *gomock.Controller) *environment {
	res := &environment{
		isBootstrapped: &utils.Atomic[bool]{},
		config:         defaultConfig(),
		clk:            defaultClock(),
	}
	res.isBootstrapped.Set(true)

	baseDBManager := db_manager.NewMemDB(version.Semantic1_0_0)
	res.baseDB = versiondb.New(baseDBManager.Current().Database)
	res.ctx = defaultCtx(res.baseDB)
	res.fx = defaultFx(res.clk, res.ctx.Log, res.isBootstrapped.Get())

	rewardsCalc := reward.NewCalculator(res.config.RewardConfig)
	res.atomicUTXOs = avax.NewAtomicUTXOManager(res.ctx.SharedMemory, txs.Codec)

	if ctrl == nil {
		res.state = defaultState(res.config, res.ctx, res.baseDB, rewardsCalc)
		res.uptimes = uptime.NewManager(res.state)
		res.utxosHandler = utxo.NewHandler(res.ctx, res.clk, res.fx)
		res.txBuilder = p_tx_builder.New(
			res.ctx,
			res.config,
			res.clk,
			res.fx,
			res.state,
			res.atomicUTXOs,
			res.utxosHandler,
		)
	} else {
		genesisBlkID = ids.GenerateTestID()
		res.mockedState = state.NewMockState(ctrl)
		res.uptimes = uptime.NewManager(res.mockedState)
		res.utxosHandler = utxo.NewHandler(res.ctx, res.clk, res.fx)
		res.txBuilder = p_tx_builder.New(
			res.ctx,
			res.config,
			res.clk,
			res.fx,
			res.mockedState,
			res.atomicUTXOs,
			res.utxosHandler,
		)

		// setup expectations strictly needed for environment creation
		res.mockedState.EXPECT().GetLastAccepted().Return(genesisBlkID).Times(1)
	}

	res.backend = &executor.Backend{
		Config:       res.config,
		Ctx:          res.ctx,
		Clk:          res.clk,
		Bootstrapped: res.isBootstrapped,
		Fx:           res.fx,
		FlowChecker:  res.utxosHandler,
		Uptimes:      res.uptimes,
		Rewards:      rewardsCalc,
	}

	registerer := prometheus.NewRegistry()
	window := window.New[ids.ID](
		window.Config{
			Clock:   res.clk,
			MaxSize: maxRecentlyAcceptedWindowSize,
			TTL:     recentlyAcceptedWindowTTL,
		},
	)
	res.sender = &common.SenderTest{T: t}

	metrics := metrics.Noop

	var err error
	res.mempool, err = mempool.NewMempool("mempool", registerer, res)
	if err != nil {
		panic(fmt.Errorf("failed to create mempool: %w", err))
	}

	if ctrl == nil {
		res.blkManager = NewManager(
			res.mempool,
			metrics,
			res.state,
			res.backend,
			window,
		)
		addSubnet(res)
	} else {
		res.blkManager = NewManager(
			res.mempool,
			metrics,
			res.mockedState,
			res.backend,
			window,
		)
		// we do not add any subnet to state, since we can mock
		// whatever we need
	}

	return res
}

func addSubnet(env *environment) {
	// Create a subnet
	var err error
	testSubnet1, err = env.txBuilder.NewCreateSubnetTx(
		2, // threshold; 2 sigs from keys[0], keys[1], keys[2] needed to add validator to this subnet
		[]ids.ShortID{ // control keys
			preFundedKeys[0].PublicKey().Address(),
			preFundedKeys[1].PublicKey().Address(),
			preFundedKeys[2].PublicKey().Address(),
		},
		[]*secp256k1.PrivateKey{preFundedKeys[0]},
		preFundedKeys[0].PublicKey().Address(),
	)
	if err != nil {
		panic(err)
	}

	// store it
	genesisID := env.state.GetLastAccepted()
	stateDiff, err := state.NewDiff(genesisID, env.blkManager)
	if err != nil {
		panic(err)
	}

	executor := executor.StandardTxExecutor{
		Backend: env.backend,
		State:   stateDiff,
		Tx:      testSubnet1,
	}
	err = testSubnet1.Unsigned.Visit(&executor)
	if err != nil {
		panic(err)
	}

	stateDiff.AddTx(testSubnet1, status.Committed)
<<<<<<< HEAD
	err = stateDiff.Apply(env.state)
	if err != nil {
=======
	if err := stateDiff.Apply(env.state); err != nil {
>>>>>>> 44080926
		panic(err)
	}
}

func defaultState(
	cfg *config.Config,
	ctx *snow.Context,
	db database.Database,
	rewards reward.Calculator,
) state.State {
	genesisBytes := buildGenesisTest(ctx)
	state, err := state.New(
		db,
		genesisBytes,
		prometheus.NewRegistry(),
		cfg,
		ctx,
		metrics.Noop,
		rewards,
		&utils.Atomic[bool]{},
	)
	if err != nil {
		panic(err)
	}

	// persist and reload to init a bunch of in-memory stuff
	state.SetHeight(0)
	if err := state.Commit(); err != nil {
		panic(err)
	}
	state.SetHeight( /*height*/ 0)
	if err := state.Commit(); err != nil {
		panic(err)
	}
	genesisBlkID = state.GetLastAccepted()
	return state
}

func defaultCtx(db database.Database) *snow.Context {
	ctx := snow.DefaultContextTest()
	ctx.NetworkID = 10
	ctx.XChainID = xChainID
	ctx.CChainID = cChainID
	ctx.AVAXAssetID = avaxAssetID

	atomicDB := prefixdb.New([]byte{1}, db)
	m := atomic.NewMemory(atomicDB)

	ctx.SharedMemory = m.NewSharedMemory(ctx.ChainID)

	ctx.ValidatorState = &validators.TestState{
		GetSubnetIDF: func(_ context.Context, chainID ids.ID) (ids.ID, error) {
			subnetID, ok := map[ids.ID]ids.ID{
				constants.PlatformChainID: constants.PrimaryNetworkID,
				xChainID:                  constants.PrimaryNetworkID,
				cChainID:                  constants.PrimaryNetworkID,
			}[chainID]
			if !ok {
				return ids.Empty, errMissing
			}
			return subnetID, nil
		},
	}

	return ctx
}

func defaultConfig() *config.Config {
	vdrs := validators.NewManager()
	primaryVdrs := validators.NewSet()
	_ = vdrs.Add(constants.PrimaryNetworkID, primaryVdrs)
	return &config.Config{
		Chains:                 chains.TestManager,
		UptimeLockedCalculator: uptime.NewLockedCalculator(),
		Validators:             vdrs,
		TxFee:                  defaultTxFee,
		CreateSubnetTxFee:      100 * defaultTxFee,
		CreateBlockchainTxFee:  100 * defaultTxFee,
		MinValidatorStake:      5 * units.MilliAvax,
		MaxValidatorStake:      500 * units.MilliAvax,
		MinDelegatorStake:      1 * units.MilliAvax,
		MinStakeDuration:       defaultMinStakingDuration,
		MaxStakeDuration:       defaultMaxStakingDuration,
		RewardConfig: reward.Config{
			MaxConsumptionRate: .12 * reward.PercentDenominator,
			MinConsumptionRate: .10 * reward.PercentDenominator,
			MintingPeriod:      365 * 24 * time.Hour,
			SupplyCap:          720 * units.MegaAvax,
		},
		ApricotPhase3Time: defaultValidateEndTime,
		ApricotPhase5Time: defaultValidateEndTime,
		BanffTime:         mockable.MaxTime,
	}
}

func defaultClock() *mockable.Clock {
	clk := mockable.Clock{}
	clk.Set(defaultGenesisTime)
	return &clk
}

type fxVMInt struct {
	registry codec.Registry
	clk      *mockable.Clock
	log      logging.Logger
}

func (fvi *fxVMInt) CodecRegistry() codec.Registry {
	return fvi.registry
}

func (fvi *fxVMInt) Clock() *mockable.Clock {
	return fvi.clk
}

func (fvi *fxVMInt) Logger() logging.Logger {
	return fvi.log
}

func defaultFx(clk *mockable.Clock, log logging.Logger, isBootstrapped bool) fx.Fx {
	fxVMInt := &fxVMInt{
		registry: linearcodec.NewDefault(),
		clk:      clk,
		log:      log,
	}
	res := &secp256k1fx.Fx{}
	if err := res.Initialize(fxVMInt); err != nil {
		panic(err)
	}
	if isBootstrapped {
		if err := res.Bootstrapped(); err != nil {
			panic(err)
		}
	}
	return res
}

func buildGenesisTest(ctx *snow.Context) []byte {
	genesisUTXOs := make([]api.UTXO, len(preFundedKeys))
	hrp := constants.NetworkIDToHRP[testNetworkID]
	for i, key := range preFundedKeys {
		id := key.PublicKey().Address()
		addr, err := address.FormatBech32(hrp, id.Bytes())
		if err != nil {
			panic(err)
		}
		genesisUTXOs[i] = api.UTXO{
			Amount:  json.Uint64(defaultBalance),
			Address: addr,
		}
	}

	genesisValidators := make([]api.PermissionlessValidator, len(preFundedKeys))
	for i, key := range preFundedKeys {
		nodeID := ids.NodeID(key.PublicKey().Address())
		addr, err := address.FormatBech32(hrp, nodeID.Bytes())
		if err != nil {
			panic(err)
		}
		genesisValidators[i] = api.PermissionlessValidator{
			Staker: api.Staker{
				StartTime: json.Uint64(defaultValidateStartTime.Unix()),
				EndTime:   json.Uint64(defaultValidateEndTime.Unix()),
				NodeID:    nodeID,
			},
			RewardOwner: &api.Owner{
				Threshold: 1,
				Addresses: []string{addr},
			},
			Staked: []api.UTXO{{
				Amount:  json.Uint64(defaultWeight),
				Address: addr,
			}},
			DelegationFee: reward.PercentDenominator,
		}
	}

	buildGenesisArgs := api.BuildGenesisArgs{
		NetworkID:     json.Uint32(testNetworkID),
		AvaxAssetID:   ctx.AVAXAssetID,
		UTXOs:         genesisUTXOs,
		Validators:    genesisValidators,
		Chains:        nil,
		Time:          json.Uint64(defaultGenesisTime.Unix()),
		InitialSupply: json.Uint64(360 * units.MegaAvax),
		Encoding:      formatting.Hex,
	}

	buildGenesisResponse := api.BuildGenesisReply{}
	platformvmSS := api.StaticService{}
	if err := platformvmSS.BuildGenesis(nil, &buildGenesisArgs, &buildGenesisResponse); err != nil {
		panic(fmt.Errorf("problem while building platform chain's genesis state: %w", err))
	}

	genesisBytes, err := formatting.Decode(buildGenesisResponse.Encoding, buildGenesisResponse.Bytes)
	if err != nil {
		panic(err)
	}

	return genesisBytes
}

func shutdownEnvironment(t *environment) error {
	if t.mockedState != nil {
		// state is mocked, nothing to do here
		return nil
	}

	if t.isBootstrapped.Get() {
		primaryValidatorSet, exist := t.config.Validators.Get(constants.PrimaryNetworkID)
		if !exist {
			return errMissingPrimaryValidators
		}
		primaryValidators := primaryValidatorSet.List()

		validatorIDs := make([]ids.NodeID, len(primaryValidators))
		for i, vdr := range primaryValidators {
			validatorIDs[i] = vdr.NodeID
		}

		if err := t.uptimes.StopTracking(validatorIDs, constants.PrimaryNetworkID); err != nil {
			return err
		}
		if err := t.state.Commit(); err != nil {
			return err
		}
	}

	errs := wrappers.Errs{}
	if t.state != nil {
		errs.Add(t.state.Close())
	}
	errs.Add(t.baseDB.Close())
	return errs.Err
}

func addPendingValidator(
	env *environment,
	startTime time.Time,
	endTime time.Time,
	nodeID ids.NodeID,
	rewardAddress ids.ShortID,
	keys []*secp256k1.PrivateKey,
) (*txs.Tx, error) {
	addPendingValidatorTx, err := env.txBuilder.NewAddValidatorTx(
		env.config.MinValidatorStake,
		uint64(startTime.Unix()),
		uint64(endTime.Unix()),
		nodeID,
		rewardAddress,
		reward.PercentDenominator,
		keys,
		ids.ShortEmpty,
	)
	if err != nil {
		return nil, err
	}

	staker, err := state.NewPendingStaker(
		addPendingValidatorTx.ID(),
		addPendingValidatorTx.Unsigned.(*txs.AddValidatorTx),
	)
	if err != nil {
		return nil, err
	}

	env.state.PutPendingValidator(staker)
	env.state.AddTx(addPendingValidatorTx, status.Committed)
	dummyHeight := uint64(1)
	env.state.SetHeight(dummyHeight)
	if err := env.state.Commit(); err != nil {
		return nil, err
	}
	return addPendingValidatorTx, nil
}<|MERGE_RESOLUTION|>--- conflicted
+++ resolved
@@ -260,18 +260,13 @@
 		State:   stateDiff,
 		Tx:      testSubnet1,
 	}
-	err = testSubnet1.Unsigned.Visit(&executor)
-	if err != nil {
+
+	if err = testSubnet1.Unsigned.Visit(&executor); err != nil {
 		panic(err)
 	}
 
 	stateDiff.AddTx(testSubnet1, status.Committed)
-<<<<<<< HEAD
-	err = stateDiff.Apply(env.state)
-	if err != nil {
-=======
 	if err := stateDiff.Apply(env.state); err != nil {
->>>>>>> 44080926
 		panic(err)
 	}
 }
