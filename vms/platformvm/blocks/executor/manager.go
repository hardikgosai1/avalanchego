// Copyright (C) 2019-2021, Ava Labs, Inc. All rights reserved.
// See the file LICENSE for licensing terms.

package executor

import (
	"github.com/ava-labs/avalanchego/ids"
	"github.com/ava-labs/avalanchego/snow/consensus/snowman"
	"github.com/ava-labs/avalanchego/utils/window"
	"github.com/ava-labs/avalanchego/vms/platformvm/blocks"
	"github.com/ava-labs/avalanchego/vms/platformvm/blocks/forks"
	"github.com/ava-labs/avalanchego/vms/platformvm/metrics"
	"github.com/ava-labs/avalanchego/vms/platformvm/state"
	"github.com/ava-labs/avalanchego/vms/platformvm/txs/executor"
	"github.com/ava-labs/avalanchego/vms/platformvm/txs/mempool"
)

var _ Manager = &manager{}

type Manager interface {
	state.Versions

	// Returns the ID of the most recently accepted block.
	LastAccepted() ids.ID
	GetBlock(blkID ids.ID) (snowman.Block, error)
	NewBlock(blocks.Block) snowman.Block

	// GetFork returns the fork of [blkID]'s child.
	GetFork(blkID ids.ID) forks.Fork
}

func NewManager(
	mempool mempool.Mempool,
	metrics metrics.Metrics,
	s state.State,
	txExecutorBackend *executor.Backend,
	recentlyAccepted *window.Window,
) Manager {
	backend := &backend{
		Mempool:      mempool,
		lastAccepted: s.GetLastAccepted(),
		state:        s,
		bootstrapped: txExecutorBackend.Bootstrapped,
		ctx:          txExecutorBackend.Ctx,
		cfg:          txExecutorBackend.Config,
		blkIDToState: map[ids.ID]*blockState{},
	}

	manager := &manager{
		backend: backend,
		verifier: &verifier{
			backend:           backend,
			txExecutorBackend: txExecutorBackend,
<<<<<<< HEAD
			forkChecker: &forkChecker{
				backend: backend,
				clk:     txExecutorBackend.Clk,
			},
=======
			clk:               txExecutorBackend.Clk,
>>>>>>> 779bf046
		},
		acceptor: &acceptor{
			backend:          backend,
			metrics:          metrics,
			recentlyAccepted: recentlyAccepted,
		},
		rejector: &rejector{backend: backend},
	}
	return manager
}

type manager struct {
	*backend
	verifier blocks.Visitor
	acceptor blocks.Visitor
	rejector blocks.Visitor
}

func (m *manager) GetBlock(blkID ids.ID) (snowman.Block, error) {
	blk, err := m.backend.GetBlock(blkID)
	if err != nil {
		return nil, err
	}
	return m.NewBlock(blk), nil
}

func (m *manager) NewBlock(blk blocks.Block) snowman.Block {
	return &Block{
		manager: m,
		Block:   blk,
	}
}<|MERGE_RESOLUTION|>--- conflicted
+++ resolved
@@ -51,14 +51,7 @@
 		verifier: &verifier{
 			backend:           backend,
 			txExecutorBackend: txExecutorBackend,
-<<<<<<< HEAD
-			forkChecker: &forkChecker{
-				backend: backend,
-				clk:     txExecutorBackend.Clk,
-			},
-=======
 			clk:               txExecutorBackend.Clk,
->>>>>>> 779bf046
 		},
 		acceptor: &acceptor{
 			backend:          backend,
