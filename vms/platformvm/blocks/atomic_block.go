// Copyright (C) 2019-2021, Ava Labs, Inc. All rights reserved.
// See the file LICENSE for licensing terms.

package blocks

import (
	"fmt"

	"github.com/ava-labs/avalanchego/ids"
	"github.com/ava-labs/avalanchego/vms/platformvm/txs"
)

var _ Block = &AtomicBlock{}

// AtomicBlock being accepted results in the atomic transaction contained in the
// block to be accepted and committed to the chain.
type AtomicBlock struct {
	ApricotCommonBlock `serialize:"true"`

	Tx *txs.Tx `serialize:"true" json:"tx"`
}

// NewAtomicBlock assumes [tx] is initialized
func NewAtomicBlock(
	parentID ids.ID,
	height uint64,
	tx *txs.Tx,
) (*AtomicBlock, error) {
<<<<<<< HEAD
	res := &AtomicBlock{
		ApricotCommonBlock: ApricotCommonBlock{
=======
	blk := &AtomicBlock{
		CommonBlock: CommonBlock{
>>>>>>> 455c0d9d
			PrntID: parentID,
			Hght:   height,
		},
		Tx: tx,
	}
<<<<<<< HEAD

	// We serialize this block as a Block so that it can be deserialized into a
	// Block
	blk := Block(res)
	bytes, err := Codec.Marshal(Version, &blk)
	if err != nil {
		return nil, fmt.Errorf("couldn't marshal abort block: %w", err)
	}

	return res, res.initialize(bytes)
}

func (ab *AtomicBlock) initialize(bytes []byte) error {
	if err := ab.ApricotCommonBlock.initialize(bytes); err != nil {
		return fmt.Errorf("failed to initialize: %w", err)
	}
	if err := ab.Tx.Sign(txs.Codec, nil); err != nil {
		return fmt.Errorf("failed to initialize tx: %w", err)
	}
	return nil
}

func (ab *AtomicBlock) Txs() []*txs.Tx { return []*txs.Tx{ab.Tx} }

func (ab *AtomicBlock) Visit(v Visitor) error {
	return v.AtomicBlock(ab)
=======
	return blk, initialize(blk)
>>>>>>> 455c0d9d
}<|MERGE_RESOLUTION|>--- conflicted
+++ resolved
@@ -26,29 +26,15 @@
 	height uint64,
 	tx *txs.Tx,
 ) (*AtomicBlock, error) {
-<<<<<<< HEAD
 	res := &AtomicBlock{
 		ApricotCommonBlock: ApricotCommonBlock{
-=======
-	blk := &AtomicBlock{
-		CommonBlock: CommonBlock{
->>>>>>> 455c0d9d
 			PrntID: parentID,
 			Hght:   height,
 		},
 		Tx: tx,
 	}
-<<<<<<< HEAD
 
-	// We serialize this block as a Block so that it can be deserialized into a
-	// Block
-	blk := Block(res)
-	bytes, err := Codec.Marshal(Version, &blk)
-	if err != nil {
-		return nil, fmt.Errorf("couldn't marshal abort block: %w", err)
-	}
-
-	return res, res.initialize(bytes)
+	return res, initialize(Block(res))
 }
 
 func (ab *AtomicBlock) initialize(bytes []byte) error {
@@ -65,7 +51,4 @@
 
 func (ab *AtomicBlock) Visit(v Visitor) error {
 	return v.AtomicBlock(ab)
-=======
-	return blk, initialize(blk)
->>>>>>> 455c0d9d
 }