// Copyright (C) 2019-2021, Ava Labs, Inc. All rights reserved.
// See the file LICENSE for licensing terms.

package builder

import (
	"errors"
	"fmt"
	"time"

	"github.com/ava-labs/avalanchego/ids"
	"github.com/ava-labs/avalanchego/snow/consensus/snowman"
	"github.com/ava-labs/avalanchego/snow/engine/common"
	"github.com/ava-labs/avalanchego/utils/timer"
	"github.com/ava-labs/avalanchego/utils/timer/mockable"
	"github.com/ava-labs/avalanchego/utils/units"
	"github.com/ava-labs/avalanchego/vms/platformvm/blocks/stateful"
	"github.com/ava-labs/avalanchego/vms/platformvm/state"
	"github.com/ava-labs/avalanchego/vms/platformvm/txs"
	"github.com/ava-labs/avalanchego/vms/platformvm/txs/executor"
	"github.com/ava-labs/avalanchego/vms/platformvm/txs/mempool"

<<<<<<< HEAD
	p_block "github.com/ava-labs/avalanchego/vms/platformvm/blocks/stateful"
	"github.com/ava-labs/avalanchego/vms/platformvm/blocks/stateless"
=======
>>>>>>> 1c4a96ab
	p_tx_builder "github.com/ava-labs/avalanchego/vms/platformvm/txs/builder"
)

var (
	_ mempool.BlockTimer = &blockBuilder{}
	_ BlockBuilder       = &blockBuilder{}

	errEndOfTime       = errors.New("program time is suspiciously far in the future")
	errNoPendingBlocks = errors.New("no pending blocks")
)

// TargetBlockSize is maximum number of transaction bytes to place into a
// StandardBlock
const TargetBlockSize = 128 * units.KiB

type BlockBuilder interface {
	mempool.Mempool
	mempool.BlockTimer
	Network

	StartTimer()
	SetPreference(blockID ids.ID) error
	Preferred() (stateful.Block, error)
	AddUnverifiedTx(tx *txs.Tx) error
	BuildBlock() (snowman.Block, error)
	Shutdown()
}

// blockBuilder implements a simple blockBuilder to convert txs into valid blocks
type blockBuilder struct {
	mempool.Mempool
	Network

	txBuilder         p_tx_builder.Builder
	txExecutorBackend executor.Backend
	blkVerifier       stateful.Verifier

	// ID of the preferred block to build on top of
	preferredBlockID ids.ID

	// channel to send messages to the consensus engine
	toEngine chan<- common.Message

	// This timer goes off when it is time for the next validator to add/leave
	// the validator set. When it goes off ResetTimer() is called, potentially
	// triggering creation of a new block.
	timer *timer.Timer
}

// Initialize this builder.
func NewBlockBuilder(
	mempool mempool.Mempool,
	txBuilder p_tx_builder.Builder,
	txExecutorBackend executor.Backend,
	blkVerifier stateful.Verifier,
	toEngine chan<- common.Message,
	appSender common.AppSender,
) BlockBuilder {
	blkBuilder := &blockBuilder{
		Mempool:           mempool,
		txBuilder:         txBuilder,
		txExecutorBackend: txExecutorBackend,
		blkVerifier:       blkVerifier,
		toEngine:          toEngine,
	}

	blkBuilder.timer = timer.NewTimer(
		func() {
			txExecutorBackend.Ctx.Lock.Lock()
			defer txExecutorBackend.Ctx.Lock.Unlock()

			blkBuilder.resetTimer()
		},
	)

	blkBuilder.Network = NewNetwork(
		txExecutorBackend.Ctx,
		blkBuilder,
		txExecutorBackend.Cfg.ApricotPhase4Time,
		appSender,
	)
	return blkBuilder
}

func (b *blockBuilder) StartTimer() { b.timer.Dispatch() }

func (b *blockBuilder) SetPreference(blockID ids.ID) error {
	if blockID == b.preferredBlockID {
		// If the preference didn't change, then this is a noop
		return nil
	}
	b.preferredBlockID = blockID
	b.resetTimer()
	return nil
}

func (b *blockBuilder) Preferred() (stateful.Block, error) {
	return b.blkVerifier.GetStatefulBlock(b.preferredBlockID)
}

func (b *blockBuilder) ResetBlockTimer() { b.resetTimer() }

// AddUnverifiedTx verifies a transaction and attempts to add it to the mempool
func (b *blockBuilder) AddUnverifiedTx(tx *txs.Tx) error {
	txID := tx.ID()
	if b.Mempool.Has(txID) {
		// If the transaction is already in the mempool - then it looks the same
		// as if it was successfully added
		return nil
	}

	// Get the preferred block (which we want to build off)
	preferred, err := b.Preferred()
	if err != nil {
		return fmt.Errorf("couldn't get preferred block: %w", err)
	}

	preferredDecision, ok := preferred.(stateful.Decision)
	if !ok {
		// The preferred block should always be a decision block
		return fmt.Errorf("expected Decision block but got %T", preferred)
	}
	preferredState := preferredDecision.OnAccept()
	verifier := executor.MempoolTxVerifier{
		Backend:     &b.txExecutorBackend,
		ParentState: preferredState,
		Tx:          tx,
	}
	err = tx.Unsigned.Visit(&verifier)
	if err != nil {
		b.MarkDropped(txID, err.Error())
		return err
	}

	if err := b.Mempool.Add(tx); err != nil {
		return err
	}
	return b.GossipTx(tx)
}

// BuildBlock builds a block to be added to consensus
func (b *blockBuilder) BuildBlock() (snowman.Block, error) {
	b.Mempool.DisableAdding()
	defer func() {
		b.Mempool.EnableAdding()
		b.resetTimer()
	}()

	b.txExecutorBackend.Ctx.Log.Debug("starting to attempt to build a block")

	// Get the block to build on top of and retrieve the new block's context.
	preferred, err := b.Preferred()
	if err != nil {
		return nil, err
	}
<<<<<<< HEAD
	preferredDecision, ok := preferred.(p_block.Decision)
=======
	preferredID := preferred.ID()
	nextHeight := preferred.Height() + 1
	preferredDecision, ok := preferred.(stateful.Decision)
>>>>>>> 1c4a96ab
	if !ok {
		// The preferred block should always be a decision block
		return nil, fmt.Errorf("expected Decision block but got %T", preferred)
	}
	preferredState := preferredDecision.OnAccept()

<<<<<<< HEAD
	var (
		txes    []*txs.Tx
		blkTime time.Time
	)

	blkVersion := preferred.ExpectedChildVersion()
	switch blkVersion {
	case stateless.PreForkVersion:
		b.txExecutorBackend.Ctx.Log.Info("about to build pre fork blocks")
		txes, err = b.nextPreForkTxs(preferredState)
	case stateless.PostForkVersion:
		b.txExecutorBackend.Ctx.Log.Info("about to build post fork blocks")
		txes, blkTime, err = b.nextPostForkTxs(preferredState)
	default:
		err = fmt.Errorf("unsupported block version %d", blkVersion)
=======
	// Try building a standard block.
	if b.Mempool.HasDecisionTxs() {
		txs := b.Mempool.PopDecisionTxs(TargetBlockSize)
		return stateful.NewStandardBlock(
			b.blkVerifier,
			b.txExecutorBackend,
			preferredID,
			nextHeight,
			txs,
		)
	}

	// Try building a proposal block that rewards a staker.
	stakerTxID, shouldReward, err := b.getStakerToReward(preferredState)
	if err != nil {
		return nil, err
	}
	if shouldReward {
		rewardValidatorTx, err := b.txBuilder.NewRewardValidatorTx(stakerTxID)
		if err != nil {
			return nil, err
		}
		return stateful.NewProposalBlock(
			b.blkVerifier,
			b.txExecutorBackend,
			preferredID,
			nextHeight,
			rewardValidatorTx,
		)
>>>>>>> 1c4a96ab
	}
	if err != nil {
		return nil, err
	}
<<<<<<< HEAD

	prefBlkID := preferred.ID()
	nextHeight := preferred.Height() + 1
	switch txes[0].Unsigned.(type) {
	case txs.StakerTx,
		*txs.RewardValidatorTx,
		*txs.AdvanceTimeTx:
		return p_block.NewProposalBlock(
			blkVersion,
			uint64(blkTime.Unix()),
=======
	if shouldAdvanceTime {
		advanceTimeTx, err := b.txBuilder.NewAdvanceTimeTx(nextChainTime)
		if err != nil {
			return nil, err
		}
		return stateful.NewProposalBlock(
>>>>>>> 1c4a96ab
			b.blkVerifier,
			b.txExecutorBackend,
			prefBlkID,
			nextHeight,
			txes[0],
		)

<<<<<<< HEAD
	case *txs.CreateChainTx,
		*txs.CreateSubnetTx,
		*txs.ImportTx,
		*txs.ExportTx:
		return p_block.NewStandardBlock(
			blkVersion,
			uint64(blkTime.Unix()),
=======
	// Get the proposal transaction that should be issued.
	tx := b.Mempool.PopProposalTx()
	startTime := tx.Unsigned.(txs.StakerTx).StartTime()

	// If the chain timestamp is too far in the past to issue this transaction
	// but according to local time, it's ready to be issued, then attempt to
	// advance the timestamp, so it can be issued.
	maxChainStartTime := preferredState.GetTimestamp().Add(executor.MaxFutureStartTime)
	if startTime.After(maxChainStartTime) {
		b.Mempool.AddProposalTx(tx)

		advanceTimeTx, err := b.txBuilder.NewAdvanceTimeTx(b.txExecutorBackend.Clk.Time())
		if err != nil {
			return nil, err
		}
		return stateful.NewProposalBlock(
>>>>>>> 1c4a96ab
			b.blkVerifier,
			b.txExecutorBackend,
			prefBlkID,
			nextHeight,
			txes,
		)

<<<<<<< HEAD
	default:
		return nil, fmt.Errorf("unhandled tx type, could not include into a block")
	}
=======
	return stateful.NewProposalBlock(
		b.blkVerifier,
		b.txExecutorBackend,
		preferredID,
		nextHeight,
		tx,
	)
>>>>>>> 1c4a96ab
}

func (b *blockBuilder) Shutdown() {
	if b.timer == nil {
		return
	}

	// There is a potential deadlock if the timer is about to execute a timeout.
	// So, the lock must be released before stopping the timer.
	b.txExecutorBackend.Ctx.Lock.Unlock()
	b.timer.Stop()
	b.txExecutorBackend.Ctx.Lock.Lock()
}

// resetTimer Check if there is a block ready to be added to consensus. If so, notify the
// consensus engine.
func (b *blockBuilder) resetTimer() {
	// If there is a pending transaction trigger building of a block with that transaction
	if b.Mempool.HasDecisionTxs() {
		b.notifyBlockReady()
		return
	}

	preferred, err := b.Preferred()
	if err != nil {
		return
	}
	preferredDecision, ok := preferred.(stateful.Decision)
	if !ok {
		// The preferred block should always be a decision block
		b.txExecutorBackend.Ctx.Log.Error("the preferred block %q should be a decision block but was %T", preferred.ID(), preferred)
		return
	}
	preferredState := preferredDecision.OnAccept()

	_, shouldReward, err := b.getStakerToReward(preferredState)
	if err != nil {
		b.txExecutorBackend.Ctx.Log.Error("failed to fetch next staker to reward with %s", err)
		return
	}
	if shouldReward {
		b.notifyBlockReady()
		return
	}

	_, shouldAdvanceTime, err := b.getNextChainTime(preferredState)
	if err != nil {
		b.txExecutorBackend.Ctx.Log.Error("failed to fetch next chain time with %s", err)
		return
	}
	if shouldAdvanceTime {
		// time is at or after the time for the next validator to join/leave
		b.notifyBlockReady() // Should issue a proposal to advance timestamp
		return
	}

	if hasProposalTxs := b.dropTooEarlyMempoolProposalTxs(); hasProposalTxs {
		b.notifyBlockReady() // Should issue a ProposeAddValidator
		return
	}

	now := b.txExecutorBackend.Clk.Time()
	nextStakerChangeTime, err := preferredState.GetNextStakerChangeTime()
	if err != nil {
		b.txExecutorBackend.Ctx.Log.Error("couldn't get next staker change time: %s", err)
		return
	}
	waitTime := nextStakerChangeTime.Sub(now)
	b.txExecutorBackend.Ctx.Log.Debug("next scheduled event is at %s (%s in the future)", nextStakerChangeTime, waitTime)

	// Wake up when it's time to add/remove the next validator
	b.timer.SetTimeoutIn(waitTime)
}

// getStakerToReward return the staker txID to remove from the primary network
// staking set, if one exists.
func (b *blockBuilder) getStakerToReward(preferredState state.Chain) (*txs.Tx, bool, error) {
	currentChainTimestamp := preferredState.GetTimestamp()
	if !currentChainTimestamp.Before(mockable.MaxTime) {
		return nil, false, errEndOfTime
	}

	currentStakers := preferredState.CurrentStakers()
	tx, _, err := currentStakers.GetNextStaker()
	if err != nil {
		return nil, false, err
	}

	staker, ok := tx.Unsigned.(txs.StakerTx)
	if !ok {
		return nil, false, fmt.Errorf("expected staker tx to be TimedTx but got %T", tx.Unsigned)
	}
	return tx, currentChainTimestamp.Equal(staker.EndTime()), nil
}

// getNextChainTime returns the timestamp for the next chain time and if the
// local time is >= time of the next staker set change.
func (b *blockBuilder) getNextChainTime(preferredState state.Chain) (time.Time, bool, error) {
	nextStakerChangeTime, err := preferredState.GetNextStakerChangeTime()
	if err != nil {
		return time.Time{}, false, err
	}

	now := b.txExecutorBackend.Clk.Time()
	return nextStakerChangeTime, !now.Before(nextStakerChangeTime), nil
}

// dropTooEarlyMempoolProposalTxs drops mempool's validators whose start time is
// too close in the future i.e. within local time plus Delta.
// dropTooEarlyMempoolProposalTxs makes sure that mempool's top proposal tx has
// a valid starting time but does not necessarily remove all txs since
// popped txs are not necessarily ordered by start time.
// Returns true/false if mempool is non-empty/empty following cleanup.
func (b *blockBuilder) dropTooEarlyMempoolProposalTxs() bool {
	now := b.txExecutorBackend.Clk.Time()
	syncTime := now.Add(executor.SyncBound)
	for b.Mempool.HasProposalTx() {
		tx := b.Mempool.PopProposalTx()
		startTime := tx.Unsigned.(txs.StakerTx).StartTime()
		if !startTime.Before(syncTime) {
			b.Mempool.AddProposalTx(tx)
			return true
		}

		txID := tx.ID()
		errMsg := fmt.Sprintf(
			"synchrony bound (%s) is later than staker start time (%s)",
			syncTime,
			startTime,
		)

		b.Mempool.MarkDropped(txID, errMsg) // cache tx as dropped
		b.txExecutorBackend.Ctx.Log.Debug("dropping tx %s: %s", txID, errMsg)
	}
	return false
}

// notifyBlockReady tells the consensus engine that a new block is ready to be
// created
func (b *blockBuilder) notifyBlockReady() {
	select {
	case b.toEngine <- common.PendingTxs:
	default:
		b.txExecutorBackend.Ctx.Log.Debug("dropping message to consensus engine")
	}
}<|MERGE_RESOLUTION|>--- conflicted
+++ resolved
@@ -15,16 +15,12 @@
 	"github.com/ava-labs/avalanchego/utils/timer/mockable"
 	"github.com/ava-labs/avalanchego/utils/units"
 	"github.com/ava-labs/avalanchego/vms/platformvm/blocks/stateful"
+	"github.com/ava-labs/avalanchego/vms/platformvm/blocks/stateless"
 	"github.com/ava-labs/avalanchego/vms/platformvm/state"
 	"github.com/ava-labs/avalanchego/vms/platformvm/txs"
 	"github.com/ava-labs/avalanchego/vms/platformvm/txs/executor"
 	"github.com/ava-labs/avalanchego/vms/platformvm/txs/mempool"
 
-<<<<<<< HEAD
-	p_block "github.com/ava-labs/avalanchego/vms/platformvm/blocks/stateful"
-	"github.com/ava-labs/avalanchego/vms/platformvm/blocks/stateless"
-=======
->>>>>>> 1c4a96ab
 	p_tx_builder "github.com/ava-labs/avalanchego/vms/platformvm/txs/builder"
 )
 
@@ -180,20 +176,13 @@
 	if err != nil {
 		return nil, err
 	}
-<<<<<<< HEAD
-	preferredDecision, ok := preferred.(p_block.Decision)
-=======
-	preferredID := preferred.ID()
-	nextHeight := preferred.Height() + 1
 	preferredDecision, ok := preferred.(stateful.Decision)
->>>>>>> 1c4a96ab
 	if !ok {
 		// The preferred block should always be a decision block
 		return nil, fmt.Errorf("expected Decision block but got %T", preferred)
 	}
 	preferredState := preferredDecision.OnAccept()
 
-<<<<<<< HEAD
 	var (
 		txes    []*txs.Tx
 		blkTime time.Time
@@ -209,42 +198,10 @@
 		txes, blkTime, err = b.nextPostForkTxs(preferredState)
 	default:
 		err = fmt.Errorf("unsupported block version %d", blkVersion)
-=======
-	// Try building a standard block.
-	if b.Mempool.HasDecisionTxs() {
-		txs := b.Mempool.PopDecisionTxs(TargetBlockSize)
-		return stateful.NewStandardBlock(
-			b.blkVerifier,
-			b.txExecutorBackend,
-			preferredID,
-			nextHeight,
-			txs,
-		)
-	}
-
-	// Try building a proposal block that rewards a staker.
-	stakerTxID, shouldReward, err := b.getStakerToReward(preferredState)
+	}
 	if err != nil {
 		return nil, err
 	}
-	if shouldReward {
-		rewardValidatorTx, err := b.txBuilder.NewRewardValidatorTx(stakerTxID)
-		if err != nil {
-			return nil, err
-		}
-		return stateful.NewProposalBlock(
-			b.blkVerifier,
-			b.txExecutorBackend,
-			preferredID,
-			nextHeight,
-			rewardValidatorTx,
-		)
->>>>>>> 1c4a96ab
-	}
-	if err != nil {
-		return nil, err
-	}
-<<<<<<< HEAD
 
 	prefBlkID := preferred.ID()
 	nextHeight := preferred.Height() + 1
@@ -252,17 +209,9 @@
 	case txs.StakerTx,
 		*txs.RewardValidatorTx,
 		*txs.AdvanceTimeTx:
-		return p_block.NewProposalBlock(
+		return stateful.NewProposalBlock(
 			blkVersion,
 			uint64(blkTime.Unix()),
-=======
-	if shouldAdvanceTime {
-		advanceTimeTx, err := b.txBuilder.NewAdvanceTimeTx(nextChainTime)
-		if err != nil {
-			return nil, err
-		}
-		return stateful.NewProposalBlock(
->>>>>>> 1c4a96ab
 			b.blkVerifier,
 			b.txExecutorBackend,
 			prefBlkID,
@@ -270,32 +219,13 @@
 			txes[0],
 		)
 
-<<<<<<< HEAD
 	case *txs.CreateChainTx,
 		*txs.CreateSubnetTx,
 		*txs.ImportTx,
 		*txs.ExportTx:
-		return p_block.NewStandardBlock(
+		return stateful.NewStandardBlock(
 			blkVersion,
 			uint64(blkTime.Unix()),
-=======
-	// Get the proposal transaction that should be issued.
-	tx := b.Mempool.PopProposalTx()
-	startTime := tx.Unsigned.(txs.StakerTx).StartTime()
-
-	// If the chain timestamp is too far in the past to issue this transaction
-	// but according to local time, it's ready to be issued, then attempt to
-	// advance the timestamp, so it can be issued.
-	maxChainStartTime := preferredState.GetTimestamp().Add(executor.MaxFutureStartTime)
-	if startTime.After(maxChainStartTime) {
-		b.Mempool.AddProposalTx(tx)
-
-		advanceTimeTx, err := b.txBuilder.NewAdvanceTimeTx(b.txExecutorBackend.Clk.Time())
-		if err != nil {
-			return nil, err
-		}
-		return stateful.NewProposalBlock(
->>>>>>> 1c4a96ab
 			b.blkVerifier,
 			b.txExecutorBackend,
 			prefBlkID,
@@ -303,19 +233,9 @@
 			txes,
 		)
 
-<<<<<<< HEAD
 	default:
 		return nil, fmt.Errorf("unhandled tx type, could not include into a block")
 	}
-=======
-	return stateful.NewProposalBlock(
-		b.blkVerifier,
-		b.txExecutorBackend,
-		preferredID,
-		nextHeight,
-		tx,
-	)
->>>>>>> 1c4a96ab
 }
 
 func (b *blockBuilder) Shutdown() {
