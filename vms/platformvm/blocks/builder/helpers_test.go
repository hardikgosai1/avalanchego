--- conflicted
+++ resolved
@@ -231,13 +231,10 @@
 ) state.State {
 	require := require.New(t)
 
-<<<<<<< HEAD
 	tracer, err := trace.New(trace.Config{})
 	require.NoError(err)
 
-=======
 	execCfg, _ := config.GetExecutionConfig([]byte(`{}`))
->>>>>>> 69c98d59
 	genesisBytes := buildGenesisTest(t, ctx)
 	state, err := state.New(
 		db,
@@ -249,11 +246,7 @@
 		metrics.Noop,
 		rewards,
 		&utils.Atomic[bool]{},
-<<<<<<< HEAD
 		tracer,
-		trackChecksum,
-=======
->>>>>>> 69c98d59
 	)
 	require.NoError(err)
 
