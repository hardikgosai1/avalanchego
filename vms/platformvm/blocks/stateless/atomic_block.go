--- conflicted
+++ resolved
@@ -16,28 +16,8 @@
 // block to be accepted and committed to the chain.
 type AtomicBlock struct {
 	CommonBlock `serialize:"true"`
-<<<<<<< HEAD
 
 	Tx *txs.Tx `serialize:"true" json:"tx"`
-=======
-	Tx          *txs.Tx `serialize:"true" json:"tx"`
-}
-
-func (ab *AtomicBlock) initialize(bytes []byte) error {
-	if err := ab.CommonBlock.initialize(bytes); err != nil {
-		return fmt.Errorf("failed to initialize: %w", err)
-	}
-	if err := ab.Tx.Sign(txs.Codec, nil); err != nil {
-		return fmt.Errorf("failed to initialize tx: %w", err)
-	}
-	return nil
-}
-
-func (ab *AtomicBlock) BlockTxs() []*txs.Tx { return []*txs.Tx{ab.Tx} }
-
-func (ab *AtomicBlock) Visit(v Visitor) error {
-	return v.AtomicBlock(ab)
->>>>>>> a8697e79
 }
 
 func NewAtomicBlock(
@@ -56,14 +36,9 @@
 	// We serialize this block as a Block so that it can be deserialized into a
 	// Block
 	blk := Block(res)
-<<<<<<< HEAD
 	bytes, err := Codec.Marshal(ApricotVersion, &blk)
 	if err != nil {
 		return nil, fmt.Errorf("couldn't marshal abort block: %w", err)
-	}
-
-	if err := tx.Sign(txs.Codec, nil); err != nil {
-		return nil, fmt.Errorf("failed to sign block: %w", err)
 	}
 
 	return res, res.Initialize(ApricotVersion, bytes)
@@ -73,27 +48,14 @@
 	if err := ab.CommonBlock.Initialize(version, bytes); err != nil {
 		return fmt.Errorf("failed to initialize: %w", err)
 	}
-	unsignedBytes, err := txs.Codec.Marshal(txs.Version, &ab.Tx.Unsigned)
-	if err != nil {
-		return fmt.Errorf("failed to marshal unsigned tx: %w", err)
+	if err := ab.Tx.Sign(txs.Codec, nil); err != nil {
+		return fmt.Errorf("failed to initialize tx: %w", err)
 	}
-	signedBytes, err := txs.Codec.Marshal(txs.Version, &ab.Tx)
-	if err != nil {
-		return fmt.Errorf("failed to marshal tx: %w", err)
-	}
-	ab.Tx.Initialize(unsignedBytes, signedBytes)
 	return nil
 }
 
 func (ab *AtomicBlock) BlockTxs() []*txs.Tx { return []*txs.Tx{ab.Tx} }
 
 func (ab *AtomicBlock) Visit(v Visitor) error {
-	return v.VisitAtomicBlock(ab)
-=======
-	bytes, err := Codec.Marshal(txs.Version, &blk)
-	if err != nil {
-		return nil, fmt.Errorf("couldn't marshal abort block: %w", err)
-	}
-	return res, res.initialize(bytes)
->>>>>>> a8697e79
+	return v.AtomicBlock(ab)
 }