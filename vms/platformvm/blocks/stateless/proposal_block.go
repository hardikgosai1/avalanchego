// Copyright (C) 2019-2021, Ava Labs, Inc. All rights reserved.
// See the file LICENSE for licensing terms.

package stateless

import (
	"fmt"

	"github.com/ava-labs/avalanchego/ids"
	"github.com/ava-labs/avalanchego/vms/platformvm/txs"
)

var (
	_ ProposalBlockIntf = &ProposalBlock{}
	_ ProposalBlockIntf = &PostForkProposalBlock{}
)

type ProposalBlockIntf interface {
	CommonBlockIntf

	// ProposalTx returns list of transactions
	// contained in the block
	ProposalTx() *txs.Tx
}

func NewProposalBlock(
	version uint16,
	timestamp uint64,
	parentID ids.ID,
	height uint64,
	tx txs.Tx,
) (ProposalBlockIntf, error) {
	// make sure txs to be included in the block
	// are duly initialized
	if err := tx.Sign(txs.Codec, nil); err != nil {
		return nil, fmt.Errorf("failed to sign block: %w", err)
	}

	switch version {
	case PreForkVersion:
		res := &ProposalBlock{
			CommonBlock: CommonBlock{
				PrntID:       parentID,
				Hght:         height,
				BlkTimestamp: timestamp,
			},
			Tx: tx,
		}

		// We serialize this block as a Block so that it can be deserialized into a
		// Block
		blk := CommonBlockIntf(res)
		bytes, err := Codec.Marshal(version, &blk)
		if err != nil {
			return nil, fmt.Errorf("couldn't marshal abort block: %w", err)
		}
		return res, res.Initialize(version, bytes)

	case PostForkVersion:
		res := &PostForkProposalBlock{
			CommonBlock: CommonBlock{
				PrntID:       parentID,
				Hght:         height,
				BlkTimestamp: timestamp,
			},
			TxBytes: tx.Bytes(),
			Tx:      tx,
		}

		// We serialize this block as a Block so that it can be deserialized into a
		// Block
		blk := CommonBlockIntf(res)
		bytes, err := Codec.Marshal(version, &blk)
		if err != nil {
			return nil, fmt.Errorf("couldn't marshal abort block: %w", err)
		}
		return res, res.Initialize(version, bytes)

	default:
		return nil, fmt.Errorf("unsopported block version %d", version)
	}
}

// As is, this is duplication of atomic block. But let's tolerate some code duplication for now
type ProposalBlock struct {
	CommonBlock `serialize:"true"`

	Tx *txs.Tx `serialize:"true" json:"tx"`
}

func (pb *ProposalBlock) Initialize(version uint16, bytes []byte) error {
	if err := pb.CommonBlock.Initialize(version, bytes); err != nil {
		return err
	}

	unsignedBytes, err := txs.Codec.Marshal(txs.Version, &pb.Tx.Unsigned)
	if err != nil {
		return fmt.Errorf("failed to marshal unsigned tx: %w", err)
	}
	signedBytes, err := txs.Codec.Marshal(txs.Version, &pb.Tx)
	if err != nil {
		return fmt.Errorf("failed to marshal tx: %w", err)
	}
	pb.Tx.Initialize(unsignedBytes, signedBytes)
	return nil
}

<<<<<<< HEAD
func (pb *ProposalBlock) ProposalTx() *txs.Tx { return &pb.Tx }

type PostForkProposalBlock struct {
	CommonBlock `serialize:"true"`

	TxBytes []byte `serialize:"false" postFork:"true" json:"txs"`

	Tx txs.Tx
}

func (ppb *PostForkProposalBlock) Initialize(version uint16, bytes []byte) error {
	if err := ppb.CommonBlock.Initialize(version, bytes); err != nil {
		return fmt.Errorf("failed to initialize: %w", err)
=======
func (pb *ProposalBlock) BlockTxs() []*txs.Tx { return []*txs.Tx{pb.Tx} }

func NewProposalBlock(parentID ids.ID, height uint64, tx *txs.Tx) (*ProposalBlock, error) {
	res := &ProposalBlock{
		CommonBlock: CommonBlock{
			PrntID: parentID,
			Hght:   height,
		},
		Tx: tx,
>>>>>>> b9cba76d
	}

	var tx txs.Tx
	_, err := txs.Codec.Unmarshal(ppb.TxBytes, &tx)
	if err != nil {
		return fmt.Errorf("failed unmarshalling tx in post fork block: %w", err)
	}
	ppb.Tx = tx
	if err := ppb.Tx.Sign(txs.Codec, nil); err != nil {
		return fmt.Errorf("failed to sign block: %w", err)
	}

	return nil
}

func (ppb *PostForkProposalBlock) ProposalTx() *txs.Tx { return &ppb.Tx }<|MERGE_RESOLUTION|>--- conflicted
+++ resolved
@@ -28,7 +28,7 @@
 	timestamp uint64,
 	parentID ids.ID,
 	height uint64,
-	tx txs.Tx,
+	tx *txs.Tx,
 ) (ProposalBlockIntf, error) {
 	// make sure txs to be included in the block
 	// are duly initialized
@@ -105,34 +105,22 @@
 	return nil
 }
 
-<<<<<<< HEAD
-func (pb *ProposalBlock) ProposalTx() *txs.Tx { return &pb.Tx }
+func (pb *ProposalBlock) ProposalTx() *txs.Tx { return pb.Tx }
 
 type PostForkProposalBlock struct {
 	CommonBlock `serialize:"true"`
 
 	TxBytes []byte `serialize:"false" postFork:"true" json:"txs"`
 
-	Tx txs.Tx
+	Tx *txs.Tx
 }
 
 func (ppb *PostForkProposalBlock) Initialize(version uint16, bytes []byte) error {
 	if err := ppb.CommonBlock.Initialize(version, bytes); err != nil {
 		return fmt.Errorf("failed to initialize: %w", err)
-=======
-func (pb *ProposalBlock) BlockTxs() []*txs.Tx { return []*txs.Tx{pb.Tx} }
-
-func NewProposalBlock(parentID ids.ID, height uint64, tx *txs.Tx) (*ProposalBlock, error) {
-	res := &ProposalBlock{
-		CommonBlock: CommonBlock{
-			PrntID: parentID,
-			Hght:   height,
-		},
-		Tx: tx,
->>>>>>> b9cba76d
 	}
 
-	var tx txs.Tx
+	var tx *txs.Tx
 	_, err := txs.Codec.Unmarshal(ppb.TxBytes, &tx)
 	if err != nil {
 		return fmt.Errorf("failed unmarshalling tx in post fork block: %w", err)
@@ -145,4 +133,4 @@
 	return nil
 }
 
-func (ppb *PostForkProposalBlock) ProposalTx() *txs.Tx { return &ppb.Tx }+func (ppb *PostForkProposalBlock) ProposalTx() *txs.Tx { return ppb.Tx }