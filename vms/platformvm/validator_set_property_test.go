// Copyright (C) 2019-2023, Ava Labs, Inc. All rights reserved.
// See the file LICENSE for licensing terms.

package platformvm

import (
	"context"
	"errors"
	"fmt"
	"reflect"
	"sort"
	"testing"
	"time"

	"github.com/leanovate/gopter"
	"github.com/leanovate/gopter/gen"
	"github.com/leanovate/gopter/prop"
	"github.com/stretchr/testify/require"

	"golang.org/x/exp/maps"

	"github.com/ava-labs/avalanchego/database/memdb"
	"github.com/ava-labs/avalanchego/database/prefixdb"
	"github.com/ava-labs/avalanchego/ids"
	"github.com/ava-labs/avalanchego/snow"
	"github.com/ava-labs/avalanchego/snow/consensus/snowman"
	"github.com/ava-labs/avalanchego/snow/engine/common"
<<<<<<< HEAD
=======
	"github.com/ava-labs/avalanchego/snow/snowtest"
	"github.com/ava-labs/avalanchego/snow/uptime"
>>>>>>> ccf6ada0
	"github.com/ava-labs/avalanchego/snow/validators"
	"github.com/ava-labs/avalanchego/utils/constants"
	"github.com/ava-labs/avalanchego/utils/crypto/bls"
	"github.com/ava-labs/avalanchego/utils/crypto/secp256k1"
	"github.com/ava-labs/avalanchego/utils/formatting"
	"github.com/ava-labs/avalanchego/utils/formatting/address"
	"github.com/ava-labs/avalanchego/utils/json"
	"github.com/ava-labs/avalanchego/utils/timer/mockable"
	"github.com/ava-labs/avalanchego/utils/units"
	"github.com/ava-labs/avalanchego/vms/components/avax"
	"github.com/ava-labs/avalanchego/vms/platformvm/api"
	"github.com/ava-labs/avalanchego/vms/platformvm/block"
	"github.com/ava-labs/avalanchego/vms/platformvm/reward"
	"github.com/ava-labs/avalanchego/vms/platformvm/signer"
	"github.com/ava-labs/avalanchego/vms/platformvm/state"
	"github.com/ava-labs/avalanchego/vms/platformvm/txs"
	"github.com/ava-labs/avalanchego/vms/platformvm/utxo"
	"github.com/ava-labs/avalanchego/vms/secp256k1fx"

	blockexecutor "github.com/ava-labs/avalanchego/vms/platformvm/block/executor"
	ts "github.com/ava-labs/avalanchego/vms/platformvm/testsetup"
	txexecutor "github.com/ava-labs/avalanchego/vms/platformvm/txs/executor"
)

const (
	startPrimaryWithBLS uint8 = iota
	startPrimaryWithoutBLS
	startSubnetValidator
)

var errEmptyEventsList = errors.New("empty events list")

// for a given (permissioned) subnet, the test stakes and restakes multiple
// times a node as a primary and subnet validator. The BLS key of the node is
// changed across staking periods, and it can even be nil. We test that
// GetValidatorSet returns the correct primary and subnet validators data, with
// the right BLS key version at all relevant heights.
func TestGetValidatorsSetProperty(t *testing.T) {
	properties := gopter.NewProperties(nil)

	// to reproduce a given scenario do something like this:
	// parameters := gopter.DefaultTestParametersWithSeed(1685887576153675816)
	// properties := gopter.NewProperties(parameters)

	properties.Property("check GetValidatorSet", prop.ForAll(
		func(events []uint8) string {
			vm, subnetID, err := buildVM(t)
			if err != nil {
				return fmt.Sprintf("failed building vm: %s", err.Error())
			}
			vm.ctx.Lock.Lock()
			defer func() {
				_ = vm.Shutdown(context.Background())
				vm.ctx.Lock.Unlock()
			}()
			nodeID := ids.GenerateTestNodeID()

			currentTime := ts.GenesisTime
			vm.clock.Set(currentTime)
			vm.state.SetTimestamp(currentTime)

			// build a valid sequence of validators start/end times, given the
			// random events sequence received as test input
			validatorsTimes, err := buildTimestampsList(events, currentTime, nodeID)
			if err != nil {
				return fmt.Sprintf("failed building events sequence: %s", err.Error())
			}

			validatorSetByHeightAndSubnet := make(map[uint64]map[ids.ID]map[ids.NodeID]*validators.GetValidatorOutput)
			if err := takeValidatorsSnapshotAtCurrentHeight(vm, validatorSetByHeightAndSubnet); err != nil {
				return fmt.Sprintf("could not take validators snapshot: %s", err.Error())
			}

			// insert validator sequence
			var (
				currentPrimaryValidator = (*state.Staker)(nil)
				currentSubnetValidator  = (*state.Staker)(nil)
			)
			for _, ev := range validatorsTimes {
				// at each step we remove at least a subnet validator
				if currentSubnetValidator != nil {
					err := terminateSubnetValidator(vm, currentSubnetValidator)
					if err != nil {
						return fmt.Sprintf("could not terminate current subnet validator: %s", err.Error())
					}
					currentSubnetValidator = nil

					if err := takeValidatorsSnapshotAtCurrentHeight(vm, validatorSetByHeightAndSubnet); err != nil {
						return fmt.Sprintf("could not take validators snapshot: %s", err.Error())
					}
				}

				switch ev.eventType {
				case startSubnetValidator:
					currentSubnetValidator, err = addSubnetValidator(vm, ev, subnetID)
					if err != nil {
						return fmt.Sprintf("could not add subnet validator: %s", err.Error())
					}
					if err := takeValidatorsSnapshotAtCurrentHeight(vm, validatorSetByHeightAndSubnet); err != nil {
						return fmt.Sprintf("could not take validators snapshot: %s", err.Error())
					}

				case startPrimaryWithoutBLS:
					// when adding a primary validator, also remove the current
					// primary one
					if currentPrimaryValidator != nil {
						err := terminatePrimaryValidator(vm, currentPrimaryValidator)
						if err != nil {
							return fmt.Sprintf("could not terminate current primary validator: %s", err.Error())
						}
						// no need to nil current primary validator, we'll
						// reassign immediately

						if err := takeValidatorsSnapshotAtCurrentHeight(vm, validatorSetByHeightAndSubnet); err != nil {
							return fmt.Sprintf("could not take validators snapshot: %s", err.Error())
						}
					}
					currentPrimaryValidator, err = addPrimaryValidatorWithoutBLSKey(vm, ev)
					if err != nil {
						return fmt.Sprintf("could not add primary validator without BLS key: %s", err.Error())
					}
					if err := takeValidatorsSnapshotAtCurrentHeight(vm, validatorSetByHeightAndSubnet); err != nil {
						return fmt.Sprintf("could not take validators snapshot: %s", err.Error())
					}

				case startPrimaryWithBLS:
					// when adding a primary validator, also remove the current
					// primary one
					if currentPrimaryValidator != nil {
						err := terminatePrimaryValidator(vm, currentPrimaryValidator)
						if err != nil {
							return fmt.Sprintf("could not terminate current primary validator: %s", err.Error())
						}
						// no need to nil current primary validator, we'll
						// reassign immediately

						if err := takeValidatorsSnapshotAtCurrentHeight(vm, validatorSetByHeightAndSubnet); err != nil {
							return fmt.Sprintf("could not take validators snapshot: %s", err.Error())
						}
					}
					currentPrimaryValidator, err = addPrimaryValidatorWithBLSKey(vm, ev)
					if err != nil {
						return fmt.Sprintf("could not add primary validator with BLS key: %s", err.Error())
					}
					if err := takeValidatorsSnapshotAtCurrentHeight(vm, validatorSetByHeightAndSubnet); err != nil {
						return fmt.Sprintf("could not take validators snapshot: %s", err.Error())
					}

				default:
					return fmt.Sprintf("unexpected staker type: %v", ev.eventType)
				}
			}

			// Checks: let's look back at validator sets at previous heights and
			// make sure they match the snapshots already taken
			snapshotHeights := maps.Keys(validatorSetByHeightAndSubnet)
			sort.Slice(snapshotHeights, func(i, j int) bool { return snapshotHeights[i] < snapshotHeights[j] })
			for idx, snapShotHeight := range snapshotHeights {
				lastAcceptedHeight, err := vm.GetCurrentHeight(context.Background())
				if err != nil {
					return err.Error()
				}

				nextSnapShotHeight := lastAcceptedHeight + 1
				if idx != len(snapshotHeights)-1 {
					nextSnapShotHeight = snapshotHeights[idx+1]
				}

				// within [snapShotHeight] and [nextSnapShotHeight], the validator set
				// does not change and must be equal to snapshot at [snapShotHeight]
				for height := snapShotHeight; height < nextSnapShotHeight; height++ {
					for subnetID, validatorsSet := range validatorSetByHeightAndSubnet[snapShotHeight] {
						res, err := vm.GetValidatorSet(context.Background(), height, subnetID)
						if err != nil {
							return fmt.Sprintf("failed GetValidatorSet at height %v: %v", height, err)
						}
						if !reflect.DeepEqual(validatorsSet, res) {
							return "failed validators set comparison"
						}
					}
				}
			}

			return ""
		},
		gen.SliceOfN(
			10,
			gen.OneConstOf(
				startPrimaryWithBLS,
				startPrimaryWithoutBLS,
				startSubnetValidator,
			),
		).SuchThat(func(v interface{}) bool {
			list := v.([]uint8)
			return len(list) > 0 && (list[0] == startPrimaryWithBLS || list[0] == startPrimaryWithoutBLS)
		}),
	))

	properties.TestingRun(t)
}

func takeValidatorsSnapshotAtCurrentHeight(vm *VM, validatorsSetByHeightAndSubnet map[uint64]map[ids.ID]map[ids.NodeID]*validators.GetValidatorOutput) error {
	if validatorsSetByHeightAndSubnet == nil {
		validatorsSetByHeightAndSubnet = make(map[uint64]map[ids.ID]map[ids.NodeID]*validators.GetValidatorOutput)
	}

	lastBlkID := vm.state.GetLastAccepted()
	lastBlk, err := vm.state.GetStatelessBlock(lastBlkID)
	if err != nil {
		return err
	}
	height := lastBlk.Height()
	validatorsSetBySubnet, ok := validatorsSetByHeightAndSubnet[height]
	if !ok {
		validatorsSetByHeightAndSubnet[height] = make(map[ids.ID]map[ids.NodeID]*validators.GetValidatorOutput)
		validatorsSetBySubnet = validatorsSetByHeightAndSubnet[height]
	}

	stakerIt, err := vm.state.GetCurrentStakerIterator()
	if err != nil {
		return err
	}
	defer stakerIt.Release()
	for stakerIt.Next() {
		v := stakerIt.Value()
		validatorsSet, ok := validatorsSetBySubnet[v.SubnetID]
		if !ok {
			validatorsSetBySubnet[v.SubnetID] = make(map[ids.NodeID]*validators.GetValidatorOutput)
			validatorsSet = validatorsSetBySubnet[v.SubnetID]
		}

		blsKey := v.PublicKey
		if v.SubnetID != constants.PrimaryNetworkID {
			// pick bls key from primary validator
			s, err := vm.state.GetCurrentValidator(constants.PlatformChainID, v.NodeID)
			if err != nil {
				return err
			}
			blsKey = s.PublicKey
		}

		validatorsSet[v.NodeID] = &validators.GetValidatorOutput{
			NodeID:    v.NodeID,
			PublicKey: blsKey,
			Weight:    v.Weight,
		}
	}
	return nil
}

func addSubnetValidator(vm *VM, data *validatorInputData, subnetID ids.ID) (*state.Staker, error) {
	addr := ts.Keys[0].PublicKey().Address()
	signedTx, err := vm.txBuilder.NewAddSubnetValidatorTx(
		vm.Config.MinValidatorStake,
		uint64(data.startTime.Unix()),
		uint64(data.endTime.Unix()),
		data.nodeID,
		subnetID,
		[]*secp256k1.PrivateKey{ts.Keys[0], ts.Keys[1]},
		addr,
	)
	if err != nil {
		return nil, fmt.Errorf("could not create AddSubnetValidatorTx: %w", err)
	}
	return internalAddValidator(vm, signedTx)
}

func addPrimaryValidatorWithBLSKey(vm *VM, data *validatorInputData) (*state.Staker, error) {
	addr := ts.Keys[0].PublicKey().Address()
	utxoHandler := utxo.NewHandler(vm.ctx, &vm.clock, vm.fx)
	ins, unstakedOuts, stakedOuts, signers, err := utxoHandler.Spend(
		vm.state,
		ts.Keys,
		vm.MinValidatorStake,
		vm.Config.AddPrimaryNetworkValidatorFee,
		addr, // change Addresss
	)
	if err != nil {
		return nil, fmt.Errorf("could not create inputs/outputs for permissionless validator: %w", err)
	}
	sk, err := bls.NewSecretKey()
	if err != nil {
		return nil, fmt.Errorf("could not create secret key: %w", err)
	}

	uPrimaryTx := &txs.AddPermissionlessValidatorTx{
		BaseTx: txs.BaseTx{BaseTx: avax.BaseTx{
			NetworkID:    vm.ctx.NetworkID,
			BlockchainID: vm.ctx.ChainID,
			Ins:          ins,
			Outs:         unstakedOuts,
		}},
		Validator: txs.Validator{
			NodeID: data.nodeID,
			Start:  uint64(data.startTime.Unix()),
			End:    uint64(data.endTime.Unix()),
			Wght:   vm.MinValidatorStake,
		},
		Subnet:    constants.PrimaryNetworkID,
		Signer:    signer.NewProofOfPossession(sk),
		StakeOuts: stakedOuts,
		ValidatorRewardsOwner: &secp256k1fx.OutputOwners{
			Locktime:  0,
			Threshold: 1,
			Addrs: []ids.ShortID{
				addr,
			},
		},
		DelegatorRewardsOwner: &secp256k1fx.OutputOwners{
			Locktime:  0,
			Threshold: 1,
			Addrs: []ids.ShortID{
				addr,
			},
		},
		DelegationShares: reward.PercentDenominator,
	}
	signedTx, err := txs.NewSigned(uPrimaryTx, txs.Codec, signers)
	if err != nil {
		return nil, fmt.Errorf("could not create AddPermissionlessValidatorTx with BLS key: %w", err)
	}
	if err := signedTx.SyntacticVerify(vm.ctx); err != nil {
		return nil, fmt.Errorf("failed syntax verification of AddPermissionlessValidatorTx: %w", err)
	}
	return internalAddValidator(vm, signedTx)
}

func addPrimaryValidatorWithoutBLSKey(vm *VM, data *validatorInputData) (*state.Staker, error) {
	addr := ts.Keys[0].PublicKey().Address()
	signedTx, err := vm.txBuilder.NewAddValidatorTx(
		vm.Config.MinValidatorStake,
		uint64(data.startTime.Unix()),
		uint64(data.endTime.Unix()),
		data.nodeID,
		addr,
		reward.PercentDenominator,
		[]*secp256k1.PrivateKey{ts.Keys[0], ts.Keys[1]},
		addr,
	)
	if err != nil {
		return nil, fmt.Errorf("could not create AddValidatorTx: %w", err)
	}
	return internalAddValidator(vm, signedTx)
}

func internalAddValidator(vm *VM, signedTx *txs.Tx) (*state.Staker, error) {
	vm.ctx.Lock.Unlock()
	err := vm.issueTx(context.Background(), signedTx)
	vm.ctx.Lock.Lock()

	if err != nil {
		return nil, fmt.Errorf("could not add tx to mempool: %w", err)
	}

	blk, err := vm.Builder.BuildBlock(context.Background())
	if err != nil {
		return nil, fmt.Errorf("failed building block: %w", err)
	}
	if err := blk.Verify(context.Background()); err != nil {
		return nil, fmt.Errorf("failed verifying block: %w", err)
	}
	if err := blk.Accept(context.Background()); err != nil {
		return nil, fmt.Errorf("failed accepting block: %w", err)
	}
	if err := vm.SetPreference(context.Background(), vm.manager.LastAccepted()); err != nil {
		return nil, fmt.Errorf("failed setting preference: %w", err)
	}

	stakerTx := signedTx.Unsigned.(txs.Staker)
	return vm.state.GetCurrentValidator(stakerTx.SubnetID(), stakerTx.NodeID())
}

func terminateSubnetValidator(vm *VM, validator *state.Staker) error {
	currentTime := validator.EndTime
	vm.clock.Set(currentTime)
	vm.state.SetTimestamp(currentTime)

	blk, err := vm.Builder.BuildBlock(context.Background())
	if err != nil {
		return fmt.Errorf("failed building block: %w", err)
	}
	if err := blk.Verify(context.Background()); err != nil {
		return fmt.Errorf("failed verifying block: %w", err)
	}
	if err := blk.Accept(context.Background()); err != nil {
		return fmt.Errorf("failed accepting block: %w", err)
	}
	if err := vm.SetPreference(context.Background(), vm.manager.LastAccepted()); err != nil {
		return fmt.Errorf("failed setting preference: %w", err)
	}

	return nil
}

func terminatePrimaryValidator(vm *VM, validator *state.Staker) error {
	currentTime := validator.EndTime
	vm.clock.Set(currentTime)
	vm.state.SetTimestamp(currentTime)

	blk, err := vm.Builder.BuildBlock(context.Background())
	if err != nil {
		return fmt.Errorf("failed building block: %w", err)
	}
	if err := blk.Verify(context.Background()); err != nil {
		return fmt.Errorf("failed verifying block: %w", err)
	}

	proposalBlk := blk.(snowman.OracleBlock)
	options, err := proposalBlk.Options(context.Background())
	if err != nil {
		return fmt.Errorf("failed retrieving options: %w", err)
	}

	commit := options[0].(*blockexecutor.Block)
	_, ok := commit.Block.(*block.BanffCommitBlock)
	if !ok {
		return fmt.Errorf("failed retrieving commit option: %w", err)
	}
	if err := blk.Accept(context.Background()); err != nil {
		return fmt.Errorf("failed accepting block: %w", err)
	}

	if err := commit.Verify(context.Background()); err != nil {
		return fmt.Errorf("failed verifying commit block: %w", err)
	}
	if err := commit.Accept(context.Background()); err != nil {
		return fmt.Errorf("failed accepting commit block: %w", err)
	}

	if err := vm.SetPreference(context.Background(), vm.manager.LastAccepted()); err != nil {
		return fmt.Errorf("failed setting preference: %w", err)
	}

	return nil
}

type validatorInputData struct {
	eventType uint8
	startTime time.Time
	endTime   time.Time
	nodeID    ids.NodeID
	publicKey *bls.PublicKey
}

// buildTimestampsList creates validators start and end time, given the event list.
// output is returned as a list of validatorInputData
func buildTimestampsList(events []uint8, currentTime time.Time, nodeID ids.NodeID) ([]*validatorInputData, error) {
	res := make([]*validatorInputData, 0, len(events))

	currentTime = currentTime.Add(txexecutor.SyncBound)
	switch endTime := currentTime.Add(ts.MinStakingDuration); events[0] {
	case startPrimaryWithBLS:
		sk, err := bls.NewSecretKey()
		if err != nil {
			return nil, fmt.Errorf("could not make private key: %w", err)
		}

		res = append(res, &validatorInputData{
			eventType: startPrimaryWithBLS,
			startTime: currentTime,
			endTime:   endTime,
			nodeID:    nodeID,
			publicKey: bls.PublicFromSecretKey(sk),
		})
	case startPrimaryWithoutBLS:
		res = append(res, &validatorInputData{
			eventType: startPrimaryWithoutBLS,
			startTime: currentTime,
			endTime:   endTime,
			nodeID:    nodeID,
			publicKey: nil,
		})
	default:
		return nil, fmt.Errorf("unexpected initial event %d", events[0])
	}

	// track current primary validator to make sure its staking period
	// covers all of its subnet validators
	currentPrimaryVal := res[0]
	for i := 1; i < len(events); i++ {
		currentTime = currentTime.Add(txexecutor.SyncBound)

		switch currentEvent := events[i]; currentEvent {
		case startSubnetValidator:
			endTime := currentTime.Add(ts.MinStakingDuration)
			res = append(res, &validatorInputData{
				eventType: startSubnetValidator,
				startTime: currentTime,
				endTime:   endTime,
				nodeID:    nodeID,
				publicKey: nil,
			})

			currentPrimaryVal.endTime = endTime.Add(time.Second)
			currentTime = endTime.Add(time.Second)

		case startPrimaryWithBLS:
			currentTime = currentPrimaryVal.endTime.Add(txexecutor.SyncBound)
			sk, err := bls.NewSecretKey()
			if err != nil {
				return nil, fmt.Errorf("could not make private key: %w", err)
			}

			endTime := currentTime.Add(ts.MinStakingDuration)
			val := &validatorInputData{
				eventType: startPrimaryWithBLS,
				startTime: currentTime,
				endTime:   endTime,
				nodeID:    nodeID,
				publicKey: bls.PublicFromSecretKey(sk),
			}
			res = append(res, val)
			currentPrimaryVal = val

		case startPrimaryWithoutBLS:
			currentTime = currentPrimaryVal.endTime.Add(txexecutor.SyncBound)
			endTime := currentTime.Add(ts.MinStakingDuration)
			val := &validatorInputData{
				eventType: startPrimaryWithoutBLS,
				startTime: currentTime,
				endTime:   endTime,
				nodeID:    nodeID,
				publicKey: nil,
			}
			res = append(res, val)
			currentPrimaryVal = val
		}
	}
	return res, nil
}

func TestTimestampListGenerator(t *testing.T) {
	properties := gopter.NewProperties(nil)

	properties.Property("primary validators are returned in sequence", prop.ForAll(
		func(events []uint8) string {
			currentTime := time.Now()
			nodeID := ids.GenerateTestNodeID()
			validatorsTimes, err := buildTimestampsList(events, currentTime, nodeID)
			if err != nil {
				return fmt.Sprintf("failed building events sequence: %s", err.Error())
			}

			if len(validatorsTimes) == 0 {
				return errEmptyEventsList.Error()
			}

			// nil out non subnet validators
			subnetIndexes := make([]int, 0)
			for idx, ev := range validatorsTimes {
				if ev.eventType == startSubnetValidator {
					subnetIndexes = append(subnetIndexes, idx)
				}
			}
			for _, idx := range subnetIndexes {
				validatorsTimes[idx] = nil
			}

			currentEventTime := currentTime
			for i, ev := range validatorsTimes {
				if ev == nil {
					continue // a subnet validator
				}
				if currentEventTime.After(ev.startTime) {
					return fmt.Sprintf("validator %d start time larger than current event time", i)
				}

				if ev.startTime.After(ev.endTime) {
					return fmt.Sprintf("validator %d start time larger than its end time", i)
				}

				currentEventTime = ev.endTime
			}

			return ""
		},
		gen.SliceOf(gen.OneConstOf(
			startPrimaryWithBLS,
			startPrimaryWithoutBLS,
			startSubnetValidator,
		)).SuchThat(func(v interface{}) bool {
			list := v.([]uint8)
			return len(list) > 0 && (list[0] == startPrimaryWithBLS || list[0] == startPrimaryWithoutBLS)
		}),
	))

	properties.Property("subnet validators are returned in sequence", prop.ForAll(
		func(events []uint8) string {
			currentTime := time.Now()
			nodeID := ids.GenerateTestNodeID()
			validatorsTimes, err := buildTimestampsList(events, currentTime, nodeID)
			if err != nil {
				return fmt.Sprintf("failed building events sequence: %s", err.Error())
			}

			if len(validatorsTimes) == 0 {
				return errEmptyEventsList.Error()
			}

			// nil out non subnet validators
			nonSubnetIndexes := make([]int, 0)
			for idx, ev := range validatorsTimes {
				if ev.eventType != startSubnetValidator {
					nonSubnetIndexes = append(nonSubnetIndexes, idx)
				}
			}
			for _, idx := range nonSubnetIndexes {
				validatorsTimes[idx] = nil
			}

			currentEventTime := currentTime
			for i, ev := range validatorsTimes {
				if ev == nil {
					continue // a non-subnet validator
				}
				if currentEventTime.After(ev.startTime) {
					return fmt.Sprintf("validator %d start time larger than current event time", i)
				}

				if ev.startTime.After(ev.endTime) {
					return fmt.Sprintf("validator %d start time larger than its end time", i)
				}

				currentEventTime = ev.endTime
			}

			return ""
		},
		gen.SliceOf(gen.OneConstOf(
			startPrimaryWithBLS,
			startPrimaryWithoutBLS,
			startSubnetValidator,
		)).SuchThat(func(v interface{}) bool {
			list := v.([]uint8)
			return len(list) > 0 && (list[0] == startPrimaryWithBLS || list[0] == startPrimaryWithoutBLS)
		}),
	))

	properties.Property("subnet validators' times are bound by a primary validator's times", prop.ForAll(
		func(events []uint8) string {
			currentTime := time.Now()
			nodeID := ids.GenerateTestNodeID()
			validatorsTimes, err := buildTimestampsList(events, currentTime, nodeID)
			if err != nil {
				return fmt.Sprintf("failed building events sequence: %s", err.Error())
			}

			if len(validatorsTimes) == 0 {
				return errEmptyEventsList.Error()
			}

			currentPrimaryValidator := validatorsTimes[0]
			for i := 1; i < len(validatorsTimes); i++ {
				if validatorsTimes[i].eventType != startSubnetValidator {
					currentPrimaryValidator = validatorsTimes[i]
					continue
				}

				subnetVal := validatorsTimes[i]
				if currentPrimaryValidator.startTime.After(subnetVal.startTime) ||
					subnetVal.endTime.After(currentPrimaryValidator.endTime) {
					return "subnet validator not bounded by primary network ones"
				}
			}
			return ""
		},
		gen.SliceOf(gen.OneConstOf(
			startPrimaryWithBLS,
			startPrimaryWithoutBLS,
			startSubnetValidator,
		)).SuchThat(func(v interface{}) bool {
			list := v.([]uint8)
			return len(list) > 0 && (list[0] == startPrimaryWithBLS || list[0] == startPrimaryWithoutBLS)
		}),
	))

	properties.TestingRun(t)
}

// add a single validator at the end of times,
// to make sure it won't pollute our tests
func buildVM(t *testing.T) (*VM, ids.ID, error) {
	require := require.New(t)

	forkTime := ts.GenesisTime
	vm := &VM{
		Config: *ts.Config(ts.LatestFork, forkTime),
	}
	vm.clock.Set(vm.CortinaTime.Add(time.Second))

	baseDB := memdb.New()
	chainDB := prefixdb.New([]byte{0}, baseDB)

	msgChan := make(chan common.Message, 1)
<<<<<<< HEAD
	ctx, _ := ts.Context(require, baseDB)
=======
	ctx := snowtest.Context(t, snowtest.PChainID)

	m := atomic.NewMemory(atomicDB)
	ctx.SharedMemory = m.NewSharedMemory(ctx.ChainID)
>>>>>>> ccf6ada0

	ctx.Lock.Lock()
	defer ctx.Lock.Unlock()
	appSender := &common.SenderTest{}
	appSender.CantSendAppGossip = true
	appSender.SendAppGossipF = func(context.Context, []byte) error {
		return nil
	}

	genesisBytes, err := buildCustomGenesis(ctx.AVAXAssetID)
	if err != nil {
		return nil, ids.Empty, err
	}

	err = vm.Initialize(
		context.Background(),
		ctx,
		chainDB,
		genesisBytes,
		nil,
		nil,
		msgChan,
		nil,
		appSender,
	)
	if err != nil {
		return nil, ids.Empty, err
	}

	err = vm.SetState(context.Background(), snow.NormalOp)
	if err != nil {
		return nil, ids.Empty, err
	}

	// Create a subnet and store it in testSubnet1
	// Note: following Banff activation, block acceptance will move
	// chain time ahead
	testSubnet1, err = vm.txBuilder.NewCreateSubnetTx(
		1, // threshold
		[]ids.ShortID{
			ts.SubnetControlKeys[0].PublicKey().Address(),
		},
		[]*secp256k1.PrivateKey{ts.Keys[len(ts.Keys)-1]}, // pays tx fee
		ts.Keys[0].PublicKey().Address(),                 // change addr
	)
	if err != nil {
		return nil, ids.Empty, err
	}
	vm.ctx.Lock.Unlock()
	err = vm.issueTx(context.Background(), testSubnet1)
	vm.ctx.Lock.Lock()
	if err != nil {
		return nil, ids.Empty, err
	}

	blk, err := vm.Builder.BuildBlock(context.Background())
	if err != nil {
		return nil, ids.Empty, err
	}
	if err := blk.Verify(context.Background()); err != nil {
		return nil, ids.Empty, err
	}
	if err := blk.Accept(context.Background()); err != nil {
		return nil, ids.Empty, err
	}
	if err := vm.SetPreference(context.Background(), vm.manager.LastAccepted()); err != nil {
		return nil, ids.Empty, err
	}

	return vm, testSubnet1.ID(), nil
}

func buildCustomGenesis(avaxAssetID ids.ID) ([]byte, error) {
	genesisUTXOs := make([]api.UTXO, len(ts.Keys))
	for i, key := range ts.Keys {
		id := key.PublicKey().Address()
		addr, err := address.FormatBech32(constants.UnitTestHRP, id.Bytes())
		if err != nil {
			return nil, err
		}
		genesisUTXOs[i] = api.UTXO{
			Amount:  json.Uint64(ts.Balance),
			Address: addr,
		}
	}

	// we need at least a validator, otherwise BuildBlock would fail, since it
	// won't find next staker to promote/evict from stakers set. Contrary to
	// what happens with production code we push such validator at the end of
	// times, so to avoid interference with our tests
	nodeID := ts.GenesisNodeIDs[len(ts.GenesisNodeIDs)-1]
	addr, err := address.FormatBech32(constants.UnitTestHRP, nodeID.Bytes())
	if err != nil {
		return nil, err
	}

	starTime := mockable.MaxTime.Add(-1 * ts.MinStakingDuration)
	endTime := mockable.MaxTime
	genesisValidator := api.GenesisPermissionlessValidator{
		GenesisValidator: api.GenesisValidator{
			StartTime: json.Uint64(starTime.Unix()),
			EndTime:   json.Uint64(endTime.Unix()),
			NodeID:    nodeID,
		},
		RewardOwner: &api.Owner{
			Threshold: 1,
			Addresses: []string{addr},
		},
		Staked: []api.UTXO{{
			Amount:  json.Uint64(ts.Weight),
			Address: addr,
		}},
		DelegationFee: reward.PercentDenominator,
	}

	buildGenesisArgs := api.BuildGenesisArgs{
		Encoding:      formatting.Hex,
		NetworkID:     json.Uint32(constants.UnitTestID),
		AvaxAssetID:   avaxAssetID,
		UTXOs:         genesisUTXOs,
		Validators:    []api.GenesisPermissionlessValidator{genesisValidator},
		Chains:        nil,
		Time:          json.Uint64(ts.GenesisTime.Unix()),
		InitialSupply: json.Uint64(360 * units.MegaAvax),
	}

	buildGenesisResponse := api.BuildGenesisReply{}
	platformvmSS := api.StaticService{}
	if err := platformvmSS.BuildGenesis(nil, &buildGenesisArgs, &buildGenesisResponse); err != nil {
		return nil, err
	}

	genesisBytes, err := formatting.Decode(buildGenesisResponse.Encoding, buildGenesisResponse.Bytes)
	if err != nil {
		return nil, err
	}

	return genesisBytes, nil
}<|MERGE_RESOLUTION|>--- conflicted
+++ resolved
@@ -15,7 +15,6 @@
 	"github.com/leanovate/gopter"
 	"github.com/leanovate/gopter/gen"
 	"github.com/leanovate/gopter/prop"
-	"github.com/stretchr/testify/require"
 
 	"golang.org/x/exp/maps"
 
@@ -25,11 +24,6 @@
 	"github.com/ava-labs/avalanchego/snow"
 	"github.com/ava-labs/avalanchego/snow/consensus/snowman"
 	"github.com/ava-labs/avalanchego/snow/engine/common"
-<<<<<<< HEAD
-=======
-	"github.com/ava-labs/avalanchego/snow/snowtest"
-	"github.com/ava-labs/avalanchego/snow/uptime"
->>>>>>> ccf6ada0
 	"github.com/ava-labs/avalanchego/snow/validators"
 	"github.com/ava-labs/avalanchego/utils/constants"
 	"github.com/ava-labs/avalanchego/utils/crypto/bls"
@@ -712,8 +706,6 @@
 // add a single validator at the end of times,
 // to make sure it won't pollute our tests
 func buildVM(t *testing.T) (*VM, ids.ID, error) {
-	require := require.New(t)
-
 	forkTime := ts.GenesisTime
 	vm := &VM{
 		Config: *ts.Config(ts.LatestFork, forkTime),
@@ -724,14 +716,7 @@
 	chainDB := prefixdb.New([]byte{0}, baseDB)
 
 	msgChan := make(chan common.Message, 1)
-<<<<<<< HEAD
-	ctx, _ := ts.Context(require, baseDB)
-=======
-	ctx := snowtest.Context(t, snowtest.PChainID)
-
-	m := atomic.NewMemory(atomicDB)
-	ctx.SharedMemory = m.NewSharedMemory(ctx.ChainID)
->>>>>>> ccf6ada0
+	ctx, _ := ts.Context(t, baseDB)
 
 	ctx.Lock.Lock()
 	defer ctx.Lock.Unlock()
