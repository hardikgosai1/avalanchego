--- conflicted
+++ resolved
@@ -6,229 +6,14 @@
 import (
 	"fmt"
 
-	"github.com/ava-labs/avalanchego/database"
 	"github.com/ava-labs/avalanchego/ids"
 	"github.com/ava-labs/avalanchego/utils/crypto"
-	"github.com/ava-labs/avalanchego/utils/math"
 	"github.com/ava-labs/avalanchego/vms/components/avax"
-<<<<<<< HEAD
-	"github.com/ava-labs/avalanchego/vms/platformvm/api"
-	"github.com/ava-labs/avalanchego/vms/platformvm/state"
-	"github.com/ava-labs/avalanchego/vms/platformvm/transactions/signed"
-	"github.com/ava-labs/avalanchego/vms/platformvm/transactions/unsigned"
-	"github.com/ava-labs/avalanchego/vms/secp256k1fx"
-
-	txstate "github.com/ava-labs/avalanchego/vms/platformvm/state/transactions"
-	p_validator "github.com/ava-labs/avalanchego/vms/platformvm/validator"
-)
-
-var (
-	_ StatefulProposalTx = &StatefulAddDelegatorTx{}
-
-	errDelegatorSubset = errors.New("delegator's time range must be a subset of the validator's time range")
-	errInvalidState    = errors.New("generated output isn't valid state")
-	errOverDelegated   = errors.New("validator would be over delegated")
-)
-
-// StatefulAddDelegatorTx is an unsigned addDelegatorTx
-type StatefulAddDelegatorTx struct {
-	*unsigned.AddDelegatorTx `serialize:"true"`
-
-	txID ids.ID // ID of signed add subnet validator tx
-}
-
-// Attempts to verify this transaction with the provided state.
-func (tx *StatefulAddDelegatorTx) SemanticVerify(vm *VM, parentState state.Mutable, stx *signed.Tx) error {
-	startTime := tx.StartTime()
-	maxLocalStartTime := vm.clock.Time().Add(maxFutureStartTime)
-	if startTime.After(maxLocalStartTime) {
-		return errFutureStakeTime
-	}
-
-	_, _, err := tx.Execute(vm, parentState, stx)
-	// We ignore [errFutureStakeTime] here because an advanceTimeTx will be
-	// issued before this transaction is issued.
-	if errors.Is(err, errFutureStakeTime) {
-		return nil
-	}
-	return err
-}
-
-// Execute this transaction.
-func (tx *StatefulAddDelegatorTx) Execute(
-	vm *VM,
-	parentState state.Mutable,
-	stx *signed.Tx,
-) (
-	state.Versioned,
-	state.Versioned,
-	error,
-) {
-	// Verify the tx is well-formed
-	if err := stx.SyntacticVerify(vm.ctx); err != nil {
-		return nil, nil, err
-	}
-
-	duration := tx.Validator.Duration()
-	switch {
-	case duration < vm.MinStakeDuration: // Ensure staking length is not too short
-		return nil, nil, errStakeTooShort
-	case duration > vm.MaxStakeDuration: // Ensure staking length is not too long
-		return nil, nil, errStakeTooLong
-	case tx.Validator.Wght < vm.MinDelegatorStake:
-		// Ensure validator is staking at least the minimum amount
-		return nil, nil, errWeightTooSmall
-	}
-
-	outs := make([]*avax.TransferableOutput, len(tx.Outs)+len(tx.Stake))
-	copy(outs, tx.Outs)
-	copy(outs[len(tx.Outs):], tx.Stake)
-
-	currentStakers := parentState.CurrentStakerChainState()
-	pendingStakers := parentState.PendingStakerChainState()
-
-	if vm.bootstrapped.GetValue() {
-		currentTimestamp := parentState.GetTimestamp()
-		// Ensure the proposed validator starts after the current timestamp
-		validatorStartTime := tx.StartTime()
-		if !currentTimestamp.Before(validatorStartTime) {
-			return nil, nil, fmt.Errorf(
-				"chain timestamp (%s) not before validator's start time (%s)",
-				currentTimestamp,
-				validatorStartTime,
-			)
-		}
-
-		currentValidator, err := currentStakers.GetValidator(tx.Validator.NodeID)
-		if err != nil && err != database.ErrNotFound {
-			return nil, nil, fmt.Errorf(
-				"failed to find whether %s is a validator: %w",
-				tx.Validator.NodeID,
-				err,
-			)
-		}
-
-		pendingValidator := pendingStakers.GetValidator(tx.Validator.NodeID)
-		pendingDelegators := pendingValidator.Delegators()
-
-		var (
-			vdrTx                  *unsigned.AddValidatorTx
-			currentDelegatorWeight uint64
-			currentDelegators      []signed.DelegatorAndID
-		)
-		if err == nil {
-			// This delegator is attempting to delegate to a currently validing
-			// node.
-			vdrTx, _ = currentValidator.AddValidatorTx()
-			currentDelegatorWeight = currentValidator.DelegatorWeight()
-			currentDelegators = currentValidator.Delegators()
-		} else {
-			// This delegator is attempting to delegate to a node that hasn't
-			// started validating yet.
-			vdrTx, _, err = pendingStakers.GetValidatorTx(tx.Validator.NodeID)
-			if err != nil {
-				if err == database.ErrNotFound {
-					return nil, nil, errDelegatorSubset
-				}
-				return nil, nil, fmt.Errorf(
-					"failed to find whether %s is a validator: %w",
-					tx.Validator.NodeID,
-					err,
-				)
-			}
-		}
-
-		// Ensure that the period this delegator delegates is a subset of the
-		// time the validator validates.
-		if !tx.Validator.BoundedBy(vdrTx.StartTime(), vdrTx.EndTime()) {
-			return nil, nil, errDelegatorSubset
-		}
-
-		// Ensure that the period this delegator delegates wouldn't become over
-		// delegated.
-		vdrWeight := vdrTx.Weight()
-		currentWeight, err := math.Add64(vdrWeight, currentDelegatorWeight)
-		if err != nil {
-			return nil, nil, err
-		}
-
-		maximumWeight, err := math.Mul64(MaxValidatorWeightFactor, vdrWeight)
-		if err != nil {
-			return nil, nil, api.ErrStakeOverflow
-		}
-
-		if !currentTimestamp.Before(vm.ApricotPhase3Time) {
-			maximumWeight = math.Min64(maximumWeight, vm.MaxValidatorStake)
-		}
-
-		canDelegate, err := txstate.CanDelegate(
-			currentDelegators,
-			pendingDelegators,
-			tx.AddDelegatorTx,
-			currentWeight,
-			maximumWeight,
-		)
-		if err != nil {
-			return nil, nil, err
-		}
-		if !canDelegate {
-			return nil, nil, errOverDelegated
-		}
-
-		// Verify the flowcheck
-		if err := vm.semanticVerifySpend(
-			parentState,
-			tx.AddDelegatorTx,
-			tx.Ins,
-			outs,
-			stx.Creds,
-			vm.AddStakerTxFee,
-			vm.ctx.AVAXAssetID,
-		); err != nil {
-			return nil, nil, fmt.Errorf("failed semanticVerifySpend: %w", err)
-		}
-
-		// Make sure the tx doesn't start too far in the future. This is done
-		// last to allow SemanticVerification to explicitly check for this
-		// error.
-		maxStartTime := currentTimestamp.Add(maxFutureStartTime)
-		if validatorStartTime.After(maxStartTime) {
-			return nil, nil, errFutureStakeTime
-		}
-	}
-
-	// Set up the state if this tx is committed
-	newlyPendingStakers := pendingStakers.AddStaker(stx)
-	onCommitState := state.NewVersioned(parentState, currentStakers, newlyPendingStakers)
-
-	// Consume the UTXOS
-	consumeInputs(onCommitState, tx.Ins)
-	// Produce the UTXOS
-	produceOutputs(onCommitState, tx.txID, vm.ctx.AVAXAssetID, tx.Outs)
-
-	// Set up the state if this tx is aborted
-	onAbortState := state.NewVersioned(parentState, currentStakers, pendingStakers)
-	// Consume the UTXOS
-	consumeInputs(onAbortState, tx.Ins)
-	// Produce the UTXOS
-	produceOutputs(onAbortState, tx.txID, vm.ctx.AVAXAssetID, outs)
-
-	return onCommitState, onAbortState, nil
-}
-
-// InitiallyPrefersCommit returns true if the proposed validators start time is
-// after the current wall clock time,
-func (tx *StatefulAddDelegatorTx) InitiallyPrefersCommit(vm *VM) bool {
-	return tx.StartTime().After(vm.clock.Time())
-}
-
-=======
 	"github.com/ava-labs/avalanchego/vms/platformvm/txs"
 	"github.com/ava-labs/avalanchego/vms/platformvm/validator"
 	"github.com/ava-labs/avalanchego/vms/secp256k1fx"
 )
 
->>>>>>> bfa16ea6
 // Creates a new transaction
 func (vm *VM) newAddDelegatorTx(
 	stakeAmt, // Amount the delegator stakes
@@ -269,284 +54,4 @@
 		return nil, err
 	}
 	return tx, tx.SyntacticVerify(vm.ctx)
-<<<<<<< HEAD
-=======
-}
-
-// canDelegate returns if the [new] delegator can be added to a validator who
-// has [current] and [pending] delegators. [currentStake] is the current amount
-// of stake on the validator, include the [current] delegators. [maximumStake]
-// is the maximum amount of stake that can be on the validator at any given
-// time. It is assumed that the validator without adding [new] does not violate
-// [maximumStake].
-func canDelegate(
-	current,
-	pending []DelegatorAndID, // sorted by next start time first
-	new *txs.AddDelegatorTx,
-	currentStake,
-	maximumStake uint64,
-) (bool, error) {
-	maxStake, err := maxStakeAmount(current, pending, new.StartTime(), new.EndTime(), currentStake)
-	if err != nil {
-		return false, err
-	}
-	newMaxStake, err := math.Add64(maxStake, new.Validator.Wght)
-	if err != nil {
-		return false, err
-	}
-	return newMaxStake <= maximumStake, nil
-}
-
-// Return the maximum amount of stake on a node (including delegations) at any
-// given time between [startTime] and [endTime] given that:
-// * The amount of stake on the node right now is [currentStake]
-// * The delegations currently on this node are [current]
-// * [current] is sorted in order of increasing delegation end time.
-// * The stake delegated in [current] are already included in [currentStake]
-// * [startTime] is in the future, and [endTime] > [startTime]
-// * The delegations that will be on this node in the future are [pending]
-// * The start time of all delegations in [pending] are in the future
-// * [pending] is sorted in order of increasing delegation start time
-func maxStakeAmount(
-	current,
-	pending []DelegatorAndID, // sorted by next start time first
-	startTime time.Time,
-	endTime time.Time,
-	currentStake uint64,
-) (uint64, error) {
-	// Keep track of which delegators should be removed next so that we can
-	// efficiently remove delegators and keep the current stake updated.
-	toRemoveHeap := validator.EndTimeHeap{}
-	for _, currentDelegator := range current {
-		toRemoveHeap.Add(&currentDelegator.UnsignedAddDelegatorTx.Validator)
-	}
-
-	var (
-		err error
-		// [maxStake] is the max stake at any point between now [starTime] and [endTime]
-		maxStake uint64
-	)
-
-	// Calculate what the amount staked will be when each pending delegation
-	// starts.
-	for _, nextPending := range pending { // Iterates in order of increasing start time
-		// Calculate what the amount staked will be when this delegation starts.
-		nextPendingStartTime := nextPending.UnsignedAddDelegatorTx.StartTime()
-
-		if nextPendingStartTime.After(endTime) {
-			// This delegation starts after [endTime].
-			// Since we're calculating the max amount staked in
-			// [startTime, endTime], we can stop. (Recall that [pending] is
-			// sorted in order of increasing end time.)
-			break
-		}
-
-		// Subtract from [currentStake] all of the current delegations that will
-		// have ended by the time that the delegation [nextPending] starts.
-		for toRemoveHeap.Len() > 0 {
-			// Get the next current delegation that will end.
-			toRemove := toRemoveHeap.Peek()
-			toRemoveEndTime := toRemove.EndTime()
-			if toRemoveEndTime.After(nextPendingStartTime) {
-				break
-			}
-			// This current delegation [toRemove] ends before [nextPending]
-			// starts, so its stake should be subtracted from [currentStake].
-
-			// Changed in AP3:
-			// If the new delegator has started, then this current delegator
-			// should have an end time that is > [startTime].
-			newDelegatorHasStartedBeforeFinish := toRemoveEndTime.After(startTime)
-			if newDelegatorHasStartedBeforeFinish && currentStake > maxStake {
-				// Only update [maxStake] if it's after [startTime]
-				maxStake = currentStake
-			}
-
-			currentStake, err = math.Sub64(currentStake, toRemove.Wght)
-			if err != nil {
-				return 0, err
-			}
-
-			// Changed in AP3:
-			// Remove the delegator from the heap and update the heap so that
-			// the top of the heap is the next delegator to remove.
-			toRemoveHeap.Remove()
-		}
-
-		// Add to [currentStake] the stake of this pending delegator to
-		// calculate what the stake will be when this pending delegation has
-		// started.
-		currentStake, err = math.Add64(currentStake, nextPending.UnsignedAddDelegatorTx.Validator.Wght)
-		if err != nil {
-			return 0, err
-		}
-
-		// Changed in AP3:
-		// If the new delegator has started, then this pending delegator should
-		// have a start time that is >= [startTime]. Otherwise, the delegator
-		// hasn't started yet and the [currentStake] shouldn't count towards the
-		// [maximumStake] during the delegators delegation period.
-		newDelegatorHasStarted := !nextPendingStartTime.Before(startTime)
-		if newDelegatorHasStarted && currentStake > maxStake {
-			// Only update [maxStake] if it's after [startTime]
-			maxStake = currentStake
-		}
-
-		// This pending delegator is a current delegator relative
-		// when considering later pending delegators that start late
-		toRemoveHeap.Add(&nextPending.UnsignedAddDelegatorTx.Validator)
-	}
-
-	// [currentStake] is now the amount staked before the next pending delegator
-	// whose start time is after [endTime].
-
-	// If there aren't any delegators that will be added before the end of our
-	// delegation period, we should advance through time until our delegation
-	// period starts.
-	for toRemoveHeap.Len() > 0 {
-		toRemove := toRemoveHeap.Peek()
-		toRemoveEndTime := toRemove.EndTime()
-		if toRemoveEndTime.After(startTime) {
-			break
-		}
-
-		currentStake, err = math.Sub64(currentStake, toRemove.Wght)
-		if err != nil {
-			return 0, err
-		}
-
-		// Changed in AP3:
-		// Remove the delegator from the heap and update the heap so that the
-		// top of the heap is the next delegator to remove.
-		toRemoveHeap.Remove()
-	}
-
-	// We have advanced time to be inside the delegation window.
-	// Make sure that the max stake is updated accordingly.
-	if currentStake > maxStake {
-		maxStake = currentStake
-	}
-	return maxStake, nil
-}
-
-func currentMaxStakeAmount(
-	state InternalState,
-	subnetID ids.ID,
-	nodeID ids.NodeID,
-	startTime time.Time,
-	endTime time.Time,
-) (uint64, error) {
-	if startTime.After(endTime) {
-		return 0, errStartAfterEndTime
-	}
-	if timestamp := state.GetTimestamp(); startTime.Before(timestamp) {
-		return 0, errStartTimeTooEarly
-	}
-	if subnetID == constants.PrimaryNetworkID {
-		return currentMaxPrimarySubnetStakeAmount(state, nodeID, startTime, endTime)
-	}
-	return currentMaxSubnetStakeAmount(state, subnetID, nodeID, startTime, endTime)
-}
-
-func currentMaxSubnetStakeAmount(
-	state InternalState,
-	subnetID ids.ID,
-	nodeID ids.NodeID,
-	startTime time.Time,
-	endTime time.Time,
-) (uint64, error) {
-	var (
-		vdrTxAndID SubnetValidatorAndID
-		exists     bool
-	)
-	pendingStakers := state.PendingStakerChainState()
-	pendingValidator := pendingStakers.GetValidator(nodeID)
-
-	currentStakers := state.CurrentStakerChainState()
-	currentValidator, err := currentStakers.GetValidator(nodeID)
-	switch err {
-	case nil:
-		vdrTxAndID, exists = currentValidator.SubnetValidators()[subnetID]
-		if !exists {
-			vdrTxAndID = pendingValidator.SubnetValidators()[subnetID]
-		}
-	case database.ErrNotFound:
-		vdrTxAndID = pendingValidator.SubnetValidators()[subnetID]
-	default:
-		return 0, err
-	}
-
-	vdrTx := vdrTxAndID.UnsignedAddSubnetValidator
-	if vdrTx == nil {
-		return 0, nil
-	}
-	if vdrTx.StartTime().After(endTime) {
-		return 0, nil
-	}
-	if vdrTx.EndTime().Before(startTime) {
-		return 0, nil
-	}
-	return vdrTx.Weight(), nil
-}
-
-func currentMaxPrimarySubnetStakeAmount(
-	state InternalState,
-	nodeID ids.NodeID,
-	startTime time.Time,
-	endTime time.Time,
-) (uint64, error) {
-	currentStakers := state.CurrentStakerChainState()
-	pendingStakers := state.PendingStakerChainState()
-
-	pendingValidator := pendingStakers.GetValidator(nodeID)
-	currentValidator, err := currentStakers.GetValidator(nodeID)
-
-	switch err {
-	case nil:
-		vdrTx, _ := currentValidator.AddValidatorTx()
-		if vdrTx.StartTime().After(endTime) {
-			return 0, nil
-		}
-		if vdrTx.EndTime().Before(startTime) {
-			return 0, nil
-		}
-
-		currentWeight := vdrTx.Weight()
-		currentWeight, err = math.Add64(currentWeight, currentValidator.DelegatorWeight())
-		if err != nil {
-			return 0, err
-		}
-		return maxStakeAmount(
-			currentValidator.Delegators(),
-			pendingValidator.Delegators(),
-			startTime,
-			endTime,
-			currentWeight,
-		)
-	case database.ErrNotFound:
-		futureValidator, _, err := pendingStakers.GetValidatorTx(nodeID)
-		if err == database.ErrNotFound {
-			return 0, nil
-		}
-		if err != nil {
-			return 0, err
-		}
-		if futureValidator.StartTime().After(endTime) {
-			return 0, nil
-		}
-		if futureValidator.EndTime().Before(startTime) {
-			return 0, nil
-		}
-
-		return maxStakeAmount(
-			nil,
-			pendingValidator.Delegators(),
-			startTime,
-			endTime,
-			futureValidator.Weight(),
-		)
-	default:
-		return 0, err
-	}
->>>>>>> bfa16ea6
 }