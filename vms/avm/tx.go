// Copyright (C) 2019-2024, Ava Labs, Inc. All rights reserved.
// See the file LICENSE for licensing terms.

package avm

import (
	"context"
	"errors"
	"fmt"

	"go.uber.org/zap"

	"github.com/ava-labs/avalanchego/database"
	"github.com/ava-labs/avalanchego/ids"
	"github.com/ava-labs/avalanchego/snow/choices"
	"github.com/ava-labs/avalanchego/snow/consensus/snowstorm"
	"github.com/ava-labs/avalanchego/utils/set"
	"github.com/ava-labs/avalanchego/vms/avm/txs"
	"github.com/ava-labs/avalanchego/vms/avm/txs/executor"
	"github.com/ava-labs/avalanchego/vms/components/fees"
)

var (
	_ snowstorm.Tx = (*Tx)(nil)

	errTxNotProcessing  = errors.New("transaction is not processing")
	errUnexpectedReject = errors.New("attempting to reject transaction")
)

type Tx struct {
	vm *VM
	tx *txs.Tx
}

func (tx *Tx) ID() ids.ID {
	return tx.tx.ID()
}

func (tx *Tx) Accept(context.Context) error {
	if s := tx.Status(); s != choices.Processing {
		return fmt.Errorf("%w: %s", errTxNotProcessing, s)
	}

	if err := tx.vm.onAccept(tx.tx); err != nil {
		return err
	}

	executor := &executor.Executor{
		Codec: tx.vm.txExecutorBackend.Codec,
		State: tx.vm.state,
		Tx:    tx.tx,
	}
	err := tx.tx.Unsigned.Visit(executor)
	if err != nil {
		return fmt.Errorf("error staging accepted state changes: %w", err)
	}

	tx.vm.state.AddTx(tx.tx)

	commitBatch, err := tx.vm.state.CommitBatch()
	if err != nil {
		txID := tx.tx.ID()
		return fmt.Errorf("couldn't create commitBatch while processing tx %s: %w", txID, err)
	}

	defer tx.vm.state.Abort()
	err = tx.vm.ctx.SharedMemory.Apply(
		executor.AtomicRequests,
		commitBatch,
	)
	if err != nil {
		txID := tx.tx.ID()
		return fmt.Errorf("error committing accepted state changes while processing tx %s: %w", txID, err)
	}

	return tx.vm.metrics.MarkTxAccepted(tx.tx)
}

func (*Tx) Reject(context.Context) error {
	return errUnexpectedReject
}

func (tx *Tx) Status() choices.Status {
	txID := tx.tx.ID()
	_, err := tx.vm.state.GetTx(txID)
	switch err {
	case nil:
		return choices.Accepted
	case database.ErrNotFound:
		return choices.Processing
	default:
		tx.vm.ctx.Log.Error("failed looking up tx status",
			zap.Stringer("txID", txID),
			zap.Error(err),
		)
		return choices.Processing
	}
}

func (tx *Tx) MissingDependencies() (set.Set[ids.ID], error) {
	txIDs := set.Set[ids.ID]{}
	for _, in := range tx.tx.Unsigned.InputUTXOs() {
		if in.Symbolic() {
			continue
		}
		txID, _ := in.InputSource()

		_, err := tx.vm.state.GetTx(txID)
		switch err {
		case nil:
			// Tx was already accepted
		case database.ErrNotFound:
			txIDs.Add(txID)
		default:
			return nil, err
		}
	}
	return txIDs, nil
}

func (tx *Tx) Bytes() []byte {
	return tx.tx.Bytes()
}

func (tx *Tx) Verify(context.Context) error {
	if s := tx.Status(); s != choices.Processing {
		return fmt.Errorf("%w: %s", errTxNotProcessing, s)
	}

	feeCfg := tx.vm.txBackend.Config.GetDynamicFeesConfig(tx.vm.state.GetTimestamp())
	feeManager := fees.NewManager(feeCfg.UnitFees)
	return tx.tx.Unsigned.Visit(&executor.SemanticVerifier{
<<<<<<< HEAD
		Backend:       tx.vm.txBackend,
		BlkFeeManager: feeManager,
		UnitCaps:      feeCfg.BlockUnitsCap,
		State:         tx.vm.state,
		Tx:            tx.tx,
=======
		Backend: tx.vm.txExecutorBackend,
		State:   tx.vm.state,
		Tx:      tx.tx,
>>>>>>> 57f5b221
	})
}<|MERGE_RESOLUTION|>--- conflicted
+++ resolved
@@ -127,19 +127,13 @@
 		return fmt.Errorf("%w: %s", errTxNotProcessing, s)
 	}
 
-	feeCfg := tx.vm.txBackend.Config.GetDynamicFeesConfig(tx.vm.state.GetTimestamp())
+	feeCfg := tx.vm.txExecutorBackend.Config.GetDynamicFeesConfig(tx.vm.state.GetTimestamp())
 	feeManager := fees.NewManager(feeCfg.UnitFees)
 	return tx.tx.Unsigned.Visit(&executor.SemanticVerifier{
-<<<<<<< HEAD
-		Backend:       tx.vm.txBackend,
+		Backend:       tx.vm.txExecutorBackend,
 		BlkFeeManager: feeManager,
 		UnitCaps:      feeCfg.BlockUnitsCap,
 		State:         tx.vm.state,
 		Tx:            tx.tx,
-=======
-		Backend: tx.vm.txExecutorBackend,
-		State:   tx.vm.state,
-		Tx:      tx.tx,
->>>>>>> 57f5b221
 	})
 }