--- conflicted
+++ resolved
@@ -22,7 +22,6 @@
 	"github.com/ava-labs/avalanchego/utils/logging"
 	"github.com/ava-labs/avalanchego/utils/set"
 	"github.com/ava-labs/avalanchego/vms/avm/txs"
-	"github.com/ava-labs/avalanchego/vms/avm/txs/fees"
 	"github.com/ava-labs/avalanchego/vms/components/avax"
 	"github.com/ava-labs/avalanchego/vms/components/keystore"
 	"github.com/ava-labs/avalanchego/vms/components/verify"
@@ -31,7 +30,6 @@
 
 	avajson "github.com/ava-labs/avalanchego/utils/json"
 	safemath "github.com/ava-labs/avalanchego/utils/math"
-	commonfees "github.com/ava-labs/avalanchego/vms/components/fees"
 )
 
 const (
@@ -758,18 +756,11 @@
 		return nil, ids.ShortEmpty, err
 	}
 
-<<<<<<< HEAD
-	initialState := &txs.InitialState{
-		FxIndex: 0, // TODO: Should lookup secp256k1fx FxID
-		Outs:    make([]verify.State, 0, len(args.InitialHolders)+len(args.MinterSets)),
-	}
-=======
 	var (
 		fxIndex          = uint32(0) // TODO: Should lookup secp256k1fx FxID
 		initialStateOuts = make([]verify.State, 0, len(args.InitialHolders)+len(args.MinterSets))
 	)
 
->>>>>>> 57f5b221
 	for _, holder := range args.InitialHolders {
 		addr, err := avax.ParseServiceAddress(s.vm, holder.Address)
 		if err != nil {
@@ -799,76 +790,6 @@
 		initialStateOuts = append(initialStateOuts, minter)
 	}
 
-<<<<<<< HEAD
-	codec := s.vm.parser.Codec()
-	initialState.Sort(codec)
-
-	return buildCreateAssetTx(
-		s.vm,
-		args.Name,
-		args.Symbol,
-		args.Denomination,
-		[]*txs.InitialState{initialState},
-		utxos,
-		kc,
-		changeAddr,
-	)
-}
-
-func buildCreateAssetTx(
-	vm *VM,
-	name, symbol string,
-	denomination byte,
-	initialStates []*txs.InitialState,
-	utxos []*avax.UTXO,
-	kc *secp256k1fx.Keychain,
-	changeAddr ids.ShortID,
-) (*txs.Tx, ids.ShortID, error) {
-	var (
-		chainTime = vm.state.GetTimestamp()
-		feeCfg    = vm.GetDynamicFeesConfig(chainTime)
-		feeMan    = commonfees.NewManager(feeCfg.UnitFees)
-		feeCalc   = &fees.Calculator{
-			IsEUpgradeActive: vm.IsEUpgradeActivated(chainTime),
-			Config:           &vm.Config,
-			FeeManager:       feeMan,
-			ConsumedUnitsCap: feeCfg.BlockUnitsCap,
-			Codec:            vm.parser.Codec(),
-		}
-	)
-
-	uTx := &txs.CreateAssetTx{
-		BaseTx: txs.BaseTx{BaseTx: avax.BaseTx{
-			NetworkID:    vm.ctx.NetworkID,
-			BlockchainID: vm.ctx.ChainID,
-		}},
-		Name:         name,
-		Symbol:       symbol,
-		Denomination: denomination,
-		States:       initialStates,
-	}
-	if err := uTx.Visit(feeCalc); err != nil {
-		return nil, ids.ShortEmpty, err
-	}
-
-	toBurn := make(map[ids.ID]uint64)
-	ins, outs, keys, err := vm.FinanceTx(
-		utxos,
-		vm.feeAssetID,
-		kc,
-		toBurn,
-		feeCalc,
-		changeAddr,
-	)
-	if err != nil {
-		return nil, ids.ShortEmpty, err
-	}
-
-	uTx.Ins = ins
-	uTx.Outs = outs
-	tx := &txs.Tx{Unsigned: uTx}
-	return tx, changeAddr, tx.SignSECP256K1Fx(vm.parser.Codec(), keys)
-=======
 	s.txBuilderBackend.ResetAddresses(kc.Addresses())
 	return buildCreateAssetTx(
 		s.txBuilderBackend,
@@ -879,7 +800,6 @@
 		kc,
 		changeAddr,
 	)
->>>>>>> 57f5b221
 }
 
 // CreateFixedCapAsset returns ID of the newly created asset
@@ -970,18 +890,11 @@
 		return nil, ids.ShortEmpty, err
 	}
 
-<<<<<<< HEAD
-	initialState := &txs.InitialState{
-		FxIndex: 1, // TODO: Should lookup nftfx FxID
-		Outs:    make([]verify.State, 0, len(args.MinterSets)),
-	}
-=======
 	var (
 		fxIndex          = uint32(1) // TODO: Should lookup nftfx FxID
 		initialStateOuts = make([]verify.State, 0, len(args.MinterSets))
 	)
 
->>>>>>> 57f5b221
 	for i, owner := range args.MinterSets {
 		minter := &nftfx.MintOutput{
 			GroupID: uint32(i),
@@ -998,17 +911,6 @@
 		initialStateOuts = append(initialStateOuts, minter)
 	}
 
-<<<<<<< HEAD
-	codec := s.vm.parser.Codec()
-	initialState.Sort(codec)
-	return buildCreateAssetTx(
-		s.vm,
-		args.Name,
-		args.Symbol,
-		0, // NFTs are non-fungible
-		[]*txs.InitialState{initialState},
-		utxos,
-=======
 	s.txBuilderBackend.ResetAddresses(kc.Addresses())
 	return buildCreateAssetTx(
 		s.txBuilderBackend,
@@ -1016,7 +918,6 @@
 		args.Symbol,
 		0, // NFTs are non-fungible
 		map[uint32][]verify.State{fxIndex: initialStateOuts},
->>>>>>> 57f5b221
 		kc,
 		changeAddr,
 	)
@@ -1328,69 +1229,14 @@
 		})
 	}
 
-<<<<<<< HEAD
-	return buildBaseTx(s.vm, outs, memoBytes, utxos, kc, changeAddr)
-}
-
-func buildBaseTx(
-	vm *VM,
-	outs []*avax.TransferableOutput,
-	memo []byte,
-	utxos []*avax.UTXO,
-	kc *secp256k1fx.Keychain,
-	changeAddr ids.ShortID,
-) (*txs.Tx, ids.ShortID, error) {
-	var (
-		chainTime = vm.state.GetTimestamp()
-		feeCfg    = vm.GetDynamicFeesConfig(chainTime)
-		feeMan    = commonfees.NewManager(feeCfg.UnitFees)
-		feeCalc   = &fees.Calculator{
-			IsEUpgradeActive: vm.IsEUpgradeActivated(chainTime),
-			Config:           &vm.Config,
-			FeeManager:       feeMan,
-			ConsumedUnitsCap: feeCfg.BlockUnitsCap,
-			Codec:            vm.parser.Codec(),
-		}
-	)
-	uTx := &txs.BaseTx{
-		BaseTx: avax.BaseTx{
-			NetworkID:    vm.ctx.NetworkID,
-			BlockchainID: vm.ctx.ChainID,
-			Memo:         memo,
-			Outs:         outs,
-		},
-	}
-	if err := uTx.Visit(feeCalc); err != nil {
-		return nil, ids.ShortEmpty, err
-	}
-
-	toBurn := make(map[ids.ID]uint64)
-	for _, out := range outs {
-		toBurn[out.AssetID()] += out.Out.Amount()
-	}
-	ins, feeOuts, keys, err := vm.FinanceTx(
-		utxos,
-		vm.feeAssetID,
+	s.txBuilderBackend.ResetAddresses(kc.Addresses())
+	return buildBaseTx(
+		s.txBuilderBackend,
+		outs,
+		memoBytes,
 		kc,
-		toBurn,
-		feeCalc,
 		changeAddr,
 	)
-	if err != nil {
-		return nil, ids.ShortEmpty, err
-	}
-
-	uTx.Ins = ins
-	uTx.Outs = append(uTx.Outs, feeOuts...)
-	codec := vm.parser.Codec()
-	avax.SortTransferableOutputs(uTx.Outs, codec)
-
-	tx := &txs.Tx{Unsigned: uTx}
-	return tx, changeAddr, tx.SignSECP256K1Fx(codec, keys)
-=======
-	s.txBuilderBackend.ResetAddresses(kc.Addresses())
-	return buildBaseTx(s.txBuilderBackend, outs, memoBytes, kc, changeAddr)
->>>>>>> 57f5b221
 }
 
 // MintArgs are arguments for passing into Mint requests
@@ -1470,11 +1316,6 @@
 	}
 
 	// Get all UTXOs/keys for the user
-<<<<<<< HEAD
-	utxos, kc, err := s.vm.LoadUser(args.Username, args.Password, nil)
-	if err != nil {
-		return nil, ids.ShortEmpty, err
-=======
 	_, kc, err := s.vm.LoadUser(args.Username, args.Password, nil)
 	if err != nil {
 		return nil, ids.ShortEmpty, err
@@ -1488,74 +1329,19 @@
 				Addrs:     []ids.ShortID{to},
 			},
 		},
->>>>>>> 57f5b221
 	}
 
 	s.txBuilderBackend.ResetAddresses(kc.Addresses())
-	tx, err := mintFTs(s.txBuilderBackend, outputs, feeKc, changeAddr)
-	if err != nil {
-		return nil, ids.ShortEmpty, err
-	}
-<<<<<<< HEAD
-
-	tx, err := buildOperation(s.vm, ops, feeUTXOs, feeKc, changeAddr)
-	if err != nil {
-		return nil, ids.ShortEmpty, err
-	}
-	return tx, changeAddr, tx.SignSECP256K1Fx(s.vm.parser.Codec(), opKeys)
-}
-
-func buildOperation(
-	vm *VM,
-	ops []*txs.Operation,
-	utxos []*avax.UTXO,
-	kc *secp256k1fx.Keychain,
-	changeAddr ids.ShortID,
-) (*txs.Tx, error) {
-	var (
-		chainTime = vm.state.GetTimestamp()
-		feeCfg    = vm.GetDynamicFeesConfig(chainTime)
-		feeMan    = commonfees.NewManager(feeCfg.UnitFees)
-		feeCalc   = &fees.Calculator{
-			IsEUpgradeActive: vm.IsEUpgradeActivated(chainTime),
-			Config:           &vm.Config,
-			FeeManager:       feeMan,
-			ConsumedUnitsCap: feeCfg.BlockUnitsCap,
-			Codec:            vm.parser.Codec(),
-		}
-	)
-
-	uTx := &txs.OperationTx{
-		BaseTx: txs.BaseTx{BaseTx: avax.BaseTx{
-			NetworkID:    vm.ctx.NetworkID,
-			BlockchainID: vm.ctx.ChainID,
-		}},
-		Ops: ops,
-	}
-	if err := uTx.Visit(feeCalc); err != nil {
-		return nil, err
-	}
-
-	toBurn := make(map[ids.ID]uint64)
-	ins, outs, keys, err := vm.FinanceTx(
-		utxos,
-		vm.feeAssetID,
-		kc,
-		toBurn,
-		feeCalc,
+	tx, err := mintFTs(
+		s.txBuilderBackend,
+		outputs,
+		feeKc,
 		changeAddr,
 	)
 	if err != nil {
-		return nil, err
-	}
-
-	uTx.Ins = ins
-	uTx.Outs = outs
-	tx := &txs.Tx{Unsigned: uTx}
-	return tx, tx.SignSECP256K1Fx(vm.parser.Codec(), keys)
-=======
+		return nil, ids.ShortEmpty, err
+	}
 	return tx, changeAddr, nil
->>>>>>> 57f5b221
 }
 
 // SendNFTArgs are arguments for passing into SendNFT requests
@@ -1626,11 +1412,7 @@
 		return nil, ids.ShortEmpty, err
 	}
 
-<<<<<<< HEAD
-	ops, nftKeys, err := s.vm.SpendNFT(
-=======
 	ops, _, err := s.vm.SpendNFT(
->>>>>>> 57f5b221
 		utxos,
 		kc,
 		assetID,
@@ -1641,21 +1423,18 @@
 		return nil, ids.ShortEmpty, err
 	}
 
-<<<<<<< HEAD
-	tx, err := buildOperation(s.vm, ops, utxos, kc, changeAddr)
-=======
 	s.txBuilderBackend.ResetAddresses(kc.Addresses())
-	tx, err := buildOperation(s.txBuilderBackend, ops, kc, changeAddr)
->>>>>>> 57f5b221
-	if err != nil {
-		return nil, ids.ShortEmpty, err
-	}
-
-<<<<<<< HEAD
-	return tx, changeAddr, tx.SignNFTFx(s.vm.parser.Codec(), nftKeys)
-=======
+	tx, err := buildOperation(
+		s.txBuilderBackend,
+		ops,
+		kc,
+		changeAddr,
+	)
+	if err != nil {
+		return nil, ids.ShortEmpty, err
+	}
+
 	return tx, changeAddr, nil
->>>>>>> 57f5b221
 }
 
 // MintNFTArgs are arguments for passing into MintNFT requests
@@ -1735,16 +1514,10 @@
 	if err != nil {
 		return nil, ids.ShortEmpty, err
 	}
-<<<<<<< HEAD
-	ops, nftKeys, err := s.vm.MintNFT(
-		utxos,
-		kc,
-=======
 
 	s.txBuilderBackend.ResetAddresses(kc.Addresses())
 	tx, err := mintNFT(
 		s.txBuilderBackend,
->>>>>>> 57f5b221
 		assetID,
 		payloadBytes,
 		[]*secp256k1fx.OutputOwners{{
@@ -1757,16 +1530,7 @@
 	if err != nil {
 		return nil, ids.ShortEmpty, err
 	}
-<<<<<<< HEAD
-
-	tx, err := buildOperation(s.vm, ops, feeUTXOs, feeKc, changeAddr)
-	if err != nil {
-		return nil, ids.ShortEmpty, err
-	}
-	return tx, changeAddr, tx.SignNFTFx(s.vm.parser.Codec(), nftKeys)
-=======
 	return tx, changeAddr, nil
->>>>>>> 57f5b221
 }
 
 // ImportArgs are arguments for passing into Import requests
@@ -1819,90 +1583,18 @@
 	s.vm.ctx.Lock.Lock()
 	defer s.vm.ctx.Lock.Unlock()
 
-<<<<<<< HEAD
-	utxos, kc, err := s.vm.LoadUser(args.Username, args.Password, nil)
+	_, kc, err := s.vm.LoadUser(args.Username, args.Password, nil)
 	if err != nil {
 		return nil, err
 	}
 
-	atomicUTXOs, _, _, err := s.vm.GetAtomicUTXOs(chainID, kc.Addrs, ids.ShortEmpty, ids.Empty, int(maxPageSize))
-	if err != nil {
-		return nil, fmt.Errorf("problem retrieving user's atomic UTXOs: %w", err)
-	}
-
-	return buildImportTx(s.vm, chainID, atomicUTXOs, to, utxos, kc)
-}
-
-func buildImportTx(
-	vm *VM,
-	sourceChain ids.ID,
-	atomicUTXOs []*avax.UTXO,
-	to ids.ShortID,
-	utxos []*avax.UTXO,
-	kc *secp256k1fx.Keychain,
-) (*txs.Tx, error) {
-	toBurn, importInputs, importKeys, err := vm.SpendAll(atomicUTXOs, kc)
-=======
-	_, kc, err := s.vm.LoadUser(args.Username, args.Password, nil)
->>>>>>> 57f5b221
-	if err != nil {
-		return nil, err
-	}
-
-<<<<<<< HEAD
-	var (
-		chainTime = vm.state.GetTimestamp()
-		feeCfg    = vm.GetDynamicFeesConfig(chainTime)
-		feeMan    = commonfees.NewManager(feeCfg.UnitFees)
-		feeCalc   = &fees.Calculator{
-			IsEUpgradeActive: vm.IsEUpgradeActivated(chainTime),
-			Config:           &vm.Config,
-			FeeManager:       feeMan,
-			ConsumedUnitsCap: feeCfg.BlockUnitsCap,
-			Codec:            vm.parser.Codec(),
-		}
-	)
-
-	uTx := &txs.ImportTx{
-		BaseTx: txs.BaseTx{BaseTx: avax.BaseTx{
-			NetworkID:    vm.ctx.NetworkID,
-			BlockchainID: vm.ctx.ChainID,
-		}},
-		SourceChain: sourceChain,
-		ImportedIns: importInputs,
-	}
-	if err := uTx.Visit(feeCalc); err != nil {
-		return nil, err
-	}
-
-	if importedAmt := toBurn[vm.feeAssetID]; importedAmt < feeCalc.Fee {
-		feeCalc.Fee -= importedAmt
-		toBurn[vm.feeAssetID] = 0
-	} else {
-		feeCalc.Fee = 0
-		toBurn[vm.feeAssetID] -= feeCalc.Fee
-	}
-	ins, outs, keys, err := vm.FinanceTx(
-		utxos,
-		vm.feeAssetID,
+	s.txBuilderBackend.ResetAddresses(kc.Addresses())
+	return buildImportTx(
+		s.txBuilderBackend,
+		chainID,
+		to,
 		kc,
-		toBurn,
-		feeCalc,
-		to,
-	)
-	if err != nil {
-		return nil, err
-	}
-	keys = append(keys, importKeys...)
-
-	uTx.Ins = ins
-	uTx.Outs = outs
-	tx := &txs.Tx{Unsigned: uTx}
-	return tx, tx.SignSECP256K1Fx(vm.parser.Codec(), keys)
-=======
-	s.txBuilderBackend.ResetAddresses(kc.Addresses())
-	return buildImportTx(s.txBuilderBackend, chainID, to, kc)
->>>>>>> 57f5b221
+	)
 }
 
 // ExportArgs are arguments for passing into ExportAVA requests
@@ -1995,78 +1687,14 @@
 		return nil, ids.ShortEmpty, err
 	}
 
-<<<<<<< HEAD
-	return buildExportTx(s.vm, chainID, to, assetID, uint64(args.Amount), utxos, kc, changeAddr)
-}
-
-func buildExportTx(
-	vm *VM,
-	destinationChain ids.ID,
-	to ids.ShortID,
-	exportedAssetID ids.ID,
-	exportedAmt uint64,
-	utxos []*avax.UTXO,
-	kc *secp256k1fx.Keychain,
-	changeAddr ids.ShortID,
-) (*txs.Tx, ids.ShortID, error) {
-	var (
-		chainTime = vm.state.GetTimestamp()
-		feeCfg    = vm.GetDynamicFeesConfig(chainTime)
-		feeMan    = commonfees.NewManager(feeCfg.UnitFees)
-		feeCalc   = &fees.Calculator{
-			IsEUpgradeActive: vm.IsEUpgradeActivated(chainTime),
-			Config:           &vm.Config,
-			FeeManager:       feeMan,
-			ConsumedUnitsCap: feeCfg.BlockUnitsCap,
-			Codec:            vm.parser.Codec(),
-		}
-	)
-
-	uTx := &txs.ExportTx{
-		BaseTx: txs.BaseTx{BaseTx: avax.BaseTx{
-			NetworkID:    vm.ctx.NetworkID,
-			BlockchainID: vm.ctx.ChainID,
-		}},
-		DestinationChain: destinationChain,
-		ExportedOuts: []*avax.TransferableOutput{{
-			Asset: avax.Asset{ID: exportedAssetID},
-			Out: &secp256k1fx.TransferOutput{
-				Amt: exportedAmt,
-				OutputOwners: secp256k1fx.OutputOwners{
-					Locktime:  0,
-					Threshold: 1,
-					Addrs:     []ids.ShortID{to},
-				},
-			},
-		}},
-	}
-	if err := uTx.Visit(feeCalc); err != nil {
-		return nil, ids.ShortEmpty, err
-	}
-
-	toBurn := map[ids.ID]uint64{
-		exportedAssetID: exportedAmt,
-	}
-	ins, outs, keys, err := vm.FinanceTx(
-		utxos,
-		vm.feeAssetID,
+	s.txBuilderBackend.ResetAddresses(kc.Addresses())
+	return buildExportTx(
+		s.txBuilderBackend,
+		chainID,
+		to,
+		assetID,
+		uint64(args.Amount),
 		kc,
-		toBurn,
-		feeCalc,
 		changeAddr,
 	)
-	if err != nil {
-		return nil, ids.ShortEmpty, err
-	}
-
-	codec := vm.parser.Codec()
-
-	uTx.Ins = ins
-	uTx.Outs = outs
-	tx := &txs.Tx{Unsigned: uTx}
-	return tx, changeAddr, tx.SignSECP256K1Fx(codec, keys)
-=======
-	s.txBuilderBackend.ResetAddresses(kc.Addresses())
-	return buildExportTx(s.txBuilderBackend, chainID, to, assetID, uint64(args.Amount), kc, changeAddr)
->>>>>>> 57f5b221
 }