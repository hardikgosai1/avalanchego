--- conflicted
+++ resolved
@@ -7,7 +7,6 @@
 	"context"
 	"math"
 	"testing"
-	"time"
 
 	"github.com/stretchr/testify/require"
 
@@ -20,11 +19,6 @@
 	"github.com/ava-labs/avalanchego/snow/snowtest"
 	"github.com/ava-labs/avalanchego/utils/constants"
 	"github.com/ava-labs/avalanchego/utils/crypto/secp256k1"
-<<<<<<< HEAD
-	"github.com/ava-labs/avalanchego/vms/avm/config"
-=======
-	"github.com/ava-labs/avalanchego/vms/avm/fxs"
->>>>>>> d3a733e7
 	"github.com/ava-labs/avalanchego/vms/avm/txs"
 	"github.com/ava-labs/avalanchego/vms/components/avax"
 	"github.com/ava-labs/avalanchego/vms/components/verify"
@@ -135,15 +129,7 @@
 func TestIssueNFT(t *testing.T) {
 	require := require.New(t)
 
-<<<<<<< HEAD
-	env := setup(t, &envConfig{
-		vmStaticConfig: &config.Config{
-			DurangoTime: time.Time{},
-		},
-	})
-=======
 	env := setup(t, &envConfig{vmStaticConfig: noFeesTestConfig})
->>>>>>> d3a733e7
 	env.vm.ctx.Lock.Unlock()
 	defer func() {
 		env.vm.ctx.Lock.Lock()
@@ -226,13 +212,7 @@
 	require := require.New(t)
 
 	env := setup(t, &envConfig{
-<<<<<<< HEAD
-		vmStaticConfig: &config.Config{
-			DurangoTime: time.Time{},
-		},
-=======
 		vmStaticConfig: noFeesTestConfig,
->>>>>>> d3a733e7
 		additionalFxs: []*common.Fx{{
 			ID: propertyfx.ID,
 			Fx: &propertyfx.Fx{},
@@ -433,13 +413,7 @@
 	require := require.New(t)
 
 	env := setup(t, &envConfig{
-<<<<<<< HEAD
-		vmStaticConfig: &config.Config{
-			DurangoTime: time.Time{},
-		},
-=======
 		fork:          durango,
->>>>>>> d3a733e7
 		notLinearized: true,
 	})
 	defer func() {
