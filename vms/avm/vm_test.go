--- conflicted
+++ resolved
@@ -114,13 +114,9 @@
 func TestIssueTx(t *testing.T) {
 	require := require.New(t)
 
-<<<<<<< HEAD
-	env := setup(t, &envConfig{fork: latest})
-=======
 	env := setup(t, &envConfig{
 		fork: latest,
 	})
->>>>>>> 9cef7d30
 	env.vm.ctx.Lock.Unlock()
 	defer func() {
 		env.vm.ctx.Lock.Lock()
@@ -136,13 +132,9 @@
 func TestIssueNFT(t *testing.T) {
 	require := require.New(t)
 
-<<<<<<< HEAD
-	env := setup(t, &envConfig{vmStaticConfig: noFeesTestConfig})
-=======
 	env := setup(t, &envConfig{
 		vmStaticConfig: noFeesTestConfig,
 	})
->>>>>>> 9cef7d30
 	env.vm.ctx.Lock.Unlock()
 	defer func() {
 		env.vm.ctx.Lock.Lock()
@@ -414,13 +406,9 @@
 }
 
 func TestVMFormat(t *testing.T) {
-<<<<<<< HEAD
-	env := setup(t, &envConfig{fork: latest})
-=======
 	env := setup(t, &envConfig{
 		fork: latest,
 	})
->>>>>>> 9cef7d30
 	defer func() {
 		require.NoError(t, env.vm.Shutdown(context.Background()))
 		env.vm.ctx.Lock.Unlock()
@@ -537,13 +525,9 @@
 func TestIssueImportTx(t *testing.T) {
 	require := require.New(t)
 
-<<<<<<< HEAD
-	env := setup(t, &envConfig{vmStaticConfig: noFeesTestConfig})
-=======
 	env := setup(t, &envConfig{
 		vmStaticConfig: noFeesTestConfig,
 	})
->>>>>>> 9cef7d30
 	defer func() {
 		require.NoError(env.vm.Shutdown(context.Background()))
 		env.vm.ctx.Lock.Unlock()
@@ -719,13 +703,9 @@
 func TestIssueExportTx(t *testing.T) {
 	require := require.New(t)
 
-<<<<<<< HEAD
-	env := setup(t, &envConfig{fork: latest})
-=======
 	env := setup(t, &envConfig{
 		fork: latest,
 	})
->>>>>>> 9cef7d30
 	defer func() {
 		require.NoError(env.vm.Shutdown(context.Background()))
 		env.vm.ctx.Lock.Unlock()
@@ -800,13 +780,9 @@
 func TestClearForceAcceptedExportTx(t *testing.T) {
 	require := require.New(t)
 
-<<<<<<< HEAD
-	env := setup(t, &envConfig{fork: latest})
-=======
 	env := setup(t, &envConfig{
 		fork: latest,
 	})
->>>>>>> 9cef7d30
 	defer func() {
 		require.NoError(env.vm.Shutdown(context.Background()))
 		env.vm.ctx.Lock.Unlock()
