--- conflicted
+++ resolved
@@ -116,13 +116,6 @@
 	return nil
 }
 
-<<<<<<< HEAD
-=======
-func (t *CreateAssetTx) Sort() {
-	SortInitialStates(t.States)
-}
-
->>>>>>> 65ed31e6
 func (t *CreateAssetTx) Visit(v Visitor) error {
 	return v.CreateAssetTx(t)
 }