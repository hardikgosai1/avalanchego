// Copyright (C) 2019-2024, Ava Labs, Inc. All rights reserved.
// See the file LICENSE for licensing terms.

package mempool

import (
	"errors"
	"fmt"
	"sync"

	"github.com/prometheus/client_golang/prometheus"

	"github.com/ava-labs/avalanchego/cache"
	"github.com/ava-labs/avalanchego/ids"
	"github.com/ava-labs/avalanchego/snow/engine/common"
	"github.com/ava-labs/avalanchego/utils"
<<<<<<< HEAD
	"github.com/ava-labs/avalanchego/utils/heap"
	"github.com/ava-labs/avalanchego/utils/linkedhashmap"
=======
	"github.com/ava-labs/avalanchego/utils/linked"
>>>>>>> b50be4b9
	"github.com/ava-labs/avalanchego/utils/setmap"
	"github.com/ava-labs/avalanchego/utils/units"
	"github.com/ava-labs/avalanchego/vms/avm/txs"

	commonfees "github.com/ava-labs/avalanchego/vms/components/fees"
)

const (
	// MaxTxSize is the maximum number of bytes a transaction can use to be
	// allowed into the mempool.
	MaxTxSize = 64 * units.KiB

	// droppedTxIDsCacheSize is the maximum number of dropped txIDs to cache
	droppedTxIDsCacheSize = 64

	// maxMempoolSize is the maximum number of bytes allowed in the mempool
	maxMempoolSize = 64 * units.MiB
)

var (
	_ Mempool = (*mempool)(nil)

	ErrDuplicateTx          = errors.New("duplicate tx")
	ErrTxTooLarge           = errors.New("tx too large")
	ErrMempoolFull          = errors.New("mempool is full")
	ErrConflictsWithOtherTx = errors.New("tx conflicts with other tx")
)

// Mempool contains transactions that have not yet been put into a block.
type Mempool interface {
	SetEUpgradeActive()

	Add(tx *txs.Tx, tipPercentage commonfees.TipPercentage) error
	Get(txID ids.ID) (*txs.Tx, bool)
	// Remove [txs] and any conflicts of [txs] from the mempool.
	Remove(txs ...*txs.Tx)

	// Peek returns the oldest tx in the mempool.
	Peek() (tx *txs.Tx, exists bool)

	// Iterate over transactions from oldest to newest until the function
	// returns false or there are no more transactions.
	Iterate(f func(tx *txs.Tx) bool)

	// RequestBuildBlock notifies the consensus engine that a block should be
	// built if there is at least one transaction in the mempool.
	RequestBuildBlock()

	// Note: Dropped txs are added to droppedTxIDs but not evicted from
	// unissued. This allows previously dropped txs to be possibly reissued.
	MarkDropped(txID ids.ID, reason error)
	GetDropReason(txID ids.ID) error

	// Len returns the number of txs in the mempool.
	Len() int
}

type TxAndTipPercentage struct {
	Tx            *txs.Tx
	TipPercentage commonfees.TipPercentage
}

func lessTxAndTipPercent(a TxAndTipPercentage, b TxAndTipPercentage) bool {
	switch {
	case a.TipPercentage < b.TipPercentage:
		return true
	case a.TipPercentage > b.TipPercentage:
		return false
	default:
		return a.Tx.ID().Compare(b.Tx.ID()) == -1
	}
}

type mempool struct {
<<<<<<< HEAD
	lock sync.RWMutex

	// TODO: drop [[isEUpgradeActive] once E upgrade is activated
	isEUpgradeActive utils.Atomic[bool]

	// unissued txs sorted by time they entered the mempool
	// TODO: drop [unissuedTxs] once E upgrade is activated
	unissuedTxs linkedhashmap.LinkedHashmap[ids.ID, *txs.Tx]

	// Following E upgrade activation, mempool transactions are sorted by tip percentage
	unissuedTxsByTipPercentage heap.Map[ids.ID, TxAndTipPercentage]

=======
	lock           sync.RWMutex
	unissuedTxs    *linked.Hashmap[ids.ID, *txs.Tx]
>>>>>>> b50be4b9
	consumedUTXOs  *setmap.SetMap[ids.ID, ids.ID] // TxID -> Consumed UTXOs
	bytesAvailable int
	droppedTxIDs   *cache.LRU[ids.ID, error] // TxID -> Verification error

	toEngine chan<- common.Message

	numTxs               prometheus.Gauge
	bytesAvailableMetric prometheus.Gauge
}

func New(
	namespace string,
	registerer prometheus.Registerer,
	toEngine chan<- common.Message,
) (Mempool, error) {
	m := &mempool{
<<<<<<< HEAD
		unissuedTxs:                linkedhashmap.New[ids.ID, *txs.Tx](),
		unissuedTxsByTipPercentage: heap.NewMap[ids.ID, TxAndTipPercentage](lessTxAndTipPercent),
		consumedUTXOs:              setmap.New[ids.ID, ids.ID](),
		bytesAvailable:             maxMempoolSize,
		droppedTxIDs:               &cache.LRU[ids.ID, error]{Size: droppedTxIDsCacheSize},
		toEngine:                   toEngine,
=======
		unissuedTxs:    linked.NewHashmap[ids.ID, *txs.Tx](),
		consumedUTXOs:  setmap.New[ids.ID, ids.ID](),
		bytesAvailable: maxMempoolSize,
		droppedTxIDs:   &cache.LRU[ids.ID, error]{Size: droppedTxIDsCacheSize},
		toEngine:       toEngine,
>>>>>>> b50be4b9
		numTxs: prometheus.NewGauge(prometheus.GaugeOpts{
			Namespace: namespace,
			Name:      "count",
			Help:      "Number of transactions in the mempool",
		}),
		bytesAvailableMetric: prometheus.NewGauge(prometheus.GaugeOpts{
			Namespace: namespace,
			Name:      "bytes_available",
			Help:      "Number of bytes of space currently available in the mempool",
		}),
	}
	m.isEUpgradeActive.Set(false)
	m.bytesAvailableMetric.Set(maxMempoolSize)

	err := utils.Err(
		registerer.Register(m.numTxs),
		registerer.Register(m.bytesAvailableMetric),
	)
	return m, err
}

func (m *mempool) SetEUpgradeActive() {
	m.isEUpgradeActive.Set(true)
}

func (m *mempool) Add(tx *txs.Tx, tipPercentage commonfees.TipPercentage) error {
	txID := tx.ID()

	m.lock.Lock()
	defer m.lock.Unlock()

	if _, ok := m.Get(txID); ok {
		return fmt.Errorf("%w: %s", ErrDuplicateTx, txID)
	}

	txSize := len(tx.Bytes())
	if txSize > MaxTxSize {
		return fmt.Errorf("%w: %s size (%d) > max size (%d)",
			ErrTxTooLarge,
			txID,
			txSize,
			MaxTxSize,
		)
	}
	if txSize > m.bytesAvailable {
		return fmt.Errorf("%w: %s size (%d) > available space (%d)",
			ErrMempoolFull,
			txID,
			txSize,
			m.bytesAvailable,
		)
	}

	inputs := tx.Unsigned.InputIDs()
	if m.consumedUTXOs.HasOverlap(inputs) {
		return fmt.Errorf("%w: %s", ErrConflictsWithOtherTx, txID)
	}

	m.bytesAvailable -= txSize
	m.bytesAvailableMetric.Set(float64(m.bytesAvailable))

	m.unissuedTxs.Put(txID, tx)
	m.unissuedTxsByTipPercentage.Push(txID, TxAndTipPercentage{
		Tx:            tx,
		TipPercentage: tipPercentage,
	})
	m.numTxs.Inc()

	// Mark these UTXOs as consumed in the mempool
	m.consumedUTXOs.Put(txID, inputs)

	// An added tx must not be marked as dropped.
	m.droppedTxIDs.Evict(txID)
	return nil
}

func (m *mempool) Get(txID ids.ID) (*txs.Tx, bool) {
<<<<<<< HEAD
	if !m.isEUpgradeActive.Get() {
		return m.unissuedTxs.Get(txID)
	}
	v, found := m.unissuedTxsByTipPercentage.Get(txID)
	return v.Tx, found
=======
	m.lock.RLock()
	defer m.lock.RUnlock()

	return m.unissuedTxs.Get(txID)
>>>>>>> b50be4b9
}

func (m *mempool) Remove(txs ...*txs.Tx) {
	m.lock.Lock()
	defer m.lock.Unlock()

	for _, tx := range txs {
		txID := tx.ID()
		// If the transaction is in the mempool, remove it.
		if _, ok := m.consumedUTXOs.DeleteKey(txID); ok {
			m.unissuedTxs.Delete(txID)
			m.unissuedTxsByTipPercentage.Remove(txID)
			m.bytesAvailable += len(tx.Bytes())
			continue
		}

		// If the transaction isn't in the mempool, remove any conflicts it has.
		inputs := tx.Unsigned.InputIDs()
		for _, removed := range m.consumedUTXOs.DeleteOverlapping(inputs) {
			tx, _ := m.unissuedTxs.Get(removed.Key)
			m.unissuedTxs.Delete(removed.Key)
			m.unissuedTxsByTipPercentage.Remove(removed.Key)
			m.bytesAvailable += len(tx.Bytes())
		}
	}
	m.bytesAvailableMetric.Set(float64(m.bytesAvailable))
	m.numTxs.Set(float64(m.unissuedTxs.Len()))
}

func (m *mempool) Peek() (*txs.Tx, bool) {
<<<<<<< HEAD
	var (
		tx     *txs.Tx
		exists bool
	)

	if !m.isEUpgradeActive.Get() {
		_, tx, exists = m.unissuedTxs.Oldest()
	} else {
		var v TxAndTipPercentage
		_, v, exists = m.unissuedTxsByTipPercentage.Peek()
		tx = v.Tx
	}

=======
	m.lock.RLock()
	defer m.lock.RUnlock()

	_, tx, exists := m.unissuedTxs.Oldest()
>>>>>>> b50be4b9
	return tx, exists
}

func (m *mempool) Iterate(f func(*txs.Tx) bool) {
	m.lock.RLock()
	defer m.lock.RUnlock()

	// TODO: once E upgrade gets activated, replace unissuedTxs
	// with an array containing txs. We cannot iterate [unissuedTxsByTipPercentage]
	// but order does not seems relevant for the functions [f] currently used
	itr := m.unissuedTxs.NewIterator()
	for itr.Next() {
		if !f(itr.Value()) {
			return
		}
	}
}

func (m *mempool) RequestBuildBlock() {
<<<<<<< HEAD
	if m.unissuedTxs.Len() == 0 || m.unissuedTxsByTipPercentage.Len() == 0 {
=======
	m.lock.RLock()
	defer m.lock.RUnlock()

	if m.unissuedTxs.Len() == 0 {
>>>>>>> b50be4b9
		return
	}

	select {
	case m.toEngine <- common.PendingTxs:
	default:
	}
}

func (m *mempool) MarkDropped(txID ids.ID, reason error) {
	if errors.Is(reason, ErrMempoolFull) {
		return
	}

	m.lock.RLock()
	defer m.lock.RUnlock()

	if !m.isEUpgradeActive.Get() {
		if _, ok := m.unissuedTxs.Get(txID); ok {
			return
		}
	} else {
		if _, ok := m.unissuedTxsByTipPercentage.Get(txID); ok {
			return
		}
	}

	m.droppedTxIDs.Put(txID, reason)
}

func (m *mempool) GetDropReason(txID ids.ID) error {
	err, _ := m.droppedTxIDs.Get(txID)
	return err
}

func (m *mempool) Len() int {
	m.lock.RLock()
	defer m.lock.RUnlock()

	if !m.isEUpgradeActive.Get() {
		return m.unissuedTxs.Len()
	}
	return m.unissuedTxsByTipPercentage.Len()
}<|MERGE_RESOLUTION|>--- conflicted
+++ resolved
@@ -14,12 +14,8 @@
 	"github.com/ava-labs/avalanchego/ids"
 	"github.com/ava-labs/avalanchego/snow/engine/common"
 	"github.com/ava-labs/avalanchego/utils"
-<<<<<<< HEAD
 	"github.com/ava-labs/avalanchego/utils/heap"
-	"github.com/ava-labs/avalanchego/utils/linkedhashmap"
-=======
 	"github.com/ava-labs/avalanchego/utils/linked"
->>>>>>> b50be4b9
 	"github.com/ava-labs/avalanchego/utils/setmap"
 	"github.com/ava-labs/avalanchego/utils/units"
 	"github.com/ava-labs/avalanchego/vms/avm/txs"
@@ -94,7 +90,6 @@
 }
 
 type mempool struct {
-<<<<<<< HEAD
 	lock sync.RWMutex
 
 	// TODO: drop [[isEUpgradeActive] once E upgrade is activated
@@ -102,15 +97,11 @@
 
 	// unissued txs sorted by time they entered the mempool
 	// TODO: drop [unissuedTxs] once E upgrade is activated
-	unissuedTxs linkedhashmap.LinkedHashmap[ids.ID, *txs.Tx]
+	unissuedTxs *linked.Hashmap[ids.ID, *txs.Tx]
 
 	// Following E upgrade activation, mempool transactions are sorted by tip percentage
 	unissuedTxsByTipPercentage heap.Map[ids.ID, TxAndTipPercentage]
 
-=======
-	lock           sync.RWMutex
-	unissuedTxs    *linked.Hashmap[ids.ID, *txs.Tx]
->>>>>>> b50be4b9
 	consumedUTXOs  *setmap.SetMap[ids.ID, ids.ID] // TxID -> Consumed UTXOs
 	bytesAvailable int
 	droppedTxIDs   *cache.LRU[ids.ID, error] // TxID -> Verification error
@@ -127,20 +118,12 @@
 	toEngine chan<- common.Message,
 ) (Mempool, error) {
 	m := &mempool{
-<<<<<<< HEAD
-		unissuedTxs:                linkedhashmap.New[ids.ID, *txs.Tx](),
+		unissuedTxs:                linked.NewHashmap[ids.ID, *txs.Tx](),
 		unissuedTxsByTipPercentage: heap.NewMap[ids.ID, TxAndTipPercentage](lessTxAndTipPercent),
 		consumedUTXOs:              setmap.New[ids.ID, ids.ID](),
 		bytesAvailable:             maxMempoolSize,
 		droppedTxIDs:               &cache.LRU[ids.ID, error]{Size: droppedTxIDsCacheSize},
 		toEngine:                   toEngine,
-=======
-		unissuedTxs:    linked.NewHashmap[ids.ID, *txs.Tx](),
-		consumedUTXOs:  setmap.New[ids.ID, ids.ID](),
-		bytesAvailable: maxMempoolSize,
-		droppedTxIDs:   &cache.LRU[ids.ID, error]{Size: droppedTxIDsCacheSize},
-		toEngine:       toEngine,
->>>>>>> b50be4b9
 		numTxs: prometheus.NewGauge(prometheus.GaugeOpts{
 			Namespace: namespace,
 			Name:      "count",
@@ -172,7 +155,7 @@
 	m.lock.Lock()
 	defer m.lock.Unlock()
 
-	if _, ok := m.Get(txID); ok {
+	if _, ok := m.get(txID); ok {
 		return fmt.Errorf("%w: %s", ErrDuplicateTx, txID)
 	}
 
@@ -218,18 +201,18 @@
 }
 
 func (m *mempool) Get(txID ids.ID) (*txs.Tx, bool) {
-<<<<<<< HEAD
+	m.lock.RLock()
+	defer m.lock.RUnlock()
+
+	return m.get(txID)
+}
+
+func (m *mempool) get(txID ids.ID) (*txs.Tx, bool) {
 	if !m.isEUpgradeActive.Get() {
 		return m.unissuedTxs.Get(txID)
 	}
 	v, found := m.unissuedTxsByTipPercentage.Get(txID)
 	return v.Tx, found
-=======
-	m.lock.RLock()
-	defer m.lock.RUnlock()
-
-	return m.unissuedTxs.Get(txID)
->>>>>>> b50be4b9
 }
 
 func (m *mempool) Remove(txs ...*txs.Tx) {
@@ -260,7 +243,9 @@
 }
 
 func (m *mempool) Peek() (*txs.Tx, bool) {
-<<<<<<< HEAD
+	m.lock.RLock()
+	defer m.lock.RUnlock()
+
 	var (
 		tx     *txs.Tx
 		exists bool
@@ -274,12 +259,6 @@
 		tx = v.Tx
 	}
 
-=======
-	m.lock.RLock()
-	defer m.lock.RUnlock()
-
-	_, tx, exists := m.unissuedTxs.Oldest()
->>>>>>> b50be4b9
 	return tx, exists
 }
 
@@ -299,14 +278,10 @@
 }
 
 func (m *mempool) RequestBuildBlock() {
-<<<<<<< HEAD
+	m.lock.RLock()
+	defer m.lock.RUnlock()
+
 	if m.unissuedTxs.Len() == 0 || m.unissuedTxsByTipPercentage.Len() == 0 {
-=======
-	m.lock.RLock()
-	defer m.lock.RUnlock()
-
-	if m.unissuedTxs.Len() == 0 {
->>>>>>> b50be4b9
 		return
 	}
 
