// Copyright (C) 2019-2024, Ava Labs, Inc. All rights reserved.
// See the file LICENSE for licensing terms.

package executor

import (
	"math"
	"reflect"
	"testing"

	"github.com/stretchr/testify/require"
	"go.uber.org/mock/gomock"

	"github.com/ava-labs/avalanchego/chains/atomic"
	"github.com/ava-labs/avalanchego/database"
	"github.com/ava-labs/avalanchego/database/memdb"
	"github.com/ava-labs/avalanchego/database/prefixdb"
	"github.com/ava-labs/avalanchego/ids"
	"github.com/ava-labs/avalanchego/snow/snowtest"
	"github.com/ava-labs/avalanchego/snow/validators"
	"github.com/ava-labs/avalanchego/utils/constants"
	"github.com/ava-labs/avalanchego/utils/crypto/secp256k1"
	"github.com/ava-labs/avalanchego/utils/logging"
	"github.com/ava-labs/avalanchego/utils/timer/mockable"
	"github.com/ava-labs/avalanchego/vms/avm/fxs"
	"github.com/ava-labs/avalanchego/vms/avm/state"
	"github.com/ava-labs/avalanchego/vms/avm/txs"
	"github.com/ava-labs/avalanchego/vms/components/avax"
	"github.com/ava-labs/avalanchego/vms/components/verify"
	"github.com/ava-labs/avalanchego/vms/secp256k1fx"

	safemath "github.com/ava-labs/avalanchego/utils/math"
)

func TestSemanticVerifierBaseTx(t *testing.T) {
	ctx := snowtest.Context(t, snowtest.XChainID)

<<<<<<< HEAD
	// UTXO to be spent
	inputTxID := ids.GenerateTestID()
=======
	typeToFxIndex := make(map[reflect.Type]int)
	secpFx := &secp256k1fx.Fx{}
	parser, err := txs.NewCustomParser(
		typeToFxIndex,
		new(mockable.Clock),
		logging.NoWarn{},
		[]fxs.Fx{
			secpFx,
		},
	)
	require.NoError(t, err)

	codec := parser.Codec()
	txID := ids.GenerateTestID()
>>>>>>> d2525d5d
	utxoID := avax.UTXOID{
		TxID:        inputTxID,
		OutputIndex: 0,
	}

	feeAssetID := ids.GenerateTestID()
	asset := avax.Asset{
		ID: feeAssetID,
	}
	outputOwners := secp256k1fx.OutputOwners{
		Threshold: 1,
		Addrs:     []ids.ShortID{keys[0].PublicKey().Address()},
	}
	utxoAmount := 100 + feeConfig.TxFee + 50
	utxoOut := secp256k1fx.TransferOutput{
		Amt:          utxoAmount,
		OutputOwners: outputOwners,
	}
	utxo := avax.UTXO{
		UTXOID: utxoID,
		Asset:  asset,
		Out:    &utxoOut,
	}

	// Input spending the UTXO
	inputSigners := secp256k1fx.Input{
		SigIndices: []uint32{0},
	}
	fxInput := secp256k1fx.TransferInput{
		Amt:   utxoAmount,
		Input: inputSigners,
	}
	input := avax.TransferableInput{
		UTXOID: utxoID,
		Asset:  asset,
		In:     &fxInput,
	}

	// Output produced by BaseTx
	fxOutput := secp256k1fx.TransferOutput{
		Amt:          100,
		OutputOwners: outputOwners,
	}
	output := avax.TransferableOutput{
		Asset: asset,
		Out:   &fxOutput,
	}

	// BaseTx
	baseTx := avax.BaseTx{
		Outs: []*avax.TransferableOutput{
			&output,
		},
		Ins: []*avax.TransferableInput{
			&input,
		},
	}

	// Backend
	typeToFxIndex := make(map[reflect.Type]int)
	secpFx := &secp256k1fx.Fx{}
	parser, err := txs.NewCustomParser(
		time.Time{},
		typeToFxIndex,
		new(mockable.Clock),
		logging.NoWarn{},
		[]fxs.Fx{
			secpFx,
		},
	)
	require.NoError(t, err)
	codec := parser.Codec()
	backend := &Backend{
		Ctx:    ctx,
		Config: &feeConfig,
		Fxs: []*fxs.ParsedFx{
			{
				ID: secp256k1fx.ID,
				Fx: secpFx,
			},
		},
		TypeToFxIndex: typeToFxIndex,
		Codec:         codec,
		FeeAssetID:    feeAssetID,
		Bootstrapped:  true,
	}
	require.NoError(t, secpFx.Bootstrapped())

	unsignedCreateAssetTx := txs.CreateAssetTx{
		States: []*txs.InitialState{{
			FxIndex: 0,
		}},
	}
	createAssetTx := txs.Tx{
		Unsigned: &unsignedCreateAssetTx,
	}

	tests := []struct {
		name      string
		stateFunc func(*gomock.Controller) state.Chain
		txFunc    func(*require.Assertions) *txs.Tx
		err       error
	}{
		{
			name: "valid",
			stateFunc: func(ctrl *gomock.Controller) state.Chain {
				state := state.NewMockChain(ctrl)

				state.EXPECT().GetUTXO(utxoID.InputID()).Return(&utxo, nil)
				state.EXPECT().GetTx(asset.ID).Return(&createAssetTx, nil).Times(2)

				return state
			},
			txFunc: func(require *require.Assertions) *txs.Tx {
				tx := &txs.Tx{
					Unsigned: &txs.BaseTx{
						BaseTx: baseTx,
					},
				}
				require.NoError(tx.SignSECP256K1Fx(
					codec,
					[][]*secp256k1.PrivateKey{
						{keys[0]},
					},
				))
				return tx
			},
			err: nil,
		},
		{
			name: "invalid output",
			stateFunc: func(*gomock.Controller) state.Chain {
				return nil
			},
			txFunc: func(require *require.Assertions) *txs.Tx {
				output := output
				output.Out = &secp256k1fx.TransferOutput{
					Amt:          0,
					OutputOwners: outputOwners,
				}

				baseTx := baseTx
				baseTx.Outs = []*avax.TransferableOutput{
					&output,
				}

				tx := &txs.Tx{Unsigned: &txs.BaseTx{BaseTx: baseTx}}
				require.NoError(tx.SignSECP256K1Fx(
					codec,
					[][]*secp256k1.PrivateKey{
						{keys[0]},
					},
				))
				return tx
			},
			err: secp256k1fx.ErrNoValueOutput,
		},
		{
			name: "unsorted outputs",
			stateFunc: func(*gomock.Controller) state.Chain {
				return nil
			},
			txFunc: func(require *require.Assertions) *txs.Tx {
				output0 := output
				output0.Out = &secp256k1fx.TransferOutput{
					Amt:          1,
					OutputOwners: outputOwners,
				}

				output1 := output
				output1.Out = &secp256k1fx.TransferOutput{
					Amt:          2,
					OutputOwners: outputOwners,
				}

				outputs := []*avax.TransferableOutput{
					&output0,
					&output1,
				}
				avax.SortTransferableOutputs(outputs, codec)
				outputs[0], outputs[1] = outputs[1], outputs[0]

				baseTx := baseTx
				baseTx.Outs = outputs

				tx := &txs.Tx{Unsigned: &txs.BaseTx{BaseTx: baseTx}}
				require.NoError(tx.SignSECP256K1Fx(
					codec,
					[][]*secp256k1.PrivateKey{
						{keys[0]},
					},
				))
				return tx
			},
			err: avax.ErrOutputsNotSorted,
		},
		{
			name: "invalid input",
			stateFunc: func(*gomock.Controller) state.Chain {
				return nil
			},
			txFunc: func(require *require.Assertions) *txs.Tx {
				input := input
				input.In = &secp256k1fx.TransferInput{
					Amt:   0,
					Input: inputSigners,
				}

				baseTx := baseTx
				baseTx.Ins = []*avax.TransferableInput{
					&input,
				}

				tx := &txs.Tx{Unsigned: &txs.BaseTx{BaseTx: baseTx}}
				require.NoError(tx.SignSECP256K1Fx(
					codec,
					[][]*secp256k1.PrivateKey{
						{keys[0]},
					},
				))
				return tx
			},
			err: secp256k1fx.ErrNoValueInput,
		},
		{
			name: "duplicate inputs",
			stateFunc: func(*gomock.Controller) state.Chain {
				return nil
			},
			txFunc: func(require *require.Assertions) *txs.Tx {
				baseTx := baseTx
				baseTx.Ins = []*avax.TransferableInput{
					&input,
					&input,
				}

				tx := &txs.Tx{Unsigned: &txs.BaseTx{BaseTx: baseTx}}
				require.NoError(tx.SignSECP256K1Fx(
					codec,
					[][]*secp256k1.PrivateKey{
						{keys[0]},
						{keys[0]},
					},
				))
				return tx
			},
			err: avax.ErrInputsNotSortedUnique,
		},
		{
			name: "input overflow",
			stateFunc: func(*gomock.Controller) state.Chain {
				return nil
			},
			txFunc: func(require *require.Assertions) *txs.Tx {
				input0 := input
				input0.In = &secp256k1fx.TransferInput{
					Amt:   1,
					Input: inputSigners,
				}

				input1 := input
				input1.UTXOID.OutputIndex++
				input1.In = &secp256k1fx.TransferInput{
					Amt:   math.MaxUint64,
					Input: inputSigners,
				}

				baseTx := baseTx
				baseTx.Ins = []*avax.TransferableInput{
					&input0,
					&input1,
				}
				avax.SortTransferableInputsWithSigners(baseTx.Ins, make([][]*secp256k1.PrivateKey, 2))

				tx := &txs.Tx{Unsigned: &txs.BaseTx{BaseTx: baseTx}}
				require.NoError(tx.SignSECP256K1Fx(
					codec,
					[][]*secp256k1.PrivateKey{
						{keys[0]},
					},
				))
				return tx
			},
			err: safemath.ErrOverflow,
		},
		{
			name: "output overflow",
			stateFunc: func(*gomock.Controller) state.Chain {
				return nil
			},
			txFunc: func(require *require.Assertions) *txs.Tx {
				output0 := output
				output0.Out = &secp256k1fx.TransferOutput{
					Amt:          1,
					OutputOwners: outputOwners,
				}

				output1 := output
				output1.Out = &secp256k1fx.TransferOutput{
					Amt:          math.MaxUint64,
					OutputOwners: outputOwners,
				}

				outputs := []*avax.TransferableOutput{
					&output0,
					&output1,
				}
				avax.SortTransferableOutputs(outputs, codec)

				baseTx := baseTx
				baseTx.Outs = outputs

				tx := &txs.Tx{Unsigned: &txs.BaseTx{BaseTx: baseTx}}
				require.NoError(tx.SignSECP256K1Fx(
					codec,
					[][]*secp256k1.PrivateKey{
						{keys[0]},
					},
				))
				return tx
			},
			err: safemath.ErrOverflow,
		},
		{
			name: "barely sufficient funds",
			stateFunc: func(ctrl *gomock.Controller) state.Chain {
				state := state.NewMockChain(ctrl)

				utxoAmount := 100 + feeConfig.TxFee
				utxoOut := secp256k1fx.TransferOutput{
					Amt:          utxoAmount,
					OutputOwners: outputOwners,
				}
				utxo := avax.UTXO{
					UTXOID: utxoID,
					Asset:  asset,
					Out:    &utxoOut,
				}

				state.EXPECT().GetUTXO(utxoID.InputID()).Return(&utxo, nil)
				state.EXPECT().GetTx(asset.ID).Return(&createAssetTx, nil).Times(2)

				return state
			},
			txFunc: func(require *require.Assertions) *txs.Tx {
				input := input
				input.In = &secp256k1fx.TransferInput{
					Amt:   fxOutput.Amt + feeConfig.TxFee,
					Input: inputSigners,
				}

				baseTx := baseTx
				baseTx.Ins = []*avax.TransferableInput{
					&input,
				}

				tx := &txs.Tx{Unsigned: &txs.BaseTx{BaseTx: baseTx}}
				require.NoError(tx.SignSECP256K1Fx(
					codec,
					[][]*secp256k1.PrivateKey{
						{keys[0]},
					},
				))
				return tx
			},
			err: nil,
		},
		{
			name: "insufficient funds",
			stateFunc: func(*gomock.Controller) state.Chain {
				return nil
			},
			txFunc: func(require *require.Assertions) *txs.Tx {
				input := input
				input.In = &secp256k1fx.TransferInput{
					Amt:   1,
					Input: inputSigners,
				}

				baseTx := baseTx
				baseTx.Ins = []*avax.TransferableInput{
					&input,
				}

				tx := &txs.Tx{Unsigned: &txs.BaseTx{BaseTx: baseTx}}
				require.NoError(tx.SignSECP256K1Fx(
					codec,
					[][]*secp256k1.PrivateKey{
						{keys[0]},
					},
				))
				return tx
			},
			err: avax.ErrInsufficientFunds,
		},
		{
			name: "barely insufficient funds",
			stateFunc: func(*gomock.Controller) state.Chain {
				return nil
			},
			txFunc: func(require *require.Assertions) *txs.Tx {
				input := input
				input.In = &secp256k1fx.TransferInput{
					Amt:   fxOutput.Amt + feeConfig.TxFee - 1,
					Input: inputSigners,
				}

				baseTx := baseTx
				baseTx.Ins = []*avax.TransferableInput{
					&input,
				}

				tx := &txs.Tx{Unsigned: &txs.BaseTx{BaseTx: baseTx}}
				require.NoError(tx.SignSECP256K1Fx(
					codec,
					[][]*secp256k1.PrivateKey{
						{keys[0]},
					},
				))
				return tx
			},
			err: avax.ErrInsufficientFunds,
		},
		{
			name: "assetID mismatch",
			stateFunc: func(ctrl *gomock.Controller) state.Chain {
				state := state.NewMockChain(ctrl)

				utxo := utxo
				utxo.Asset.ID = ids.GenerateTestID()

				state.EXPECT().GetUTXO(utxoID.InputID()).Return(&utxo, nil)

				return state
			},
			txFunc: func(require *require.Assertions) *txs.Tx {
				tx := &txs.Tx{
					Unsigned: &txs.BaseTx{
						BaseTx: baseTx,
					},
				}
				require.NoError(tx.SignSECP256K1Fx(
					codec,
					[][]*secp256k1.PrivateKey{
						{keys[0]},
					},
				))
				return tx
			},
			err: errAssetIDMismatch,
		},
		{
			name: "not allowed input feature extension",
			stateFunc: func(ctrl *gomock.Controller) state.Chain {
				state := state.NewMockChain(ctrl)

				unsignedCreateAssetTx := unsignedCreateAssetTx
				unsignedCreateAssetTx.States = nil

				createAssetTx := txs.Tx{
					Unsigned: &unsignedCreateAssetTx,
				}

				state.EXPECT().GetUTXO(utxoID.InputID()).Return(&utxo, nil)
				state.EXPECT().GetTx(asset.ID).Return(&createAssetTx, nil)

				return state
			},
			txFunc: func(require *require.Assertions) *txs.Tx {
				tx := &txs.Tx{
					Unsigned: &txs.BaseTx{
						BaseTx: baseTx,
					},
				}
				require.NoError(tx.SignSECP256K1Fx(
					codec,
					[][]*secp256k1.PrivateKey{
						{keys[0]},
					},
				))
				return tx
			},
			err: errIncompatibleFx,
		},
		{
			name: "invalid signature",
			stateFunc: func(ctrl *gomock.Controller) state.Chain {
				state := state.NewMockChain(ctrl)

				state.EXPECT().GetUTXO(utxoID.InputID()).Return(&utxo, nil)
				state.EXPECT().GetTx(asset.ID).Return(&createAssetTx, nil)

				return state
			},
			txFunc: func(require *require.Assertions) *txs.Tx {
				tx := &txs.Tx{
					Unsigned: &txs.BaseTx{
						BaseTx: baseTx,
					},
				}
				require.NoError(tx.SignSECP256K1Fx(
					codec,
					[][]*secp256k1.PrivateKey{
						{keys[1]},
					},
				))
				return tx
			},
			err: secp256k1fx.ErrWrongSig,
		},
		{
			name: "missing UTXO",
			stateFunc: func(ctrl *gomock.Controller) state.Chain {
				state := state.NewMockChain(ctrl)

				state.EXPECT().GetUTXO(utxoID.InputID()).Return(nil, database.ErrNotFound)

				return state
			},
			txFunc: func(require *require.Assertions) *txs.Tx {
				tx := &txs.Tx{
					Unsigned: &txs.BaseTx{
						BaseTx: baseTx,
					},
				}
				require.NoError(tx.SignSECP256K1Fx(
					codec,
					[][]*secp256k1.PrivateKey{
						{keys[0]},
					},
				))
				return tx
			},
			err: database.ErrNotFound,
		},
		{
			name: "invalid UTXO amount",
			stateFunc: func(ctrl *gomock.Controller) state.Chain {
				state := state.NewMockChain(ctrl)

				utxoOut := utxoOut
				utxoOut.Amt--

				utxo := utxo
				utxo.Out = &utxoOut

				state.EXPECT().GetUTXO(utxoID.InputID()).Return(&utxo, nil)
				state.EXPECT().GetTx(asset.ID).Return(&createAssetTx, nil)

				return state
			},
			txFunc: func(require *require.Assertions) *txs.Tx {
				tx := &txs.Tx{
					Unsigned: &txs.BaseTx{
						BaseTx: baseTx,
					},
				}
				require.NoError(tx.SignSECP256K1Fx(
					codec,
					[][]*secp256k1.PrivateKey{
						{keys[0]},
					},
				))
				return tx
			},
			err: secp256k1fx.ErrMismatchedAmounts,
		},
		{
			name: "not allowed output feature extension",
			stateFunc: func(ctrl *gomock.Controller) state.Chain {
				state := state.NewMockChain(ctrl)

				unsignedCreateAssetTx := unsignedCreateAssetTx
				unsignedCreateAssetTx.States = nil

				createAssetTx := txs.Tx{
					Unsigned: &unsignedCreateAssetTx,
				}

				state.EXPECT().GetTx(asset.ID).Return(&createAssetTx, nil)
				state.EXPECT().GetUTXO(utxoID.InputID()).Return(&utxo, nil)

				return state
			},
			txFunc: func(require *require.Assertions) *txs.Tx {
				tx := &txs.Tx{
					Unsigned: &txs.BaseTx{
						BaseTx: baseTx,
					},
				}
				require.NoError(tx.SignSECP256K1Fx(
					codec,
					[][]*secp256k1.PrivateKey{
						{keys[0]},
					},
				))
				return tx
			},
			err: errIncompatibleFx,
		},
		{
			name: "unknown asset",
			stateFunc: func(ctrl *gomock.Controller) state.Chain {
				state := state.NewMockChain(ctrl)

				state.EXPECT().GetUTXO(utxoID.InputID()).Return(&utxo, nil)
				state.EXPECT().GetTx(asset.ID).Return(nil, database.ErrNotFound)

				return state
			},
			txFunc: func(require *require.Assertions) *txs.Tx {
				tx := &txs.Tx{
					Unsigned: &txs.BaseTx{
						BaseTx: baseTx,
					},
				}
				require.NoError(tx.SignSECP256K1Fx(
					codec,
					[][]*secp256k1.PrivateKey{
						{keys[0]},
					},
				))
				return tx
			},
			err: database.ErrNotFound,
		},
		{
			name: "not an asset",
			stateFunc: func(ctrl *gomock.Controller) state.Chain {
				state := state.NewMockChain(ctrl)

				tx := txs.Tx{
					Unsigned: &txs.BaseTx{
						BaseTx: baseTx,
					},
				}

				state.EXPECT().GetUTXO(utxoID.InputID()).Return(&utxo, nil)
				state.EXPECT().GetTx(asset.ID).Return(&tx, nil)

				return state
			},
			txFunc: func(require *require.Assertions) *txs.Tx {
				tx := &txs.Tx{
					Unsigned: &txs.BaseTx{
						BaseTx: baseTx,
					},
				}
				require.NoError(tx.SignSECP256K1Fx(
					codec,
					[][]*secp256k1.PrivateKey{
						{keys[0]},
					},
				))
				return tx
			},
			err: errNotAnAsset,
		},
	}
	for _, test := range tests {
		t.Run(test.name, func(t *testing.T) {
			require := require.New(t)
			ctrl := gomock.NewController(t)

			state := test.stateFunc(ctrl)
			tx := test.txFunc(require)

			err = tx.Unsigned.Visit(&SemanticVerifier{
				Backend: backend,
				State:   state,
				Tx:      tx,
			})
			require.ErrorIs(err, test.err)
		})
	}
}

func TestSemanticVerifierExportTx(t *testing.T) {
	ctx := snowtest.Context(t, snowtest.XChainID)

<<<<<<< HEAD
	// UTXO to be spent
	inputTxID := ids.GenerateTestID()
=======
	typeToFxIndex := make(map[reflect.Type]int)
	secpFx := &secp256k1fx.Fx{}
	parser, err := txs.NewCustomParser(
		typeToFxIndex,
		new(mockable.Clock),
		logging.NoWarn{},
		[]fxs.Fx{
			secpFx,
		},
	)
	require.NoError(t, err)

	codec := parser.Codec()
	txID := ids.GenerateTestID()
>>>>>>> d2525d5d
	utxoID := avax.UTXOID{
		TxID:        inputTxID,
		OutputIndex: 0,
	}

	feeAssetID := ids.GenerateTestID()
	asset := avax.Asset{
		ID: feeAssetID,
	}
	outputOwners := secp256k1fx.OutputOwners{
		Threshold: 1,
		Addrs:     []ids.ShortID{keys[0].PublicKey().Address()},
	}
	utxoAmount := 100 + feeConfig.TxFee + 50
	utxoOut := secp256k1fx.TransferOutput{
		Amt:          utxoAmount,
		OutputOwners: outputOwners,
	}
	utxo := avax.UTXO{
		UTXOID: utxoID,
		Asset:  asset,
		Out:    &utxoOut,
	}

	// Input spending the UTXO
	inputSigners := secp256k1fx.Input{
		SigIndices: []uint32{0},
	}
	fxInput := secp256k1fx.TransferInput{
		Amt:   utxoAmount,
		Input: inputSigners,
	}
	input := avax.TransferableInput{
		UTXOID: utxoID,
		Asset:  asset,
		In:     &fxInput,
	}

	// Output produced by BaseTx
	fxOutput := secp256k1fx.TransferOutput{
		Amt:          100,
		OutputOwners: outputOwners,
	}
	output := avax.TransferableOutput{
		Asset: asset,
		Out:   &fxOutput,
	}

	baseTx := avax.BaseTx{
		Outs: []*avax.TransferableOutput{
			&output,
		},
		Ins: []*avax.TransferableInput{
			&input,
		},
	}

	exportTx := txs.ExportTx{
		BaseTx: txs.BaseTx{
			BaseTx: baseTx,
		},
		DestinationChain: ctx.CChainID,
	}

	typeToFxIndex := make(map[reflect.Type]int)
	secpFx := &secp256k1fx.Fx{}
	parser, err := txs.NewCustomParser(
		time.Time{},
		typeToFxIndex,
		new(mockable.Clock),
		logging.NoWarn{},
		[]fxs.Fx{
			secpFx,
		},
	)
	require.NoError(t, err)
	codec := parser.Codec()
	backend := &Backend{
		Ctx:    ctx,
		Config: &feeConfig,
		Fxs: []*fxs.ParsedFx{
			{
				ID: secp256k1fx.ID,
				Fx: secpFx,
			},
		},
		TypeToFxIndex: typeToFxIndex,
		Codec:         codec,
		FeeAssetID:    feeAssetID,
		Bootstrapped:  true,
	}
	require.NoError(t, secpFx.Bootstrapped())

	unsignedCreateAssetTx := txs.CreateAssetTx{
		States: []*txs.InitialState{{
			FxIndex: 0,
		}},
	}
	createAssetTx := txs.Tx{
		Unsigned: &unsignedCreateAssetTx,
	}

	tests := []struct {
		name      string
		stateFunc func(*gomock.Controller) state.Chain
		txFunc    func(*require.Assertions) *txs.Tx
		err       error
	}{
		{
			name: "valid",
			stateFunc: func(ctrl *gomock.Controller) state.Chain {
				state := state.NewMockChain(ctrl)

				state.EXPECT().GetUTXO(utxoID.InputID()).Return(&utxo, nil)
				state.EXPECT().GetTx(asset.ID).Return(&createAssetTx, nil).Times(2)

				return state
			},
			txFunc: func(require *require.Assertions) *txs.Tx {
				tx := &txs.Tx{
					Unsigned: &exportTx,
				}
				require.NoError(tx.SignSECP256K1Fx(
					codec,
					[][]*secp256k1.PrivateKey{
						{keys[0]},
					},
				))
				return tx
			},
			err: nil,
		},
		{
			name: "invalid output",
			stateFunc: func(*gomock.Controller) state.Chain {
				return nil
			},
			txFunc: func(require *require.Assertions) *txs.Tx {
				output := output
				output.Out = &secp256k1fx.TransferOutput{
					Amt:          0,
					OutputOwners: outputOwners,
				}

				baseTx := baseTx
				baseTx.Outs = []*avax.TransferableOutput{
					&output,
				}

				eTx := exportTx
				eTx.BaseTx.BaseTx = baseTx
				tx := &txs.Tx{Unsigned: &eTx}
				require.NoError(tx.SignSECP256K1Fx(
					codec,
					[][]*secp256k1.PrivateKey{
						{keys[0]},
					},
				))
				return tx
			},
			err: secp256k1fx.ErrNoValueOutput,
		},
		{
			name: "unsorted outputs",
			stateFunc: func(*gomock.Controller) state.Chain {
				return nil
			},
			txFunc: func(require *require.Assertions) *txs.Tx {
				output0 := output
				output0.Out = &secp256k1fx.TransferOutput{
					Amt:          1,
					OutputOwners: outputOwners,
				}

				output1 := output
				output1.Out = &secp256k1fx.TransferOutput{
					Amt:          2,
					OutputOwners: outputOwners,
				}

				outputs := []*avax.TransferableOutput{
					&output0,
					&output1,
				}
				avax.SortTransferableOutputs(outputs, codec)
				outputs[0], outputs[1] = outputs[1], outputs[0]

				baseTx := baseTx
				baseTx.Outs = outputs

				eTx := exportTx
				eTx.BaseTx.BaseTx = baseTx
				tx := &txs.Tx{Unsigned: &eTx}
				require.NoError(tx.SignSECP256K1Fx(
					codec,
					[][]*secp256k1.PrivateKey{
						{keys[0]},
					},
				))
				return tx
			},
			err: avax.ErrOutputsNotSorted,
		},
		{
			name: "unsorted exported outputs",
			stateFunc: func(*gomock.Controller) state.Chain {
				return nil
			},
			txFunc: func(require *require.Assertions) *txs.Tx {
				output0 := output
				output0.Out = &secp256k1fx.TransferOutput{
					Amt:          1,
					OutputOwners: outputOwners,
				}

				output1 := output
				output1.Out = &secp256k1fx.TransferOutput{
					Amt:          2,
					OutputOwners: outputOwners,
				}

				outputs := []*avax.TransferableOutput{
					&output0,
					&output1,
				}
				avax.SortTransferableOutputs(outputs, codec)
				outputs[0], outputs[1] = outputs[1], outputs[0]

				utx := exportTx
				utx.ExportedOuts = outputs
				tx := &txs.Tx{Unsigned: &utx}
				require.NoError(tx.SignSECP256K1Fx(
					codec,
					[][]*secp256k1.PrivateKey{
						{keys[0]},
					},
				))
				return tx
			},
			err: avax.ErrOutputsNotSorted,
		},
		{
			name: "invalid input",
			stateFunc: func(*gomock.Controller) state.Chain {
				return nil
			},
			txFunc: func(require *require.Assertions) *txs.Tx {
				input := input
				input.In = &secp256k1fx.TransferInput{
					Amt:   0,
					Input: inputSigners,
				}

				baseTx := baseTx
				baseTx.Ins = []*avax.TransferableInput{
					&input,
				}

				eTx := exportTx
				eTx.BaseTx.BaseTx = baseTx
				tx := &txs.Tx{Unsigned: &eTx}
				require.NoError(tx.SignSECP256K1Fx(
					codec,
					[][]*secp256k1.PrivateKey{
						{keys[0]},
					},
				))
				return tx
			},
			err: secp256k1fx.ErrNoValueInput,
		},
		{
			name: "duplicate inputs",
			stateFunc: func(*gomock.Controller) state.Chain {
				return nil
			},
			txFunc: func(require *require.Assertions) *txs.Tx {
				baseTx := baseTx
				baseTx.Ins = []*avax.TransferableInput{
					&input,
					&input,
				}

				eTx := exportTx
				eTx.BaseTx.BaseTx = baseTx
				tx := &txs.Tx{Unsigned: &eTx}
				require.NoError(tx.SignSECP256K1Fx(
					codec,
					[][]*secp256k1.PrivateKey{
						{keys[0]},
						{keys[0]},
					},
				))
				return tx
			},
			err: avax.ErrInputsNotSortedUnique,
		},
		{
			name: "input overflow",
			stateFunc: func(*gomock.Controller) state.Chain {
				return nil
			},
			txFunc: func(require *require.Assertions) *txs.Tx {
				input0 := input
				input0.In = &secp256k1fx.TransferInput{
					Amt:   1,
					Input: inputSigners,
				}

				input1 := input
				input1.UTXOID.OutputIndex++
				input1.In = &secp256k1fx.TransferInput{
					Amt:   math.MaxUint64,
					Input: inputSigners,
				}

				baseTx := baseTx
				baseTx.Ins = []*avax.TransferableInput{
					&input0,
					&input1,
				}
				avax.SortTransferableInputsWithSigners(baseTx.Ins, make([][]*secp256k1.PrivateKey, 2))

				eTx := exportTx
				eTx.BaseTx.BaseTx = baseTx
				tx := &txs.Tx{Unsigned: &eTx}
				require.NoError(tx.SignSECP256K1Fx(
					codec,
					[][]*secp256k1.PrivateKey{
						{keys[0]},
					},
				))
				return tx
			},
			err: safemath.ErrOverflow,
		},
		{
			name: "output overflow",
			stateFunc: func(*gomock.Controller) state.Chain {
				return nil
			},
			txFunc: func(require *require.Assertions) *txs.Tx {
				output0 := output
				output0.Out = &secp256k1fx.TransferOutput{
					Amt:          1,
					OutputOwners: outputOwners,
				}

				output1 := output
				output1.Out = &secp256k1fx.TransferOutput{
					Amt:          math.MaxUint64,
					OutputOwners: outputOwners,
				}

				outputs := []*avax.TransferableOutput{
					&output0,
					&output1,
				}
				avax.SortTransferableOutputs(outputs, codec)

				baseTx := baseTx
				baseTx.Outs = outputs

				eTx := exportTx
				eTx.BaseTx.BaseTx = baseTx
				tx := &txs.Tx{Unsigned: &eTx}
				require.NoError(tx.SignSECP256K1Fx(
					codec,
					[][]*secp256k1.PrivateKey{
						{keys[0]},
					},
				))
				return tx
			},
			err: safemath.ErrOverflow,
		},
		{
			name: "barely sufficient funds",
			stateFunc: func(ctrl *gomock.Controller) state.Chain {
				state := state.NewMockChain(ctrl)

				utxoAmount := 100 + feeConfig.TxFee
				utxoOut := secp256k1fx.TransferOutput{
					Amt:          utxoAmount,
					OutputOwners: outputOwners,
				}
				utxo := avax.UTXO{
					UTXOID: utxoID,
					Asset:  asset,
					Out:    &utxoOut,
				}

				state.EXPECT().GetUTXO(utxoID.InputID()).Return(&utxo, nil)
				state.EXPECT().GetTx(asset.ID).Return(&createAssetTx, nil).Times(2)

				return state
			},
			txFunc: func(require *require.Assertions) *txs.Tx {
				input := input
				input.In = &secp256k1fx.TransferInput{
					Amt:   fxOutput.Amt + feeConfig.TxFee,
					Input: inputSigners,
				}

				baseTx := baseTx
				baseTx.Ins = []*avax.TransferableInput{
					&input,
				}

				eTx := exportTx
				eTx.BaseTx.BaseTx = baseTx
				tx := &txs.Tx{Unsigned: &eTx}
				require.NoError(tx.SignSECP256K1Fx(
					codec,
					[][]*secp256k1.PrivateKey{
						{keys[0]},
					},
				))
				return tx
			},
			err: nil,
		},
		{
			name: "insufficient funds",
			stateFunc: func(*gomock.Controller) state.Chain {
				return nil
			},
			txFunc: func(require *require.Assertions) *txs.Tx {
				input := input
				input.In = &secp256k1fx.TransferInput{
					Amt:   1,
					Input: inputSigners,
				}

				baseTx := baseTx
				baseTx.Ins = []*avax.TransferableInput{
					&input,
				}

				eTx := exportTx
				eTx.BaseTx.BaseTx = baseTx
				tx := &txs.Tx{Unsigned: &eTx}
				require.NoError(tx.SignSECP256K1Fx(
					codec,
					[][]*secp256k1.PrivateKey{
						{keys[0]},
					},
				))
				return tx
			},
			err: avax.ErrInsufficientFunds,
		},
		{
			name: "barely insufficient funds",
			stateFunc: func(*gomock.Controller) state.Chain {
				return nil
			},
			txFunc: func(require *require.Assertions) *txs.Tx {
				input := input
				input.In = &secp256k1fx.TransferInput{
					Amt:   fxOutput.Amt + feeConfig.TxFee - 1,
					Input: inputSigners,
				}

				baseTx := baseTx
				baseTx.Ins = []*avax.TransferableInput{
					&input,
				}

				eTx := exportTx
				eTx.BaseTx.BaseTx = baseTx
				tx := &txs.Tx{Unsigned: &eTx}
				require.NoError(tx.SignSECP256K1Fx(
					codec,
					[][]*secp256k1.PrivateKey{
						{keys[0]},
					},
				))
				return tx
			},
			err: avax.ErrInsufficientFunds,
		},
		{
			name: "assetID mismatch",
			stateFunc: func(ctrl *gomock.Controller) state.Chain {
				state := state.NewMockChain(ctrl)

				utxo := utxo
				utxo.Asset.ID = ids.GenerateTestID()

				state.EXPECT().GetUTXO(utxoID.InputID()).Return(&utxo, nil)

				return state
			},
			txFunc: func(require *require.Assertions) *txs.Tx {
				tx := &txs.Tx{
					Unsigned: &exportTx,
				}
				require.NoError(tx.SignSECP256K1Fx(
					codec,
					[][]*secp256k1.PrivateKey{
						{keys[0]},
					},
				))
				return tx
			},
			err: errAssetIDMismatch,
		},
		{
			name: "not allowed input feature extension",
			stateFunc: func(ctrl *gomock.Controller) state.Chain {
				state := state.NewMockChain(ctrl)

				unsignedCreateAssetTx := unsignedCreateAssetTx
				unsignedCreateAssetTx.States = nil

				createAssetTx := txs.Tx{
					Unsigned: &unsignedCreateAssetTx,
				}

				state.EXPECT().GetUTXO(utxoID.InputID()).Return(&utxo, nil)
				state.EXPECT().GetTx(asset.ID).Return(&createAssetTx, nil)

				return state
			},
			txFunc: func(require *require.Assertions) *txs.Tx {
				tx := &txs.Tx{
					Unsigned: &exportTx,
				}
				require.NoError(tx.SignSECP256K1Fx(
					codec,
					[][]*secp256k1.PrivateKey{
						{keys[0]},
					},
				))
				return tx
			},
			err: errIncompatibleFx,
		},
		{
			name: "invalid signature",
			stateFunc: func(ctrl *gomock.Controller) state.Chain {
				state := state.NewMockChain(ctrl)

				state.EXPECT().GetUTXO(utxoID.InputID()).Return(&utxo, nil)
				state.EXPECT().GetTx(asset.ID).Return(&createAssetTx, nil)

				return state
			},
			txFunc: func(require *require.Assertions) *txs.Tx {
				tx := &txs.Tx{
					Unsigned: &exportTx,
				}
				require.NoError(tx.SignSECP256K1Fx(
					codec,
					[][]*secp256k1.PrivateKey{
						{keys[1]},
					},
				))
				return tx
			},
			err: secp256k1fx.ErrWrongSig,
		},
		{
			name: "missing UTXO",
			stateFunc: func(ctrl *gomock.Controller) state.Chain {
				state := state.NewMockChain(ctrl)

				state.EXPECT().GetUTXO(utxoID.InputID()).Return(nil, database.ErrNotFound)

				return state
			},
			txFunc: func(require *require.Assertions) *txs.Tx {
				tx := &txs.Tx{
					Unsigned: &exportTx,
				}
				require.NoError(tx.SignSECP256K1Fx(
					codec,
					[][]*secp256k1.PrivateKey{
						{keys[0]},
					},
				))
				return tx
			},
			err: database.ErrNotFound,
		},
		{
			name: "invalid UTXO amount",
			stateFunc: func(ctrl *gomock.Controller) state.Chain {
				state := state.NewMockChain(ctrl)

				output := utxoOut
				output.Amt--

				utxo := utxo
				utxo.Out = &output

				state.EXPECT().GetUTXO(utxoID.InputID()).Return(&utxo, nil)
				state.EXPECT().GetTx(asset.ID).Return(&createAssetTx, nil)

				return state
			},
			txFunc: func(require *require.Assertions) *txs.Tx {
				tx := &txs.Tx{
					Unsigned: &exportTx,
				}
				require.NoError(tx.SignSECP256K1Fx(
					codec,
					[][]*secp256k1.PrivateKey{
						{keys[0]},
					},
				))
				return tx
			},
			err: secp256k1fx.ErrMismatchedAmounts,
		},
		{
			name: "not allowed output feature extension",
			stateFunc: func(ctrl *gomock.Controller) state.Chain {
				state := state.NewMockChain(ctrl)

				unsignedCreateAssetTx := unsignedCreateAssetTx
				unsignedCreateAssetTx.States = nil

				createAssetTx := txs.Tx{
					Unsigned: &unsignedCreateAssetTx,
				}

				state.EXPECT().GetTx(asset.ID).Return(&createAssetTx, nil)
				state.EXPECT().GetUTXO(utxoID.InputID()).Return(&utxo, nil)

				return state
			},
			txFunc: func(require *require.Assertions) *txs.Tx {
				tx := &txs.Tx{
					Unsigned: &exportTx,
				}
				require.NoError(tx.SignSECP256K1Fx(
					codec,
					[][]*secp256k1.PrivateKey{
						{keys[0]},
					},
				))
				return tx
			},
			err: errIncompatibleFx,
		},
		{
			name: "unknown asset",
			stateFunc: func(ctrl *gomock.Controller) state.Chain {
				state := state.NewMockChain(ctrl)

				state.EXPECT().GetUTXO(utxoID.InputID()).Return(&utxo, nil)
				state.EXPECT().GetTx(asset.ID).Return(nil, database.ErrNotFound)

				return state
			},
			txFunc: func(require *require.Assertions) *txs.Tx {
				tx := &txs.Tx{
					Unsigned: &exportTx,
				}
				require.NoError(tx.SignSECP256K1Fx(
					codec,
					[][]*secp256k1.PrivateKey{
						{keys[0]},
					},
				))
				return tx
			},
			err: database.ErrNotFound,
		},
		{
			name: "not an asset",
			stateFunc: func(ctrl *gomock.Controller) state.Chain {
				state := state.NewMockChain(ctrl)

				tx := txs.Tx{
					Unsigned: &exportTx,
				}

				state.EXPECT().GetUTXO(utxoID.InputID()).Return(&utxo, nil)
				state.EXPECT().GetTx(asset.ID).Return(&tx, nil)

				return state
			},
			txFunc: func(require *require.Assertions) *txs.Tx {
				tx := &txs.Tx{
					Unsigned: &exportTx,
				}
				require.NoError(tx.SignSECP256K1Fx(
					codec,
					[][]*secp256k1.PrivateKey{
						{keys[0]},
					},
				))
				return tx
			},
			err: errNotAnAsset,
		},
	}
	for _, test := range tests {
		t.Run(test.name, func(t *testing.T) {
			require := require.New(t)
			ctrl := gomock.NewController(t)

			state := test.stateFunc(ctrl)
			tx := test.txFunc(require)

			err = tx.Unsigned.Visit(&SemanticVerifier{
				Backend: backend,
				State:   state,
				Tx:      tx,
			})
			require.ErrorIs(err, test.err)
		})
	}
}

func TestSemanticVerifierExportTxDifferentSubnet(t *testing.T) {
	require := require.New(t)
	ctrl := gomock.NewController(t)

	ctx := snowtest.Context(t, snowtest.XChainID)

	validatorState := validators.NewMockState(ctrl)
	validatorState.EXPECT().GetSubnetID(gomock.Any(), ctx.CChainID).AnyTimes().Return(ids.GenerateTestID(), nil)
	ctx.ValidatorState = validatorState

<<<<<<< HEAD
	// UTXO to be spent
	inputTxID := ids.GenerateTestID()
=======
	typeToFxIndex := make(map[reflect.Type]int)
	secpFx := &secp256k1fx.Fx{}
	parser, err := txs.NewCustomParser(
		typeToFxIndex,
		new(mockable.Clock),
		logging.NoWarn{},
		[]fxs.Fx{
			secpFx,
		},
	)
	require.NoError(err)

	codec := parser.Codec()
	txID := ids.GenerateTestID()
>>>>>>> d2525d5d
	utxoID := avax.UTXOID{
		TxID:        inputTxID,
		OutputIndex: 0,
	}

	feeAssetID := ids.GenerateTestID()
	asset := avax.Asset{
		ID: feeAssetID,
	}
	outputOwners := secp256k1fx.OutputOwners{
		Threshold: 1,
		Addrs:     []ids.ShortID{keys[0].PublicKey().Address()},
	}
	utxoAmount := 100 + feeConfig.TxFee
	utxoOut := secp256k1fx.TransferOutput{
		Amt:          utxoAmount,
		OutputOwners: outputOwners,
	}
	utxo := avax.UTXO{
		UTXOID: utxoID,
		Asset:  asset,
		Out:    &utxoOut,
	}

	// Input spending the UTXO
	inputSigners := secp256k1fx.Input{
		SigIndices: []uint32{0},
	}
	fxInput := secp256k1fx.TransferInput{
		Amt:   utxoAmount,
		Input: inputSigners,
	}
	input := avax.TransferableInput{
		UTXOID: utxoID,
		Asset:  asset,
		In:     &fxInput,
	}

	// Output produced by BaseTx
	fxOutput := secp256k1fx.TransferOutput{
		Amt:          100,
		OutputOwners: outputOwners,
	}
	output := avax.TransferableOutput{
		Asset: asset,
		Out:   &fxOutput,
	}

	// BaseTx
	baseTx := avax.BaseTx{
		Outs: []*avax.TransferableOutput{
			&output,
		},
		Ins: []*avax.TransferableInput{
			&input,
		},
	}

	exportTx := txs.ExportTx{
		BaseTx: txs.BaseTx{
			BaseTx: baseTx,
		},
		DestinationChain: ctx.CChainID,
	}

	typeToFxIndex := make(map[reflect.Type]int)
	secpFx := &secp256k1fx.Fx{}
	parser, err := txs.NewCustomParser(
		time.Time{},
		typeToFxIndex,
		new(mockable.Clock),
		logging.NoWarn{},
		[]fxs.Fx{
			secpFx,
		},
	)
	require.NoError(err)

	codec := parser.Codec()
	backend := &Backend{
		Ctx:    ctx,
		Config: &feeConfig,
		Fxs: []*fxs.ParsedFx{
			{
				ID: secp256k1fx.ID,
				Fx: secpFx,
			},
		},
		TypeToFxIndex: typeToFxIndex,
		Codec:         codec,
		FeeAssetID:    feeAssetID,
		Bootstrapped:  true,
	}
	require.NoError(secpFx.Bootstrapped())

	unsignedCreateAssetTx := txs.CreateAssetTx{
		States: []*txs.InitialState{{
			FxIndex: 0,
		}},
	}
	createAssetTx := txs.Tx{
		Unsigned: &unsignedCreateAssetTx,
	}

	state := state.NewMockChain(ctrl)

	state.EXPECT().GetUTXO(utxoID.InputID()).Return(&utxo, nil)
	state.EXPECT().GetTx(asset.ID).Return(&createAssetTx, nil).Times(2)

	tx := &txs.Tx{
		Unsigned: &exportTx,
	}
	require.NoError(tx.SignSECP256K1Fx(
		codec,
		[][]*secp256k1.PrivateKey{
			{keys[0]},
		},
	))

	err = tx.Unsigned.Visit(&SemanticVerifier{
		Backend: backend,
		State:   state,
		Tx:      tx,
	})
	require.ErrorIs(err, verify.ErrMismatchedSubnetIDs)
}

func TestSemanticVerifierImportTx(t *testing.T) {
	ctx := snowtest.Context(t, snowtest.XChainID)

	m := atomic.NewMemory(prefixdb.New([]byte{0}, memdb.New()))
	ctx.SharedMemory = m.NewSharedMemory(ctx.ChainID)

	typeToFxIndex := make(map[reflect.Type]int)
	fx := &secp256k1fx.Fx{}
	parser, err := txs.NewCustomParser(
		typeToFxIndex,
		new(mockable.Clock),
		logging.NoWarn{},
		[]fxs.Fx{
			fx,
		},
	)
	require.NoError(t, err)
	codec := parser.Codec()

	// UTXOs to be spent
	utxoAmount := 100 + feeConfig.TxFee
	inputTxID := ids.GenerateTestID()
	utxoID := avax.UTXOID{
		TxID:        inputTxID,
		OutputIndex: 0,
	}

	feeAssetID := ids.GenerateTestID()
	asset := avax.Asset{
		ID: feeAssetID,
	}
	outputOwners := secp256k1fx.OutputOwners{
		Threshold: 1,
		Addrs:     []ids.ShortID{keys[0].PublicKey().Address()},
	}
	utxoOut := secp256k1fx.TransferOutput{
		Amt:          utxoAmount,
		OutputOwners: outputOwners,
	}
	utxo := avax.UTXO{
		UTXOID: utxoID,
		Asset:  asset,
		Out:    &utxoOut,
	}

	// Input spending the UTXO
	inputSigners := secp256k1fx.Input{
		SigIndices: []uint32{0},
	}
	fxInput := secp256k1fx.TransferInput{
		Amt:   utxoAmount,
		Input: inputSigners,
	}
	input := avax.TransferableInput{
		UTXOID: utxoID,
		Asset:  asset,
		In:     &fxInput,
	}

	// Output produced by BaseTx
	fxOutput := secp256k1fx.TransferOutput{
		Amt:          100,
		OutputOwners: outputOwners,
	}
	output := avax.TransferableOutput{
		Asset: asset,
		Out:   &fxOutput,
	}

	baseTx := avax.BaseTx{
		NetworkID:    constants.UnitTestID,
		BlockchainID: ctx.ChainID,
		Outs: []*avax.TransferableOutput{
			&output,
		},
		// no inputs here, only imported ones
	}

	importedInput := avax.TransferableInput{
		UTXOID: utxoID,
		Asset:  asset,
		In: &secp256k1fx.TransferInput{
			Amt: utxoAmount,
			Input: secp256k1fx.Input{
				SigIndices: []uint32{0},
			},
		},
	}
	unsignedImportTx := txs.ImportTx{
		BaseTx: txs.BaseTx{
			BaseTx: baseTx,
		},
		SourceChain: ctx.CChainID,
		ImportedIns: []*avax.TransferableInput{
			&importedInput,
		},
	}
	importTx := &txs.Tx{
		Unsigned: &unsignedImportTx,
	}
	require.NoError(t, importTx.SignSECP256K1Fx(
		codec,
		[][]*secp256k1.PrivateKey{
			{keys[0]},
			{keys[0]},
		},
	))

	backend := &Backend{
		Ctx:    ctx,
		Config: &feeConfig,
		Fxs: []*fxs.ParsedFx{
			{
				ID: secp256k1fx.ID,
				Fx: fx,
			},
		},
		TypeToFxIndex: typeToFxIndex,
		Codec:         codec,
		FeeAssetID:    feeAssetID,
		Bootstrapped:  true,
	}
	require.NoError(t, fx.Bootstrapped())

	utxoBytes, err := codec.Marshal(txs.CodecVersion, utxo)
	require.NoError(t, err)

	peerSharedMemory := m.NewSharedMemory(ctx.CChainID)
	inputID := utxo.InputID()
	require.NoError(t, peerSharedMemory.Apply(map[ids.ID]*atomic.Requests{ctx.ChainID: {PutRequests: []*atomic.Element{{
		Key:   inputID[:],
		Value: utxoBytes,
		Traits: [][]byte{
			keys[0].PublicKey().Address().Bytes(),
		},
	}}}}))

	unsignedCreateAssetTx := txs.CreateAssetTx{
		States: []*txs.InitialState{{
			FxIndex: 0,
		}},
	}
	createAssetTx := txs.Tx{
		Unsigned: &unsignedCreateAssetTx,
	}
	tests := []struct {
		name        string
		stateFunc   func(*gomock.Controller) state.Chain
		txFunc      func(*require.Assertions) *txs.Tx
		expectedErr error
	}{
		{
			name: "valid",
			stateFunc: func(ctrl *gomock.Controller) state.Chain {
				state := state.NewMockChain(ctrl)
				state.EXPECT().GetUTXO(utxoID.InputID()).Return(&utxo, nil).AnyTimes()
				state.EXPECT().GetTx(asset.ID).Return(&createAssetTx, nil).AnyTimes()
				return state
			},
			txFunc: func(*require.Assertions) *txs.Tx {
				return importTx
			},
			expectedErr: nil,
		},
		{
			name: "invalid output",
			stateFunc: func(*gomock.Controller) state.Chain {
				return nil
			},
			txFunc: func(require *require.Assertions) *txs.Tx {
				output := output
				output.Out = &secp256k1fx.TransferOutput{
					Amt:          0,
					OutputOwners: outputOwners,
				}

				utx := unsignedImportTx
				utx.Outs = []*avax.TransferableOutput{
					&output,
				}

				tx := &txs.Tx{Unsigned: &utx}
				require.NoError(tx.SignSECP256K1Fx(
					codec,
					[][]*secp256k1.PrivateKey{
						{keys[0]},
					},
				))
				return tx
			},
			expectedErr: secp256k1fx.ErrNoValueOutput,
		},
		{
			name: "unsorted outputs",
			stateFunc: func(*gomock.Controller) state.Chain {
				return nil
			},
			txFunc: func(require *require.Assertions) *txs.Tx {
				output0 := output
				output0.Out = &secp256k1fx.TransferOutput{
					Amt:          1,
					OutputOwners: outputOwners,
				}

				output1 := output
				output1.Out = &secp256k1fx.TransferOutput{
					Amt:          2,
					OutputOwners: outputOwners,
				}

				outputs := []*avax.TransferableOutput{
					&output0,
					&output1,
				}
				avax.SortTransferableOutputs(outputs, codec)
				outputs[0], outputs[1] = outputs[1], outputs[0]

				utx := unsignedImportTx
				utx.Outs = outputs
				tx := &txs.Tx{Unsigned: &utx}
				require.NoError(tx.SignSECP256K1Fx(
					codec,
					[][]*secp256k1.PrivateKey{
						{keys[0]},
					},
				))
				return tx
			},
			expectedErr: avax.ErrOutputsNotSorted,
		},
		{
			name: "invalid input",
			stateFunc: func(*gomock.Controller) state.Chain {
				return nil
			},
			txFunc: func(require *require.Assertions) *txs.Tx {
				input := input
				input.In = &secp256k1fx.TransferInput{
					Amt:   0,
					Input: inputSigners,
				}

				utx := unsignedImportTx
				utx.Ins = []*avax.TransferableInput{
					&input,
				}
				tx := &txs.Tx{Unsigned: &utx}
				require.NoError(tx.SignSECP256K1Fx(
					codec,
					[][]*secp256k1.PrivateKey{
						{keys[0]},
					},
				))
				return tx
			},
			expectedErr: secp256k1fx.ErrNoValueInput,
		},
		{
			name: "duplicate inputs",
			stateFunc: func(*gomock.Controller) state.Chain {
				return nil
			},
			txFunc: func(require *require.Assertions) *txs.Tx {
				utx := unsignedImportTx
				utx.Ins = []*avax.TransferableInput{
					&input,
					&input,
				}
				tx := &txs.Tx{Unsigned: &utx}
				require.NoError(tx.SignSECP256K1Fx(
					codec,
					[][]*secp256k1.PrivateKey{
						{keys[0]},
						{keys[0]},
						{keys[0]},
					}))
				return tx
			},
			expectedErr: avax.ErrInputsNotSortedUnique,
		},
		{
			name: "duplicate imported inputs",
			stateFunc: func(*gomock.Controller) state.Chain {
				return nil
			},
			txFunc: func(require *require.Assertions) *txs.Tx {
				utx := unsignedImportTx
				utx.ImportedIns = []*avax.TransferableInput{
					&input,
					&input,
				}
				tx := &txs.Tx{Unsigned: &utx}
				require.NoError(tx.SignSECP256K1Fx(
					codec,
					[][]*secp256k1.PrivateKey{
						{keys[0]},
						{keys[0]},
					}))
				return tx
			},
			expectedErr: avax.ErrInputsNotSortedUnique,
		},
		{
			name: "input overflow",
			stateFunc: func(*gomock.Controller) state.Chain {
				return nil
			},
			txFunc: func(require *require.Assertions) *txs.Tx {
				input0 := input
				input0.In = &secp256k1fx.TransferInput{
					Amt:   1,
					Input: inputSigners,
				}

				input1 := input
				input1.UTXOID.OutputIndex++
				input1.In = &secp256k1fx.TransferInput{
					Amt:   math.MaxUint64,
					Input: inputSigners,
				}

				utx := unsignedImportTx
				utx.Ins = []*avax.TransferableInput{
					&input0,
					&input1,
				}
				avax.SortTransferableInputsWithSigners(utx.Ins, make([][]*secp256k1.PrivateKey, 2))
				tx := &txs.Tx{Unsigned: &utx}
				require.NoError(tx.SignSECP256K1Fx(
					codec,
					[][]*secp256k1.PrivateKey{
						{keys[0]},
						{keys[0]},
					}))
				return tx
			},
			expectedErr: safemath.ErrOverflow,
		},
		{
			name: "output overflow",
			stateFunc: func(*gomock.Controller) state.Chain {
				return nil
			},
			txFunc: func(require *require.Assertions) *txs.Tx {
				output := output
				output.Out = &secp256k1fx.TransferOutput{
					Amt:          math.MaxUint64,
					OutputOwners: outputOwners,
				}

				outputs := []*avax.TransferableOutput{
					&output,
				}
				avax.SortTransferableOutputs(outputs, codec)

				utx := unsignedImportTx
				utx.Outs = outputs
				tx := &txs.Tx{Unsigned: &utx}
				require.NoError(tx.SignSECP256K1Fx(
					codec,
					[][]*secp256k1.PrivateKey{
						{keys[0]},
						{keys[0]},
					}))
				return tx
			},
			expectedErr: safemath.ErrOverflow,
		},
		{
			name: "insufficient funds",
			stateFunc: func(*gomock.Controller) state.Chain {
				return nil
			},
			txFunc: func(require *require.Assertions) *txs.Tx {
				input := input
				input.In = &secp256k1fx.TransferInput{
					Amt:   1,
					Input: inputSigners,
				}

				utx := unsignedImportTx
				utx.ImportedIns = []*avax.TransferableInput{
					&input,
				}
				tx := &txs.Tx{Unsigned: &utx}
				require.NoError(tx.SignSECP256K1Fx(
					codec,
					[][]*secp256k1.PrivateKey{
						{keys[0]},
						{keys[0]},
					}))
				return tx
			},
			expectedErr: avax.ErrInsufficientFunds,
		},
		{
			name: "not allowed input feature extension",
			stateFunc: func(ctrl *gomock.Controller) state.Chain {
				state := state.NewMockChain(ctrl)
				unsignedCreateAssetTx := unsignedCreateAssetTx
				unsignedCreateAssetTx.States = nil
				createAssetTx := txs.Tx{
					Unsigned: &unsignedCreateAssetTx,
				}
				state.EXPECT().GetUTXO(utxoID.InputID()).Return(&utxo, nil).AnyTimes()
				state.EXPECT().GetTx(asset.ID).Return(&createAssetTx, nil).AnyTimes()
				return state
			},
			txFunc: func(*require.Assertions) *txs.Tx {
				return importTx
			},
			expectedErr: errIncompatibleFx,
		},
		{
			name: "invalid signature",
			stateFunc: func(ctrl *gomock.Controller) state.Chain {
				state := state.NewMockChain(ctrl)
				state.EXPECT().GetUTXO(utxoID.InputID()).Return(&utxo, nil).AnyTimes()
				state.EXPECT().GetTx(asset.ID).Return(&createAssetTx, nil).AnyTimes()
				return state
			},
			txFunc: func(require *require.Assertions) *txs.Tx {
				tx := &txs.Tx{
					Unsigned: &unsignedImportTx,
				}
				require.NoError(tx.SignSECP256K1Fx(
					codec,
					[][]*secp256k1.PrivateKey{
						{keys[1]},
					},
				))
				return tx
			},
			expectedErr: secp256k1fx.ErrWrongSig,
		},
		{
			name: "not allowed output feature extension",
			stateFunc: func(ctrl *gomock.Controller) state.Chain {
				state := state.NewMockChain(ctrl)
				unsignedCreateAssetTx := unsignedCreateAssetTx
				unsignedCreateAssetTx.States = nil
				createAssetTx := txs.Tx{
					Unsigned: &unsignedCreateAssetTx,
				}
				state.EXPECT().GetTx(asset.ID).Return(&createAssetTx, nil).AnyTimes()
				return state
			},
			txFunc: func(require *require.Assertions) *txs.Tx {
				importTx := unsignedImportTx
				importTx.Ins = nil
				importTx.ImportedIns = []*avax.TransferableInput{
					&input,
				}
				tx := &txs.Tx{
					Unsigned: &importTx,
				}
				require.NoError(tx.SignSECP256K1Fx(
					codec,
					nil,
				))
				return tx
			},
			expectedErr: errIncompatibleFx,
		},
		{
			name: "unknown asset",
			stateFunc: func(ctrl *gomock.Controller) state.Chain {
				state := state.NewMockChain(ctrl)
				state.EXPECT().GetUTXO(utxoID.InputID()).Return(&utxo, nil).AnyTimes()
				state.EXPECT().GetTx(asset.ID).Return(nil, database.ErrNotFound)
				return state
			},
			txFunc: func(*require.Assertions) *txs.Tx {
				return importTx
			},
			expectedErr: database.ErrNotFound,
		},
		{
			name: "not an asset",
			stateFunc: func(ctrl *gomock.Controller) state.Chain {
				state := state.NewMockChain(ctrl)
				tx := txs.Tx{
					Unsigned: &txs.BaseTx{
						BaseTx: baseTx,
					},
				}
				state.EXPECT().GetUTXO(utxoID.InputID()).Return(&utxo, nil).AnyTimes()
				state.EXPECT().GetTx(asset.ID).Return(&tx, nil)
				return state
			},
			txFunc: func(*require.Assertions) *txs.Tx {
				return importTx
			},
			expectedErr: errNotAnAsset,
		},
	}
	for _, test := range tests {
		t.Run(test.name, func(t *testing.T) {
			require := require.New(t)
			ctrl := gomock.NewController(t)

			state := test.stateFunc(ctrl)
			tx := test.txFunc(require)
			err := tx.Unsigned.Visit(&SemanticVerifier{
				Backend: backend,
				State:   state,
				Tx:      tx,
			})
			require.ErrorIs(err, test.expectedErr)
		})
	}
}<|MERGE_RESOLUTION|>--- conflicted
+++ resolved
@@ -35,25 +35,8 @@
 func TestSemanticVerifierBaseTx(t *testing.T) {
 	ctx := snowtest.Context(t, snowtest.XChainID)
 
-<<<<<<< HEAD
 	// UTXO to be spent
 	inputTxID := ids.GenerateTestID()
-=======
-	typeToFxIndex := make(map[reflect.Type]int)
-	secpFx := &secp256k1fx.Fx{}
-	parser, err := txs.NewCustomParser(
-		typeToFxIndex,
-		new(mockable.Clock),
-		logging.NoWarn{},
-		[]fxs.Fx{
-			secpFx,
-		},
-	)
-	require.NoError(t, err)
-
-	codec := parser.Codec()
-	txID := ids.GenerateTestID()
->>>>>>> d2525d5d
 	utxoID := avax.UTXOID{
 		TxID:        inputTxID,
 		OutputIndex: 0,
@@ -116,7 +99,6 @@
 	typeToFxIndex := make(map[reflect.Type]int)
 	secpFx := &secp256k1fx.Fx{}
 	parser, err := txs.NewCustomParser(
-		time.Time{},
 		typeToFxIndex,
 		new(mockable.Clock),
 		logging.NoWarn{},
@@ -734,25 +716,8 @@
 func TestSemanticVerifierExportTx(t *testing.T) {
 	ctx := snowtest.Context(t, snowtest.XChainID)
 
-<<<<<<< HEAD
 	// UTXO to be spent
 	inputTxID := ids.GenerateTestID()
-=======
-	typeToFxIndex := make(map[reflect.Type]int)
-	secpFx := &secp256k1fx.Fx{}
-	parser, err := txs.NewCustomParser(
-		typeToFxIndex,
-		new(mockable.Clock),
-		logging.NoWarn{},
-		[]fxs.Fx{
-			secpFx,
-		},
-	)
-	require.NoError(t, err)
-
-	codec := parser.Codec()
-	txID := ids.GenerateTestID()
->>>>>>> d2525d5d
 	utxoID := avax.UTXOID{
 		TxID:        inputTxID,
 		OutputIndex: 0,
@@ -820,7 +785,6 @@
 	typeToFxIndex := make(map[reflect.Type]int)
 	secpFx := &secp256k1fx.Fx{}
 	parser, err := txs.NewCustomParser(
-		time.Time{},
 		typeToFxIndex,
 		new(mockable.Clock),
 		logging.NoWarn{},
@@ -1481,25 +1445,8 @@
 	validatorState.EXPECT().GetSubnetID(gomock.Any(), ctx.CChainID).AnyTimes().Return(ids.GenerateTestID(), nil)
 	ctx.ValidatorState = validatorState
 
-<<<<<<< HEAD
 	// UTXO to be spent
 	inputTxID := ids.GenerateTestID()
-=======
-	typeToFxIndex := make(map[reflect.Type]int)
-	secpFx := &secp256k1fx.Fx{}
-	parser, err := txs.NewCustomParser(
-		typeToFxIndex,
-		new(mockable.Clock),
-		logging.NoWarn{},
-		[]fxs.Fx{
-			secpFx,
-		},
-	)
-	require.NoError(err)
-
-	codec := parser.Codec()
-	txID := ids.GenerateTestID()
->>>>>>> d2525d5d
 	utxoID := avax.UTXOID{
 		TxID:        inputTxID,
 		OutputIndex: 0,
@@ -1568,7 +1515,6 @@
 	typeToFxIndex := make(map[reflect.Type]int)
 	secpFx := &secp256k1fx.Fx{}
 	parser, err := txs.NewCustomParser(
-		time.Time{},
 		typeToFxIndex,
 		new(mockable.Clock),
 		logging.NoWarn{},
