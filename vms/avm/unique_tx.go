--- conflicted
+++ resolved
@@ -293,12 +293,7 @@
 		return tx.validity
 	}
 
-<<<<<<< HEAD
-	err := tx.Tx.SemanticVerify(tx.vm, tx)
-	if err != nil {
-=======
 	if err := tx.Tx.SemanticVerify(tx.vm, tx); err != nil {
->>>>>>> 7810cd56
 		return err
 	}
 
