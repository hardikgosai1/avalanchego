// Copyright (C) 2019-2023, Ava Labs, Inc. All rights reserved.
// See the file LICENSE for licensing terms.

package proposervm

import (
	"bytes"
	"context"
	"errors"
	"testing"
	"time"

	"github.com/golang/mock/gomock"

	"github.com/stretchr/testify/require"

	"github.com/ava-labs/avalanchego/database"
	"github.com/ava-labs/avalanchego/ids"
	"github.com/ava-labs/avalanchego/snow"
	"github.com/ava-labs/avalanchego/snow/choices"
	"github.com/ava-labs/avalanchego/snow/consensus/snowman"
	"github.com/ava-labs/avalanchego/snow/engine/snowman/block/mocks"
	"github.com/ava-labs/avalanchego/snow/validators"
	"github.com/ava-labs/avalanchego/utils/logging"
	"github.com/ava-labs/avalanchego/utils/timer/mockable"
	"github.com/ava-labs/avalanchego/vms/proposervm/block"
	"github.com/ava-labs/avalanchego/vms/proposervm/proposer"
)

func TestOracle_PreForkBlkImplementsInterface(t *testing.T) {
	// setup
	require := require.New(t)
	proBlk := preForkBlock{
		Block: &snowman.TestBlock{},
	}

	// test
	// Proposer block should signal that it wraps a block
	// not implementing Options interface with ErrNotOracleBlock error
	_, err := proBlk.Options(context.Background())
	require.True(errors.Is(err, snowman.ErrNotOracle))

	// setup
	proBlk = preForkBlock{
		Block: &TestOptionsBlock{},
	}

	// test
	_, err = proBlk.Options(context.Background())
	require.NoError(err)
}

func TestOracle_PreForkBlkCanBuiltOnPreForkOption(t *testing.T) {
	require := require.New(t)
<<<<<<< HEAD
=======

>>>>>>> 7b8bbd66
	coreVM, _, proVM, coreGenBlk, _ := initTestProposerVM(t, mockable.MaxTime, 0)

	// create pre fork oracle block ...
	oracleCoreBlk := &TestOptionsBlock{
		TestBlock: snowman.TestBlock{
			TestDecidable: choices.TestDecidable{
				IDV:     ids.Empty.Prefix(1111),
				StatusV: choices.Processing,
			},
			BytesV:  []byte{1},
			ParentV: coreGenBlk.ID(),
		},
	}
	oracleCoreBlk.opts = [2]snowman.Block{
		&snowman.TestBlock{
			TestDecidable: choices.TestDecidable{
				IDV:     ids.Empty.Prefix(2222),
				StatusV: choices.Processing,
			},
			BytesV:  []byte{2},
			ParentV: oracleCoreBlk.ID(),
		},
		&snowman.TestBlock{
			TestDecidable: choices.TestDecidable{
				IDV:     ids.Empty.Prefix(3333),
				StatusV: choices.Processing,
			},
			BytesV:  []byte{3},
			ParentV: oracleCoreBlk.ID(),
		},
	}

	coreVM.BuildBlockF = func(context.Context) (snowman.Block, error) {
		return oracleCoreBlk, nil
	}
	coreVM.GetBlockF = func(_ context.Context, blkID ids.ID) (snowman.Block, error) {
		switch blkID {
		case coreGenBlk.ID():
			return coreGenBlk, nil
		case oracleCoreBlk.ID():
			return oracleCoreBlk, nil
		case oracleCoreBlk.opts[0].ID():
			return oracleCoreBlk.opts[0], nil
		case oracleCoreBlk.opts[1].ID():
			return oracleCoreBlk.opts[1], nil
		default:
			return nil, database.ErrNotFound
		}
	}

	parentBlk, err := proVM.BuildBlock(context.Background())
	require.NoError(err)

	// retrieve options ...
<<<<<<< HEAD
	preForkOracleBlk, ok := parentBlk.(*preForkBlock)
	require.True(ok)

=======
	require.IsType(&preForkBlock{}, parentBlk)
	preForkOracleBlk := parentBlk.(*preForkBlock)
>>>>>>> 7b8bbd66
	opts, err := preForkOracleBlk.Options(context.Background())
	require.NoError(err)

	err = opts[0].Verify(context.Background())
	require.NoError(err)

	// ... show a block can be built on top of an option
	err = proVM.SetPreference(context.Background(), opts[0].ID())
	require.NoError(err)

	lastCoreBlk := &TestOptionsBlock{
		TestBlock: snowman.TestBlock{
			TestDecidable: choices.TestDecidable{
				IDV:     ids.Empty.Prefix(4444),
				StatusV: choices.Processing,
			},
			BytesV:  []byte{4},
			ParentV: oracleCoreBlk.opts[0].ID(),
		},
	}
	coreVM.BuildBlockF = func(context.Context) (snowman.Block, error) {
		return lastCoreBlk, nil
	}

	preForkChild, err := proVM.BuildBlock(context.Background())
<<<<<<< HEAD
	require.NoError(err)

	_, ok = preForkChild.(*preForkBlock)
	require.True(ok)
=======
	if err != nil {
		t.Fatal("could not build pre fork block on pre fork option block")
	}
	require.IsType(&preForkBlock{}, preForkChild)
>>>>>>> 7b8bbd66
}

func TestOracle_PostForkBlkCanBuiltOnPreForkOption(t *testing.T) {
	require := require.New(t)

	activationTime := genesisTimestamp.Add(10 * time.Second)
	coreVM, _, proVM, coreGenBlk, _ := initTestProposerVM(t, activationTime, 0)

	// create pre fork oracle block pre activation time...
	oracleCoreBlk := &TestOptionsBlock{
		TestBlock: snowman.TestBlock{
			TestDecidable: choices.TestDecidable{
				IDV:     ids.Empty.Prefix(1111),
				StatusV: choices.Processing,
			},
			BytesV:     []byte{1},
			ParentV:    coreGenBlk.ID(),
			TimestampV: activationTime.Add(-1 * time.Second),
		},
	}

	// ... whose options are post activation time
	oracleCoreBlk.opts = [2]snowman.Block{
		&snowman.TestBlock{
			TestDecidable: choices.TestDecidable{
				IDV:     ids.Empty.Prefix(2222),
				StatusV: choices.Processing,
			},
			BytesV:     []byte{2},
			ParentV:    oracleCoreBlk.ID(),
			TimestampV: activationTime.Add(time.Second),
		},
		&snowman.TestBlock{
			TestDecidable: choices.TestDecidable{
				IDV:     ids.Empty.Prefix(3333),
				StatusV: choices.Processing,
			},
			BytesV:     []byte{3},
			ParentV:    oracleCoreBlk.ID(),
			TimestampV: activationTime.Add(time.Second),
		},
	}

	coreVM.BuildBlockF = func(context.Context) (snowman.Block, error) {
		return oracleCoreBlk, nil
	}
	coreVM.GetBlockF = func(_ context.Context, blkID ids.ID) (snowman.Block, error) {
		switch blkID {
		case coreGenBlk.ID():
			return coreGenBlk, nil
		case oracleCoreBlk.ID():
			return oracleCoreBlk, nil
		case oracleCoreBlk.opts[0].ID():
			return oracleCoreBlk.opts[0], nil
		case oracleCoreBlk.opts[1].ID():
			return oracleCoreBlk.opts[1], nil
		default:
			return nil, database.ErrNotFound
		}
	}

	parentBlk, err := proVM.BuildBlock(context.Background())
	require.NoError(err)

	// retrieve options ...
<<<<<<< HEAD
	preForkOracleBlk, ok := parentBlk.(*preForkBlock)
	require.True(ok)

=======
	require.IsType(&preForkBlock{}, parentBlk)
	preForkOracleBlk := parentBlk.(*preForkBlock)
>>>>>>> 7b8bbd66
	opts, err := preForkOracleBlk.Options(context.Background())
	require.NoError(err)

	err = opts[0].Verify(context.Background())
	require.NoError(err)

	// ... show a block can be built on top of an option
	err = proVM.SetPreference(context.Background(), opts[0].ID())
	require.NoError(err)

	lastCoreBlk := &TestOptionsBlock{
		TestBlock: snowman.TestBlock{
			TestDecidable: choices.TestDecidable{
				IDV:     ids.Empty.Prefix(4444),
				StatusV: choices.Processing,
			},
			BytesV:  []byte{4},
			ParentV: oracleCoreBlk.opts[0].ID(),
		},
	}
	coreVM.BuildBlockF = func(context.Context) (snowman.Block, error) {
		return lastCoreBlk, nil
	}

	postForkChild, err := proVM.BuildBlock(context.Background())
<<<<<<< HEAD
	require.NoError(err)

	_, ok = postForkChild.(*postForkBlock)
	require.True(ok)
=======
	if err != nil {
		t.Fatal("could not build pre fork block on pre fork option block")
	}
	require.IsType(&postForkBlock{}, postForkChild)
>>>>>>> 7b8bbd66
}

func TestBlockVerify_PreFork_ParentChecks(t *testing.T) {
	require := require.New(t)
	activationTime := genesisTimestamp.Add(10 * time.Second)
	coreVM, _, proVM, coreGenBlk, _ := initTestProposerVM(t, activationTime, 0)
	require.True(coreGenBlk.Timestamp().Before(activationTime))

	// create parent block ...
	prntCoreBlk := &snowman.TestBlock{
		TestDecidable: choices.TestDecidable{
			IDV:     ids.Empty.Prefix(1111),
			StatusV: choices.Processing,
		},
		BytesV:     []byte{1},
		ParentV:    coreGenBlk.ID(),
		TimestampV: coreGenBlk.Timestamp(),
	}
	coreVM.BuildBlockF = func(context.Context) (snowman.Block, error) {
		return prntCoreBlk, nil
	}
	coreVM.GetBlockF = func(_ context.Context, blkID ids.ID) (snowman.Block, error) {
		switch blkID {
		case coreGenBlk.ID():
			return coreGenBlk, nil
		case prntCoreBlk.ID():
			return prntCoreBlk, nil
		default:
			return nil, database.ErrNotFound
		}
	}
	coreVM.ParseBlockF = func(_ context.Context, b []byte) (snowman.Block, error) {
		switch {
		case bytes.Equal(b, coreGenBlk.Bytes()):
			return coreGenBlk, nil
		case bytes.Equal(b, prntCoreBlk.Bytes()):
			return prntCoreBlk, nil
		default:
			return nil, database.ErrNotFound
		}
	}

	proVM.Set(proVM.Time().Add(proposer.MaxDelay))
	prntProBlk, err := proVM.BuildBlock(context.Background())
	require.NoError(err)

	// .. create child block ...
	childCoreBlk := &snowman.TestBlock{
		TestDecidable: choices.TestDecidable{
			IDV:     ids.GenerateTestID(),
			StatusV: choices.Processing,
		},
		BytesV:     []byte{2},
		TimestampV: prntCoreBlk.Timestamp().Add(proposer.MaxDelay),
	}
	childProBlk := preForkBlock{
		Block: childCoreBlk,
		vm:    proVM,
	}

	// child block referring unknown parent does not verify
	childCoreBlk.ParentV = ids.Empty
	err = childProBlk.Verify(context.Background())
	require.True(errors.Is(err, database.ErrNotFound))

	// child block referring known parent does verify
	childCoreBlk.ParentV = prntProBlk.ID()
	err = childProBlk.Verify(context.Background())
	require.NoError(err)
}

func TestBlockVerify_BlocksBuiltOnPreForkGenesis(t *testing.T) {
	require := require.New(t)
<<<<<<< HEAD
=======

>>>>>>> 7b8bbd66
	activationTime := genesisTimestamp.Add(10 * time.Second)
	coreVM, _, proVM, coreGenBlk, _ := initTestProposerVM(t, activationTime, 0)
	require.True(coreGenBlk.Timestamp().Before(activationTime))

	preActivationTime := activationTime.Add(-1 * time.Second)
	proVM.Set(preActivationTime)

	coreBlk := &snowman.TestBlock{
		TestDecidable: choices.TestDecidable{
			IDV:     ids.Empty.Prefix(1111),
			StatusV: choices.Processing,
		},
		BytesV:     []byte{1},
		ParentV:    coreGenBlk.ID(),
		TimestampV: preActivationTime,
		VerifyV:    nil,
	}
	coreVM.BuildBlockF = func(context.Context) (snowman.Block, error) {
		return coreBlk, nil
	}

	// preFork block verifies if parent is before fork activation time
	preForkChild, err := proVM.BuildBlock(context.Background())
<<<<<<< HEAD
	require.NoError(err)
	_, ok := preForkChild.(*preForkBlock)
	require.True(ok)
=======
	if err != nil {
		t.Fatalf("unexpectedly could not build block due to %s", err)
	}
	require.IsType(&preForkBlock{}, preForkChild)
>>>>>>> 7b8bbd66

	err = preForkChild.Verify(context.Background())
	require.NoError(err)

	// postFork block does NOT verify if parent is before fork activation time
	postForkStatelessChild, err := block.BuildBlsSigned(
		coreGenBlk.ID(),
		coreBlk.Timestamp(),
		0, // pChainHeight
		proVM.ctx.NodeID,
		coreBlk.Bytes(),
		proVM.ctx.ChainID,
		proVM.blsSigner,
	)
	require.NoError(err)

	postForkChild := &postForkBlock{
		SignedBlock: postForkStatelessChild,
		postForkCommonComponents: postForkCommonComponents{
			vm:       proVM,
			innerBlk: coreBlk,
			status:   choices.Processing,
		},
	}

	// post Fork blocks should NOT verify before fork
	require.True(postForkChild.Timestamp().Before(activationTime))
	err = postForkChild.Verify(context.Background())
	require.True(errors.Is(err, errProposersNotActivated))

	// once activation time is crossed postForkBlock are produced
	postActivationTime := activationTime.Add(time.Second)
	proVM.Set(postActivationTime)

	coreVM.SetPreferenceF = func(_ context.Context, id ids.ID) error {
		return nil
	}
	err = proVM.SetPreference(context.Background(), preForkChild.ID())
	require.NoError(err)

	secondCoreBlk := &snowman.TestBlock{
		TestDecidable: choices.TestDecidable{
			IDV: ids.Empty.Prefix(2222),
		},
		BytesV:     []byte{2},
		ParentV:    coreBlk.ID(),
		TimestampV: postActivationTime,
		VerifyV:    nil,
	}
	coreVM.BuildBlockF = func(context.Context) (snowman.Block, error) {
		return secondCoreBlk, nil
	}
	coreVM.GetBlockF = func(_ context.Context, id ids.ID) (snowman.Block, error) {
		switch id {
		case coreGenBlk.ID():
			return coreGenBlk, nil
		case coreBlk.ID():
			return coreBlk, nil
		default:
			t.Fatal("attempt to get unknown block")
			return nil, nil
		}
	}

	lastPreForkBlk, err := proVM.BuildBlock(context.Background())
<<<<<<< HEAD
	require.NoError(err)
	_, ok = lastPreForkBlk.(*preForkBlock)
	require.True(ok)
=======
	if err != nil {
		t.Fatalf("unexpectedly could not build block due to %s", err)
	}
	require.IsType(&preForkBlock{}, lastPreForkBlk)
>>>>>>> 7b8bbd66

	err = lastPreForkBlk.Verify(context.Background())
	require.NoError(err)

	err = proVM.SetPreference(context.Background(), lastPreForkBlk.ID())
	require.NoError(err)

	thirdCoreBlk := &snowman.TestBlock{
		TestDecidable: choices.TestDecidable{
			IDV: ids.Empty.Prefix(333),
		},
		BytesV:     []byte{3},
		ParentV:    secondCoreBlk.ID(),
		TimestampV: postActivationTime,
		VerifyV:    nil,
	}
	coreVM.BuildBlockF = func(context.Context) (snowman.Block, error) {
		return thirdCoreBlk, nil
	}
	coreVM.GetBlockF = func(_ context.Context, id ids.ID) (snowman.Block, error) {
		switch id {
		case coreGenBlk.ID():
			return coreGenBlk, nil
		case coreBlk.ID():
			return coreBlk, nil
		case secondCoreBlk.ID():
			return secondCoreBlk, nil
		default:
			t.Fatal("attempt to get unknown block")
			return nil, nil
		}
	}

	firstPostForkBlk, err := proVM.BuildBlock(context.Background())
<<<<<<< HEAD
	require.NoError(err)
	_, ok = firstPostForkBlk.(*postForkBlock)
	require.True(ok)
=======
	if err != nil {
		t.Fatalf("unexpectedly could not build block due to %s", err)
	}
	require.IsType(&postForkBlock{}, firstPostForkBlk)
>>>>>>> 7b8bbd66

	err = firstPostForkBlk.Verify(context.Background())
	require.NoError(err)
}

func TestBlockVerify_BlocksBuiltOnPostForkGenesis(t *testing.T) {
	require := require.New(t)
<<<<<<< HEAD
=======

>>>>>>> 7b8bbd66
	activationTime := genesisTimestamp.Add(-1 * time.Second)
	coreVM, _, proVM, coreGenBlk, _ := initTestProposerVM(t, activationTime, 0)
	proVM.Set(activationTime)

	// build parent block after fork activation time ...
	coreBlock := &snowman.TestBlock{
		TestDecidable: choices.TestDecidable{
			IDV:     ids.Empty.Prefix(1111),
			StatusV: choices.Processing,
		},
		BytesV:     []byte{1},
		ParentV:    coreGenBlk.ID(),
		TimestampV: coreGenBlk.Timestamp(),
		VerifyV:    nil,
	}
	coreVM.BuildBlockF = func(context.Context) (snowman.Block, error) {
		return coreBlock, nil
	}

	// postFork block verifies if parent is after fork activation time
	postForkChild, err := proVM.BuildBlock(context.Background())
<<<<<<< HEAD
	require.NoError(err)
	_, ok := postForkChild.(*postForkBlock)
	require.True(ok)
=======
	if err != nil {
		t.Fatalf("unexpectedly could not build block due to %s", err)
	}
	require.IsType(&postForkBlock{}, postForkChild)
>>>>>>> 7b8bbd66

	err = postForkChild.Verify(context.Background())
	require.NoError(err)

	// preFork block does NOT verify if parent is after fork activation time
	preForkChild := preForkBlock{
		Block: coreBlock,
		vm:    proVM,
	}
	err = preForkChild.Verify(context.Background())
	require.ErrorIs(err, errUnexpectedBlockType)
}

func TestBlockAccept_PreFork_SetsLastAcceptedBlock(t *testing.T) {
	// setup
	require := require.New(t)
	coreVM, _, proVM, coreGenBlk, _ := initTestProposerVM(t, mockable.MaxTime, 0)

	coreBlk := &snowman.TestBlock{
		TestDecidable: choices.TestDecidable{
			IDV:     ids.Empty.Prefix(1111),
			StatusV: choices.Processing,
		},
		BytesV:  []byte{1},
		ParentV: coreGenBlk.ID(),
	}
	coreVM.BuildBlockF = func(context.Context) (snowman.Block, error) {
		return coreBlk, nil
	}
	coreVM.GetBlockF = func(_ context.Context, blkID ids.ID) (snowman.Block, error) {
		switch blkID {
		case coreGenBlk.ID():
			return coreGenBlk, nil
		case coreBlk.ID():
			return coreBlk, nil
		default:
			return nil, database.ErrNotFound
		}
	}
	coreVM.ParseBlockF = func(_ context.Context, b []byte) (snowman.Block, error) {
		switch {
		case bytes.Equal(b, coreGenBlk.Bytes()):
			return coreGenBlk, nil
		case bytes.Equal(b, coreBlk.Bytes()):
			return coreBlk, nil
		default:
			return nil, errUnknownBlock
		}
	}

	builtBlk, err := proVM.BuildBlock(context.Background())
	require.NoError(err)

	// test
	err = builtBlk.Accept(context.Background())
	require.NoError(err)

	coreVM.LastAcceptedF = func(context.Context) (ids.ID, error) {
		if coreBlk.Status() == choices.Accepted {
			return coreBlk.ID(), nil
		}
		return coreGenBlk.ID(), nil
	}
	acceptedID, err := proVM.LastAccepted(context.Background())
	require.NoError(err)
	require.Equal(acceptedID, builtBlk.ID())
}

// ProposerBlock.Reject tests section
func TestBlockReject_PreForkBlock_InnerBlockIsRejected(t *testing.T) {
	require := require.New(t)
<<<<<<< HEAD
=======

>>>>>>> 7b8bbd66
	coreVM, _, proVM, coreGenBlk, _ := initTestProposerVM(t, mockable.MaxTime, 0) // disable ProBlks
	coreBlk := &snowman.TestBlock{
		TestDecidable: choices.TestDecidable{
			IDV:     ids.Empty.Prefix(111),
			StatusV: choices.Processing,
		},
		BytesV:  []byte{1},
		ParentV: coreGenBlk.ID(),
		HeightV: coreGenBlk.Height() + 1,
	}
	coreVM.BuildBlockF = func(context.Context) (snowman.Block, error) {
		return coreBlk, nil
	}

	sb, err := proVM.BuildBlock(context.Background())
<<<<<<< HEAD
	require.NoError(err)
=======
	if err != nil {
		t.Fatal("could not build block")
	}
	require.IsType(&preForkBlock{}, sb)
	proBlk := sb.(*preForkBlock)
>>>>>>> 7b8bbd66

	proBlk, ok := sb.(*preForkBlock)
	require.True(ok)

	err = proBlk.Reject(context.Background())
	require.NoError(err)

	require.Equal(choices.Rejected, proBlk.Status())
	require.Equal(choices.Rejected, proBlk.Block.Status())
}

func TestBlockVerify_ForkBlockIsOracleBlock(t *testing.T) {
	require := require.New(t)
	activationTime := genesisTimestamp.Add(10 * time.Second)
	coreVM, _, proVM, coreGenBlk, _ := initTestProposerVM(t, activationTime, 0)
	require.True(coreGenBlk.Timestamp().Before(activationTime))

	postActivationTime := activationTime.Add(time.Second)
	proVM.Set(postActivationTime)

	coreBlkID := ids.GenerateTestID()
	coreBlk := &TestOptionsBlock{
		TestBlock: snowman.TestBlock{
			TestDecidable: choices.TestDecidable{
				IDV:     coreBlkID,
				StatusV: choices.Processing,
			},
			BytesV:     []byte{1},
			ParentV:    coreGenBlk.ID(),
			TimestampV: postActivationTime,
		},
		opts: [2]snowman.Block{
			&snowman.TestBlock{
				TestDecidable: choices.TestDecidable{
					IDV:     ids.GenerateTestID(),
					StatusV: choices.Processing,
				},
				BytesV:     []byte{2},
				ParentV:    coreBlkID,
				TimestampV: postActivationTime,
			},
			&snowman.TestBlock{
				TestDecidable: choices.TestDecidable{
					IDV:     ids.GenerateTestID(),
					StatusV: choices.Processing,
				},
				BytesV:     []byte{3},
				ParentV:    coreBlkID,
				TimestampV: postActivationTime,
			},
		},
	}

	coreVM.GetBlockF = func(_ context.Context, blkID ids.ID) (snowman.Block, error) {
		switch blkID {
		case coreGenBlk.ID():
			return coreGenBlk, nil
		case coreBlk.ID():
			return coreBlk, nil
		case coreBlk.opts[0].ID():
			return coreBlk.opts[0], nil
		case coreBlk.opts[1].ID():
			return coreBlk.opts[1], nil
		default:
			return nil, database.ErrNotFound
		}
	}
	coreVM.ParseBlockF = func(_ context.Context, b []byte) (snowman.Block, error) {
		switch {
		case bytes.Equal(b, coreGenBlk.Bytes()):
			return coreGenBlk, nil
		case bytes.Equal(b, coreBlk.Bytes()):
			return coreBlk, nil
		case bytes.Equal(b, coreBlk.opts[0].Bytes()):
			return coreBlk.opts[0], nil
		case bytes.Equal(b, coreBlk.opts[1].Bytes()):
			return coreBlk.opts[1], nil
		default:
			return nil, errUnknownBlock
		}
	}

	firstBlock, err := proVM.ParseBlock(context.Background(), coreBlk.Bytes())
	require.NoError(err)

	err = firstBlock.Verify(context.Background())
	require.NoError(err)

	oracleBlock, ok := firstBlock.(snowman.OracleBlock)
	require.True(ok)

	options, err := oracleBlock.Options(context.Background())
	require.NoError(err)

	err = options[0].Verify(context.Background())
	require.NoError(err)

	err = options[1].Verify(context.Background())
	require.NoError(err)
}

func TestBlockVerify_ForkBlockIsOracleBlockButChildrenAreSigned(t *testing.T) {
	require := require.New(t)
	activationTime := genesisTimestamp.Add(10 * time.Second)
	coreVM, _, proVM, coreGenBlk, _ := initTestProposerVM(t, activationTime, 0)

	require.True(coreGenBlk.Timestamp().Before(activationTime))
	postActivationTime := activationTime.Add(time.Second)
	proVM.Set(postActivationTime)

	coreBlkID := ids.GenerateTestID()
	coreBlk := &TestOptionsBlock{
		TestBlock: snowman.TestBlock{
			TestDecidable: choices.TestDecidable{
				IDV:     coreBlkID,
				StatusV: choices.Processing,
			},
			BytesV:     []byte{1},
			ParentV:    coreGenBlk.ID(),
			TimestampV: postActivationTime,
		},
		opts: [2]snowman.Block{
			&snowman.TestBlock{
				TestDecidable: choices.TestDecidable{
					IDV:     ids.GenerateTestID(),
					StatusV: choices.Processing,
				},
				BytesV:     []byte{2},
				ParentV:    coreBlkID,
				TimestampV: postActivationTime,
			},
			&snowman.TestBlock{
				TestDecidable: choices.TestDecidable{
					IDV:     ids.GenerateTestID(),
					StatusV: choices.Processing,
				},
				BytesV:     []byte{3},
				ParentV:    coreBlkID,
				TimestampV: postActivationTime,
			},
		},
	}

	coreVM.GetBlockF = func(_ context.Context, blkID ids.ID) (snowman.Block, error) {
		switch blkID {
		case coreGenBlk.ID():
			return coreGenBlk, nil
		case coreBlk.ID():
			return coreBlk, nil
		case coreBlk.opts[0].ID():
			return coreBlk.opts[0], nil
		case coreBlk.opts[1].ID():
			return coreBlk.opts[1], nil
		default:
			return nil, database.ErrNotFound
		}
	}
	coreVM.ParseBlockF = func(_ context.Context, b []byte) (snowman.Block, error) {
		switch {
		case bytes.Equal(b, coreGenBlk.Bytes()):
			return coreGenBlk, nil
		case bytes.Equal(b, coreBlk.Bytes()):
			return coreBlk, nil
		case bytes.Equal(b, coreBlk.opts[0].Bytes()):
			return coreBlk.opts[0], nil
		case bytes.Equal(b, coreBlk.opts[1].Bytes()):
			return coreBlk.opts[1], nil
		default:
			return nil, errUnknownBlock
		}
	}

	firstBlock, err := proVM.ParseBlock(context.Background(), coreBlk.Bytes())
	require.NoError(err)

	err = firstBlock.Verify(context.Background())
	require.NoError(err)

	slb, err := block.BuildBlsSigned(
		firstBlock.ID(), // refer unknown parent
		firstBlock.Timestamp(),
		0, // pChainHeight,
		proVM.ctx.NodeID,
		coreBlk.opts[0].Bytes(),
		proVM.ctx.ChainID,
		proVM.blsSigner,
	)
	require.NoError(err)

	invalidChild, err := proVM.ParseBlock(context.Background(), slb.Bytes())
	if err != nil {
		// A failure to parse is okay here
		return
	}

	err = invalidChild.Verify(context.Background())
	require.ErrorIs(err, errUnexpectedBlockType)
}

// Assert that when the underlying VM implements ChainVMWithBuildBlockContext
// and the proposervm is activated, we only call the VM's BuildBlockWithContext
// when a P-chain height can be correctly provided from the parent block.
func TestPreForkBlock_BuildBlockWithContext(t *testing.T) {
	require := require.New(t)
	ctrl := gomock.NewController(t)
	defer ctrl.Finish()

	pChainHeight := uint64(1337)
	blkID := ids.GenerateTestID()
	innerBlk := snowman.NewMockBlock(ctrl)
	innerBlk.EXPECT().ID().Return(blkID).AnyTimes()
	innerBlk.EXPECT().Timestamp().Return(mockable.MaxTime)
	builtBlk := snowman.NewMockBlock(ctrl)
	builtBlk.EXPECT().Bytes().Return([]byte{1, 2, 3}).AnyTimes()
	builtBlk.EXPECT().ID().Return(ids.GenerateTestID()).AnyTimes()
	builtBlk.EXPECT().Height().Return(pChainHeight).AnyTimes()
	innerVM := mocks.NewMockChainVM(ctrl)
	innerVM.EXPECT().BuildBlock(gomock.Any()).Return(builtBlk, nil).AnyTimes()
	vdrState := validators.NewMockState(ctrl)
	vdrState.EXPECT().GetMinimumHeight(context.Background()).Return(pChainHeight, nil).AnyTimes()

	vm := &VM{
		ChainVM: innerVM,
		ctx: &snow.Context{
			ValidatorState: vdrState,
			Log:            logging.NoLog{},
		},
	}

	blk := &preForkBlock{
		Block: innerBlk,
		vm:    vm,
	}

	// Should call BuildBlock since proposervm won't have a P-chain height
	gotChild, err := blk.buildChild(context.Background())
	require.NoError(err)
	require.Equal(builtBlk, gotChild.(*postForkBlock).innerBlk)

	// Should call BuildBlock since proposervm is not activated
	innerBlk.EXPECT().Timestamp().Return(time.Time{})
	vm.activationTime = mockable.MaxTime

	gotChild, err = blk.buildChild(context.Background())
	require.NoError(err)
	require.Equal(builtBlk, gotChild.(*preForkBlock).Block)
}<|MERGE_RESOLUTION|>--- conflicted
+++ resolved
@@ -52,10 +52,6 @@
 
 func TestOracle_PreForkBlkCanBuiltOnPreForkOption(t *testing.T) {
 	require := require.New(t)
-<<<<<<< HEAD
-=======
-
->>>>>>> 7b8bbd66
 	coreVM, _, proVM, coreGenBlk, _ := initTestProposerVM(t, mockable.MaxTime, 0)
 
 	// create pre fork oracle block ...
@@ -110,14 +106,8 @@
 	require.NoError(err)
 
 	// retrieve options ...
-<<<<<<< HEAD
-	preForkOracleBlk, ok := parentBlk.(*preForkBlock)
-	require.True(ok)
-
-=======
 	require.IsType(&preForkBlock{}, parentBlk)
 	preForkOracleBlk := parentBlk.(*preForkBlock)
->>>>>>> 7b8bbd66
 	opts, err := preForkOracleBlk.Options(context.Background())
 	require.NoError(err)
 
@@ -143,17 +133,9 @@
 	}
 
 	preForkChild, err := proVM.BuildBlock(context.Background())
-<<<<<<< HEAD
-	require.NoError(err)
-
-	_, ok = preForkChild.(*preForkBlock)
-	require.True(ok)
-=======
-	if err != nil {
-		t.Fatal("could not build pre fork block on pre fork option block")
-	}
+	require.NoError(err)
+
 	require.IsType(&preForkBlock{}, preForkChild)
->>>>>>> 7b8bbd66
 }
 
 func TestOracle_PostForkBlkCanBuiltOnPreForkOption(t *testing.T) {
@@ -219,14 +201,8 @@
 	require.NoError(err)
 
 	// retrieve options ...
-<<<<<<< HEAD
-	preForkOracleBlk, ok := parentBlk.(*preForkBlock)
-	require.True(ok)
-
-=======
 	require.IsType(&preForkBlock{}, parentBlk)
 	preForkOracleBlk := parentBlk.(*preForkBlock)
->>>>>>> 7b8bbd66
 	opts, err := preForkOracleBlk.Options(context.Background())
 	require.NoError(err)
 
@@ -252,17 +228,8 @@
 	}
 
 	postForkChild, err := proVM.BuildBlock(context.Background())
-<<<<<<< HEAD
-	require.NoError(err)
-
-	_, ok = postForkChild.(*postForkBlock)
-	require.True(ok)
-=======
-	if err != nil {
-		t.Fatal("could not build pre fork block on pre fork option block")
-	}
+	require.NoError(err)
 	require.IsType(&postForkBlock{}, postForkChild)
->>>>>>> 7b8bbd66
 }
 
 func TestBlockVerify_PreFork_ParentChecks(t *testing.T) {
@@ -336,10 +303,6 @@
 
 func TestBlockVerify_BlocksBuiltOnPreForkGenesis(t *testing.T) {
 	require := require.New(t)
-<<<<<<< HEAD
-=======
-
->>>>>>> 7b8bbd66
 	activationTime := genesisTimestamp.Add(10 * time.Second)
 	coreVM, _, proVM, coreGenBlk, _ := initTestProposerVM(t, activationTime, 0)
 	require.True(coreGenBlk.Timestamp().Before(activationTime))
@@ -363,16 +326,8 @@
 
 	// preFork block verifies if parent is before fork activation time
 	preForkChild, err := proVM.BuildBlock(context.Background())
-<<<<<<< HEAD
-	require.NoError(err)
-	_, ok := preForkChild.(*preForkBlock)
-	require.True(ok)
-=======
-	if err != nil {
-		t.Fatalf("unexpectedly could not build block due to %s", err)
-	}
+	require.NoError(err)
 	require.IsType(&preForkBlock{}, preForkChild)
->>>>>>> 7b8bbd66
 
 	err = preForkChild.Verify(context.Background())
 	require.NoError(err)
@@ -438,16 +393,8 @@
 	}
 
 	lastPreForkBlk, err := proVM.BuildBlock(context.Background())
-<<<<<<< HEAD
-	require.NoError(err)
-	_, ok = lastPreForkBlk.(*preForkBlock)
-	require.True(ok)
-=======
-	if err != nil {
-		t.Fatalf("unexpectedly could not build block due to %s", err)
-	}
+	require.NoError(err)
 	require.IsType(&preForkBlock{}, lastPreForkBlk)
->>>>>>> 7b8bbd66
 
 	err = lastPreForkBlk.Verify(context.Background())
 	require.NoError(err)
@@ -482,16 +429,8 @@
 	}
 
 	firstPostForkBlk, err := proVM.BuildBlock(context.Background())
-<<<<<<< HEAD
-	require.NoError(err)
-	_, ok = firstPostForkBlk.(*postForkBlock)
-	require.True(ok)
-=======
-	if err != nil {
-		t.Fatalf("unexpectedly could not build block due to %s", err)
-	}
+	require.NoError(err)
 	require.IsType(&postForkBlock{}, firstPostForkBlk)
->>>>>>> 7b8bbd66
 
 	err = firstPostForkBlk.Verify(context.Background())
 	require.NoError(err)
@@ -499,10 +438,6 @@
 
 func TestBlockVerify_BlocksBuiltOnPostForkGenesis(t *testing.T) {
 	require := require.New(t)
-<<<<<<< HEAD
-=======
-
->>>>>>> 7b8bbd66
 	activationTime := genesisTimestamp.Add(-1 * time.Second)
 	coreVM, _, proVM, coreGenBlk, _ := initTestProposerVM(t, activationTime, 0)
 	proVM.Set(activationTime)
@@ -524,16 +459,8 @@
 
 	// postFork block verifies if parent is after fork activation time
 	postForkChild, err := proVM.BuildBlock(context.Background())
-<<<<<<< HEAD
-	require.NoError(err)
-	_, ok := postForkChild.(*postForkBlock)
-	require.True(ok)
-=======
-	if err != nil {
-		t.Fatalf("unexpectedly could not build block due to %s", err)
-	}
+	require.NoError(err)
 	require.IsType(&postForkBlock{}, postForkChild)
->>>>>>> 7b8bbd66
 
 	err = postForkChild.Verify(context.Background())
 	require.NoError(err)
@@ -605,10 +532,6 @@
 // ProposerBlock.Reject tests section
 func TestBlockReject_PreForkBlock_InnerBlockIsRejected(t *testing.T) {
 	require := require.New(t)
-<<<<<<< HEAD
-=======
-
->>>>>>> 7b8bbd66
 	coreVM, _, proVM, coreGenBlk, _ := initTestProposerVM(t, mockable.MaxTime, 0) // disable ProBlks
 	coreBlk := &snowman.TestBlock{
 		TestDecidable: choices.TestDecidable{
@@ -624,18 +547,10 @@
 	}
 
 	sb, err := proVM.BuildBlock(context.Background())
-<<<<<<< HEAD
-	require.NoError(err)
-=======
-	if err != nil {
-		t.Fatal("could not build block")
-	}
+	require.NoError(err)
+
 	require.IsType(&preForkBlock{}, sb)
 	proBlk := sb.(*preForkBlock)
->>>>>>> 7b8bbd66
-
-	proBlk, ok := sb.(*preForkBlock)
-	require.True(ok)
 
 	err = proBlk.Reject(context.Background())
 	require.NoError(err)
