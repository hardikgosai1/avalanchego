// Copyright (C) 2019-2022, Ava Labs, Inc. All rights reserved.
// See the file LICENSE for licensing terms.

package proposervm

import (
	"bytes"
	"context"
	"errors"
	"testing"
	"time"

	"github.com/ava-labs/avalanchego/database"
	"github.com/ava-labs/avalanchego/ids"
	"github.com/ava-labs/avalanchego/snow/choices"
	"github.com/ava-labs/avalanchego/snow/consensus/snowman"
	"github.com/ava-labs/avalanchego/vms/proposervm/block"
	"github.com/ava-labs/avalanchego/vms/proposervm/proposer"
)

// ProposerBlock Option interface tests section
func TestOracle_PostForkBlock_ImplementsInterface(t *testing.T) {
	// setup
	proBlk := postForkBlock{
		postForkCommonComponents: postForkCommonComponents{
			innerBlk: &snowman.TestBlock{},
		},
	}

	// test
	_, err := proBlk.Options(context.Background())
	if err != snowman.ErrNotOracle {
		t.Fatal("Proposer block should signal that it wraps a block not implementing Options interface with ErrNotOracleBlock error")
	}

	// setup
	_, _, proVM, _, _ := initTestProposerVM(t, time.Time{}, 0) // enable ProBlks
	innerOracleBlk := &TestOptionsBlock{
		TestBlock: snowman.TestBlock{
			TestDecidable: choices.TestDecidable{
				IDV: ids.Empty.Prefix(1111),
			},
			BytesV: []byte{1},
		},
		opts: [2]snowman.Block{
			&snowman.TestBlock{
				TestDecidable: choices.TestDecidable{
					IDV: ids.Empty.Prefix(2222),
				},
				BytesV: []byte{2},
			},
			&snowman.TestBlock{
				TestDecidable: choices.TestDecidable{
					IDV: ids.Empty.Prefix(3333),
				},
				BytesV: []byte{3},
			},
		},
	}

	slb, err := block.Build(
		ids.Empty, // refer unknown parent
		time.Time{},
		0, // pChainHeight,
		proVM.ctx.StakingCertLeaf,
		innerOracleBlk.Bytes(),
		proVM.ctx.ChainID,
		proVM.ctx.StakingLeafSigner,
	)
	if err != nil {
		t.Fatal("could not build stateless block")
	}
	proBlk = postForkBlock{
		SignedBlock: slb,
		postForkCommonComponents: postForkCommonComponents{
			vm:       proVM,
			innerBlk: innerOracleBlk,
			status:   choices.Processing,
		},
	}

	// test
	_, err = proBlk.Options(context.Background())
	if err != nil {
		t.Fatal("Proposer block should forward wrapped block options if this implements Option interface")
	}
}

// ProposerBlock.Verify tests section
func TestBlockVerify_PostForkBlock_ParentChecks(t *testing.T) {
	coreVM, valState, proVM, coreGenBlk, _ := initTestProposerVM(t, time.Time{}, 0) // enable ProBlks
	pChainHeight := uint64(100)
	valState.GetCurrentHeightF = func() (uint64, error) {
		return pChainHeight, nil
	}

	// create parent block ...
	prntCoreBlk := &snowman.TestBlock{
		TestDecidable: choices.TestDecidable{
			IDV:     ids.Empty.Prefix(1111),
			StatusV: choices.Processing,
		},
		BytesV:     []byte{1},
		ParentV:    coreGenBlk.ID(),
		TimestampV: coreGenBlk.Timestamp(),
	}
<<<<<<< HEAD
	coreVM.BuildBlockF = func(context.Context) (snowman.Block, error) { return prntCoreBlk, nil }
	coreVM.GetBlockF = func(_ context.Context, blkID ids.ID) (snowman.Block, error) {
=======
	coreVM.BuildBlockF = func() (snowman.Block, error) {
		return prntCoreBlk, nil
	}
	coreVM.GetBlockF = func(blkID ids.ID) (snowman.Block, error) {
>>>>>>> 2a76c560
		switch blkID {
		case coreGenBlk.ID():
			return coreGenBlk, nil
		case prntCoreBlk.ID():
			return prntCoreBlk, nil
		default:
			return nil, database.ErrNotFound
		}
	}
	coreVM.ParseBlockF = func(_ context.Context, b []byte) (snowman.Block, error) {
		switch {
		case bytes.Equal(b, coreGenBlk.Bytes()):
			return coreGenBlk, nil
		case bytes.Equal(b, prntCoreBlk.Bytes()):
			return prntCoreBlk, nil
		default:
			return nil, errUnknownBlock
		}
	}

	proVM.Set(proVM.Time().Add(proposer.MaxDelay))
	prntProBlk, err := proVM.BuildBlock(context.Background())
	if err != nil {
		t.Fatalf("Could not build proposer block: %s", err)
	}

	if err := prntProBlk.Verify(context.Background()); err != nil {
		t.Fatal(err)
	}
	if err := proVM.SetPreference(context.Background(), prntProBlk.ID()); err != nil {
		t.Fatal(err)
	}

	// .. create child block ...
	childCoreBlk := &snowman.TestBlock{
		ParentV:    prntCoreBlk.ID(),
		BytesV:     []byte{2},
		TimestampV: prntCoreBlk.Timestamp(),
	}
	childSlb, err := block.Build(
		ids.Empty, // refer unknown parent
		childCoreBlk.Timestamp(),
		pChainHeight,
		proVM.ctx.StakingCertLeaf,
		childCoreBlk.Bytes(),
		proVM.ctx.ChainID,
		proVM.ctx.StakingLeafSigner,
	)
	if err != nil {
		t.Fatal("could not build stateless block")
	}
	childProBlk := postForkBlock{
		SignedBlock: childSlb,
		postForkCommonComponents: postForkCommonComponents{
			vm:       proVM,
			innerBlk: childCoreBlk,
			status:   choices.Processing,
		},
	}

	// child block referring unknown parent does not verify
	err = childProBlk.Verify(context.Background())
	if err == nil {
		t.Fatal("Block with unknown parent should not verify")
	}

	// child block referring known parent does verify
	childSlb, err = block.BuildUnsigned(
		prntProBlk.ID(), // refer known parent
		prntProBlk.Timestamp().Add(proposer.MaxDelay),
		pChainHeight,
		childCoreBlk.Bytes(),
	)
	if err != nil {
		t.Fatal("could not build stateless block")
	}
	childProBlk.SignedBlock = childSlb
	if err != nil {
		t.Fatal("could not sign parent block")
	}

	proVM.Set(proVM.Time().Add(proposer.MaxDelay))
	if err := childProBlk.Verify(context.Background()); err != nil {
		t.Fatalf("Block with known parent should verify: %s", err)
	}
}

func TestBlockVerify_PostForkBlock_TimestampChecks(t *testing.T) {
	coreVM, valState, proVM, coreGenBlk, _ := initTestProposerVM(t, time.Time{}, 0) // enable ProBlks
	pChainHeight := uint64(100)
	valState.GetCurrentHeightF = func() (uint64, error) {
		return pChainHeight, nil
	}

	// create parent block ...
	prntCoreBlk := &snowman.TestBlock{
		TestDecidable: choices.TestDecidable{
			IDV:     ids.Empty.Prefix(1111),
			StatusV: choices.Processing,
		},
		BytesV:     []byte{1},
		ParentV:    coreGenBlk.ID(),
		TimestampV: coreGenBlk.Timestamp().Add(proposer.MaxDelay),
	}
<<<<<<< HEAD
	coreVM.BuildBlockF = func(context.Context) (snowman.Block, error) { return prntCoreBlk, nil }
	coreVM.GetBlockF = func(_ context.Context, blkID ids.ID) (snowman.Block, error) {
=======
	coreVM.BuildBlockF = func() (snowman.Block, error) {
		return prntCoreBlk, nil
	}
	coreVM.GetBlockF = func(blkID ids.ID) (snowman.Block, error) {
>>>>>>> 2a76c560
		switch blkID {
		case coreGenBlk.ID():
			return coreGenBlk, nil
		case prntCoreBlk.ID():
			return prntCoreBlk, nil
		default:
			return nil, database.ErrNotFound
		}
	}
	coreVM.ParseBlockF = func(_ context.Context, b []byte) (snowman.Block, error) {
		switch {
		case bytes.Equal(b, coreGenBlk.Bytes()):
			return coreGenBlk, nil
		case bytes.Equal(b, prntCoreBlk.Bytes()):
			return prntCoreBlk, nil
		default:
			return nil, errUnknownBlock
		}
	}

	prntProBlk, err := proVM.BuildBlock(context.Background())
	if err != nil {
		t.Fatal("Could not build proposer block")
	}

	if err := prntProBlk.Verify(context.Background()); err != nil {
		t.Fatal(err)
	}
	if err := proVM.SetPreference(context.Background(), prntProBlk.ID()); err != nil {
		t.Fatal(err)
	}

	prntTimestamp := prntProBlk.Timestamp()

	childCoreBlk := &snowman.TestBlock{
		TestDecidable: choices.TestDecidable{
			IDV:     ids.Empty.Prefix(2222),
			StatusV: choices.Processing,
		},
		ParentV: prntCoreBlk.ID(),
		BytesV:  []byte{2},
	}

	// child block timestamp cannot be lower than parent timestamp
	childCoreBlk.TimestampV = prntTimestamp.Add(-1 * time.Second)
	proVM.Clock.Set(childCoreBlk.TimestampV)
	childSlb, err := block.Build(
		prntProBlk.ID(),
		childCoreBlk.Timestamp(),
		pChainHeight,
		proVM.ctx.StakingCertLeaf,
		childCoreBlk.Bytes(),
		proVM.ctx.ChainID,
		proVM.ctx.StakingLeafSigner,
	)
	if err != nil {
		t.Fatal("could not build stateless block")
	}
	childProBlk := postForkBlock{
		SignedBlock: childSlb,
		postForkCommonComponents: postForkCommonComponents{
			vm:       proVM,
			innerBlk: childCoreBlk,
			status:   choices.Processing,
		},
	}

	err = childProBlk.Verify(context.Background())
	if err == nil {
		t.Fatal("Proposer block timestamp too old should not verify")
	}

	// block cannot arrive before its creator window starts
	blkWinDelay, err := proVM.Delay(childCoreBlk.Height(), pChainHeight, proVM.ctx.NodeID)
	if err != nil {
		t.Fatal("Could not calculate submission window")
	}
	beforeWinStart := prntTimestamp.Add(blkWinDelay).Add(-1 * time.Second)
	proVM.Clock.Set(beforeWinStart)
	childSlb, err = block.Build(
		prntProBlk.ID(),
		beforeWinStart,
		pChainHeight,
		proVM.ctx.StakingCertLeaf,
		childCoreBlk.Bytes(),
		proVM.ctx.ChainID,
		proVM.ctx.StakingLeafSigner,
	)
	if err != nil {
		t.Fatal("could not build stateless block")
	}
	childProBlk.SignedBlock = childSlb

	if err := childProBlk.Verify(context.Background()); err == nil {
		t.Fatal("Proposer block timestamp before submission window should not verify")
	}

	// block can arrive at its creator window starts
	atWindowStart := prntTimestamp.Add(blkWinDelay)
	proVM.Clock.Set(atWindowStart)
	childSlb, err = block.Build(
		prntProBlk.ID(),
		atWindowStart,
		pChainHeight,
		proVM.ctx.StakingCertLeaf,
		childCoreBlk.Bytes(),
		proVM.ctx.ChainID,
		proVM.ctx.StakingLeafSigner,
	)
	if err != nil {
		t.Fatal("could not build stateless block")
	}
	childProBlk.SignedBlock = childSlb

	if err := childProBlk.Verify(context.Background()); err != nil {
		t.Fatalf("Proposer block timestamp at submission window start should verify")
	}

	// block can arrive after its creator window starts
	afterWindowStart := prntTimestamp.Add(blkWinDelay).Add(5 * time.Second)
	proVM.Clock.Set(afterWindowStart)
	childSlb, err = block.Build(
		prntProBlk.ID(),
		afterWindowStart,
		pChainHeight,
		proVM.ctx.StakingCertLeaf,
		childCoreBlk.Bytes(),
		proVM.ctx.ChainID,
		proVM.ctx.StakingLeafSigner,
	)
	if err != nil {
		t.Fatal("could not build stateless block")
	}
	childProBlk.SignedBlock = childSlb
	if err := childProBlk.Verify(context.Background()); err != nil {
		t.Fatal("Proposer block timestamp after submission window start should verify")
	}

	// block can arrive within submission window
	atSubWindowEnd := proVM.Time().Add(proposer.MaxDelay)
	proVM.Clock.Set(atSubWindowEnd)
	childSlb, err = block.BuildUnsigned(
		prntProBlk.ID(),
		atSubWindowEnd,
		pChainHeight,
		childCoreBlk.Bytes(),
	)
	if err != nil {
		t.Fatal("could not build stateless block")
	}
	childProBlk.SignedBlock = childSlb
	if err := childProBlk.Verify(context.Background()); err != nil {
		t.Fatal("Proposer block timestamp within submission window should verify")
	}

	// block timestamp cannot be too much in the future
	afterSubWinEnd := proVM.Time().Add(maxSkew).Add(time.Second)
	childSlb, err = block.Build(
		prntProBlk.ID(),
		afterSubWinEnd,
		pChainHeight,
		proVM.ctx.StakingCertLeaf,
		childCoreBlk.Bytes(),
		proVM.ctx.ChainID,
		proVM.ctx.StakingLeafSigner,
	)
	if err != nil {
		t.Fatal("could not build stateless block")
	}
	childProBlk.SignedBlock = childSlb
	if err := childProBlk.Verify(context.Background()); err == nil {
		t.Fatal("Proposer block timestamp after submission window should not verify")
	} else if err == nil {
		t.Fatal("Proposer block timestamp after submission window should have different error")
	}
}

func TestBlockVerify_PostForkBlock_PChainHeightChecks(t *testing.T) {
	coreVM, valState, proVM, coreGenBlk, _ := initTestProposerVM(t, time.Time{}, 0) // enable ProBlks
	pChainHeight := uint64(100)
	valState.GetCurrentHeightF = func() (uint64, error) {
		return pChainHeight, nil
	}

	// create parent block ...
	prntCoreBlk := &snowman.TestBlock{
		TestDecidable: choices.TestDecidable{
			IDV:     ids.Empty.Prefix(1111),
			StatusV: choices.Processing,
		},
		BytesV:     []byte{1},
		ParentV:    coreGenBlk.ID(),
		TimestampV: coreGenBlk.Timestamp().Add(proposer.MaxDelay),
	}
<<<<<<< HEAD
	coreVM.BuildBlockF = func(context.Context) (snowman.Block, error) { return prntCoreBlk, nil }
	coreVM.GetBlockF = func(_ context.Context, blkID ids.ID) (snowman.Block, error) {
=======
	coreVM.BuildBlockF = func() (snowman.Block, error) {
		return prntCoreBlk, nil
	}
	coreVM.GetBlockF = func(blkID ids.ID) (snowman.Block, error) {
>>>>>>> 2a76c560
		switch blkID {
		case coreGenBlk.ID():
			return coreGenBlk, nil
		case prntCoreBlk.ID():
			return prntCoreBlk, nil
		default:
			return nil, database.ErrNotFound
		}
	}
	coreVM.ParseBlockF = func(_ context.Context, b []byte) (snowman.Block, error) {
		switch {
		case bytes.Equal(b, coreGenBlk.Bytes()):
			return coreGenBlk, nil
		case bytes.Equal(b, prntCoreBlk.Bytes()):
			return prntCoreBlk, nil
		default:
			return nil, errUnknownBlock
		}
	}

	prntProBlk, err := proVM.BuildBlock(context.Background())
	if err != nil {
		t.Fatal("Could not build proposer block")
	}

	if err := prntProBlk.Verify(context.Background()); err != nil {
		t.Fatal(err)
	}
	if err := proVM.SetPreference(context.Background(), prntProBlk.ID()); err != nil {
		t.Fatal(err)
	}

	prntBlkPChainHeight := pChainHeight

	childCoreBlk := &snowman.TestBlock{
		TestDecidable: choices.TestDecidable{
			IDV:     ids.Empty.Prefix(2222),
			StatusV: choices.Processing,
		},
		ParentV:    prntCoreBlk.ID(),
		BytesV:     []byte{2},
		TimestampV: prntProBlk.Timestamp().Add(proposer.MaxDelay),
	}

	// child P-Chain height must not precede parent P-Chain height
	childSlb, err := block.Build(
		prntProBlk.ID(),
		childCoreBlk.Timestamp(),
		prntBlkPChainHeight-1,
		proVM.ctx.StakingCertLeaf,
		childCoreBlk.Bytes(),
		proVM.ctx.ChainID,
		proVM.ctx.StakingLeafSigner,
	)
	if err != nil {
		t.Fatal("could not build stateless block")
	}
	childProBlk := postForkBlock{
		SignedBlock: childSlb,
		postForkCommonComponents: postForkCommonComponents{
			vm:       proVM,
			innerBlk: childCoreBlk,
			status:   choices.Processing,
		},
	}

	if err := childProBlk.Verify(context.Background()); err == nil {
		t.Fatal("ProBlock's P-Chain-Height cannot be lower than parent ProBlock's one")
	} else if err == nil {
		t.Fatal("Proposer block has wrong height should have different error")
	}

	// child P-Chain height can be equal to parent P-Chain height
	childSlb, err = block.BuildUnsigned(
		prntProBlk.ID(),
		childCoreBlk.Timestamp(),
		prntBlkPChainHeight,
		childCoreBlk.Bytes(),
	)
	if err != nil {
		t.Fatal("could not build stateless block")
	}
	childProBlk.SignedBlock = childSlb

	proVM.Set(childCoreBlk.Timestamp())
	if err := childProBlk.Verify(context.Background()); err != nil {
		t.Fatalf("ProBlock's P-Chain-Height can be larger or equal than parent ProBlock's one: %s", err)
	}

	// child P-Chain height may follow parent P-Chain height
	pChainHeight = prntBlkPChainHeight * 2 // move ahead pChainHeight
	childSlb, err = block.BuildUnsigned(
		prntProBlk.ID(),
		childCoreBlk.Timestamp(),
		prntBlkPChainHeight+1,
		childCoreBlk.Bytes(),
	)
	if err != nil {
		t.Fatal("could not build stateless block")
	}
	childProBlk.SignedBlock = childSlb
	if err := childProBlk.Verify(context.Background()); err != nil {
		t.Fatal("ProBlock's P-Chain-Height can be larger or equal than parent ProBlock's one")
	}

	// block P-Chain height can be equal to current P-Chain height
	currPChainHeight, _ := proVM.ctx.ValidatorState.GetCurrentHeight()
	childSlb, err = block.BuildUnsigned(
		prntProBlk.ID(),
		childCoreBlk.Timestamp(),
		currPChainHeight,
		childCoreBlk.Bytes(),
	)
	if err != nil {
		t.Fatal("could not build stateless block")
	}
	childProBlk.SignedBlock = childSlb
	if err := childProBlk.Verify(context.Background()); err != nil {
		t.Fatal("ProBlock's P-Chain-Height can be equal to current p chain height")
	}

	// block P-Chain height cannot be at higher than current P-Chain height
	childSlb, err = block.BuildUnsigned(
		prntProBlk.ID(),
		childCoreBlk.Timestamp(),
		currPChainHeight*2,
		childCoreBlk.Bytes(),
	)
	if err != nil {
		t.Fatal("could not build stateless block")
	}
	childProBlk.SignedBlock = childSlb
	if err := childProBlk.Verify(context.Background()); err != errPChainHeightNotReached {
		t.Fatal("ProBlock's P-Chain-Height cannot be larger than current p chain height")
	}
}

func TestBlockVerify_PostForkBlockBuiltOnOption_PChainHeightChecks(t *testing.T) {
	coreVM, valState, proVM, coreGenBlk, _ := initTestProposerVM(t, time.Time{}, 0) // enable ProBlks
	pChainHeight := uint64(100)
	valState.GetCurrentHeightF = func() (uint64, error) {
		return pChainHeight, nil
	}
	// proVM.SetStartTime(timer.MaxTime) // switch off scheduler for current test

	// create post fork oracle block ...
	oracleCoreBlk := &TestOptionsBlock{
		TestBlock: snowman.TestBlock{
			TestDecidable: choices.TestDecidable{
				IDV:     ids.Empty.Prefix(1111),
				StatusV: choices.Processing,
			},
			BytesV:     []byte{1},
			ParentV:    coreGenBlk.ID(),
			TimestampV: coreGenBlk.Timestamp().Add(proposer.MaxDelay),
		},
	}
	oracleCoreBlk.opts = [2]snowman.Block{
		&snowman.TestBlock{
			TestDecidable: choices.TestDecidable{
				IDV:     ids.Empty.Prefix(2222),
				StatusV: choices.Processing,
			},
			BytesV:     []byte{2},
			ParentV:    oracleCoreBlk.ID(),
			TimestampV: oracleCoreBlk.Timestamp(),
		},
		&snowman.TestBlock{
			TestDecidable: choices.TestDecidable{
				IDV:     ids.Empty.Prefix(3333),
				StatusV: choices.Processing,
			},
			BytesV:     []byte{3},
			ParentV:    oracleCoreBlk.ID(),
			TimestampV: oracleCoreBlk.Timestamp(),
		},
	}

<<<<<<< HEAD
	coreVM.BuildBlockF = func(context.Context) (snowman.Block, error) { return oracleCoreBlk, nil }
	coreVM.GetBlockF = func(_ context.Context, blkID ids.ID) (snowman.Block, error) {
=======
	coreVM.BuildBlockF = func() (snowman.Block, error) {
		return oracleCoreBlk, nil
	}
	coreVM.GetBlockF = func(blkID ids.ID) (snowman.Block, error) {
>>>>>>> 2a76c560
		switch blkID {
		case coreGenBlk.ID():
			return coreGenBlk, nil
		case oracleCoreBlk.ID():
			return oracleCoreBlk, nil
		case oracleCoreBlk.opts[0].ID():
			return oracleCoreBlk.opts[0], nil
		case oracleCoreBlk.opts[1].ID():
			return oracleCoreBlk.opts[1], nil
		default:
			return nil, database.ErrNotFound
		}
	}
	coreVM.ParseBlockF = func(_ context.Context, b []byte) (snowman.Block, error) {
		switch {
		case bytes.Equal(b, coreGenBlk.Bytes()):
			return coreGenBlk, nil
		case bytes.Equal(b, oracleCoreBlk.Bytes()):
			return oracleCoreBlk, nil
		case bytes.Equal(b, oracleCoreBlk.opts[0].Bytes()):
			return oracleCoreBlk.opts[0], nil
		case bytes.Equal(b, oracleCoreBlk.opts[1].Bytes()):
			return oracleCoreBlk.opts[1], nil
		default:
			return nil, errUnknownBlock
		}
	}

	oracleBlk, err := proVM.BuildBlock(context.Background())
	if err != nil {
		t.Fatal("could not build post fork oracle block")
	}

	if err := oracleBlk.Verify(context.Background()); err != nil {
		t.Fatal(err)
	}
	if err := proVM.SetPreference(context.Background(), oracleBlk.ID()); err != nil {
		t.Fatal(err)
	}

	// retrieve one option and verify block built on it
	postForkOracleBlk, ok := oracleBlk.(*postForkBlock)
	if !ok {
		t.Fatal("expected post fork block")
	}
	opts, err := postForkOracleBlk.Options(context.Background())
	if err != nil {
		t.Fatal("could not retrieve options from post fork oracle block")
	}
	parentBlk := opts[0]

	if err := parentBlk.Verify(context.Background()); err != nil {
		t.Fatal(err)
	}
	if err := proVM.SetPreference(context.Background(), parentBlk.ID()); err != nil {
		t.Fatal(err)
	}

	prntBlkPChainHeight := pChainHeight

	childCoreBlk := &snowman.TestBlock{
		TestDecidable: choices.TestDecidable{
			IDV:     ids.Empty.Prefix(2222),
			StatusV: choices.Processing,
		},
		ParentV:    oracleCoreBlk.opts[0].ID(),
		BytesV:     []byte{2},
		TimestampV: parentBlk.Timestamp().Add(proposer.MaxDelay),
	}

	// child P-Chain height must not precede parent P-Chain height
	childSlb, err := block.Build(
		parentBlk.ID(),
		childCoreBlk.Timestamp(),
		prntBlkPChainHeight-1,
		proVM.ctx.StakingCertLeaf,
		childCoreBlk.Bytes(),
		proVM.ctx.ChainID,
		proVM.ctx.StakingLeafSigner,
	)
	if err != nil {
		t.Fatal("could not build stateless block")
	}
	childProBlk := postForkBlock{
		SignedBlock: childSlb,
		postForkCommonComponents: postForkCommonComponents{
			vm:       proVM,
			innerBlk: childCoreBlk,
			status:   choices.Processing,
		},
	}

	if err := childProBlk.Verify(context.Background()); err == nil {
		t.Fatal("ProBlock's P-Chain-Height cannot be lower than parent ProBlock's one")
	}

	// child P-Chain height can be equal to parent P-Chain height
	childSlb, err = block.BuildUnsigned(
		parentBlk.ID(),
		childCoreBlk.Timestamp(),
		prntBlkPChainHeight,
		childCoreBlk.Bytes(),
	)
	if err != nil {
		t.Fatal("could not build stateless block")
	}
	childProBlk.SignedBlock = childSlb

	proVM.Set(childCoreBlk.Timestamp())
	if err := childProBlk.Verify(context.Background()); err != nil {
		t.Fatalf("ProBlock's P-Chain-Height can be larger or equal than parent ProBlock's one: %s", err)
	}

	// child P-Chain height may follow parent P-Chain height
	pChainHeight = prntBlkPChainHeight * 2 // move ahead pChainHeight
	childSlb, err = block.BuildUnsigned(
		parentBlk.ID(),
		childCoreBlk.Timestamp(),
		prntBlkPChainHeight+1,
		childCoreBlk.Bytes(),
	)
	if err != nil {
		t.Fatal("could not build stateless block")
	}
	childProBlk.SignedBlock = childSlb
	if err := childProBlk.Verify(context.Background()); err != nil {
		t.Fatal("ProBlock's P-Chain-Height can be larger or equal than parent ProBlock's one")
	}

	// block P-Chain height can be equal to current P-Chain height
	currPChainHeight, _ := proVM.ctx.ValidatorState.GetCurrentHeight()
	childSlb, err = block.BuildUnsigned(
		parentBlk.ID(),
		childCoreBlk.Timestamp(),
		currPChainHeight,
		childCoreBlk.Bytes(),
	)
	if err != nil {
		t.Fatal("could not build stateless block")
	}
	childProBlk.SignedBlock = childSlb
	if err := childProBlk.Verify(context.Background()); err != nil {
		t.Fatal("ProBlock's P-Chain-Height can be equal to current p chain height")
	}

	// block P-Chain height cannot be at higher than current P-Chain height
	childSlb, err = block.BuildUnsigned(
		parentBlk.ID(),
		childCoreBlk.Timestamp(),
		currPChainHeight*2,
		childCoreBlk.Bytes(),
	)
	if err != nil {
		t.Fatal("could not build stateless block")
	}
	childProBlk.SignedBlock = childSlb
	if err := childProBlk.Verify(context.Background()); err != errPChainHeightNotReached {
		t.Fatal("ProBlock's P-Chain-Height cannot be larger than current p chain height")
	}
}

func TestBlockVerify_PostForkBlock_CoreBlockVerifyIsCalledOnce(t *testing.T) {
	// Verify a block once (in this test by building it).
	// Show that other verify call would not call coreBlk.Verify()
	coreVM, valState, proVM, coreGenBlk, _ := initTestProposerVM(t, time.Time{}, 0) // enable ProBlks
	pChainHeight := uint64(2000)
	valState.GetCurrentHeightF = func() (uint64, error) {
		return pChainHeight, nil
	}

	coreBlk := &snowman.TestBlock{
		TestDecidable: choices.TestDecidable{
			IDV:     ids.Empty.Prefix(1111),
			StatusV: choices.Processing,
		},
		BytesV:     []byte{1},
		ParentV:    coreGenBlk.ID(),
		TimestampV: coreGenBlk.Timestamp().Add(proposer.MaxDelay),
	}
<<<<<<< HEAD
	coreVM.BuildBlockF = func(context.Context) (snowman.Block, error) { return coreBlk, nil }
	coreVM.GetBlockF = func(_ context.Context, blkID ids.ID) (snowman.Block, error) {
=======
	coreVM.BuildBlockF = func() (snowman.Block, error) {
		return coreBlk, nil
	}
	coreVM.GetBlockF = func(blkID ids.ID) (snowman.Block, error) {
>>>>>>> 2a76c560
		switch blkID {
		case coreGenBlk.ID():
			return coreGenBlk, nil
		case coreBlk.ID():
			return coreBlk, nil
		default:
			return nil, database.ErrNotFound
		}
	}
	coreVM.ParseBlockF = func(_ context.Context, b []byte) (snowman.Block, error) {
		switch {
		case bytes.Equal(b, coreGenBlk.Bytes()):
			return coreGenBlk, nil
		case bytes.Equal(b, coreBlk.Bytes()):
			return coreBlk, nil
		default:
			return nil, errUnknownBlock
		}
	}

	builtBlk, err := proVM.BuildBlock(context.Background())
	if err != nil {
		t.Fatal("could not build block")
	}

	if err := builtBlk.Verify(context.Background()); err != nil {
		t.Fatal(err)
	}

	// set error on coreBlock.Verify and recall Verify()
	coreBlk.VerifyV = errors.New("core block verify should only be called once")
	if err := builtBlk.Verify(context.Background()); err != nil {
		t.Fatal(err)
	}

	// rebuild a block with the same core block
	pChainHeight++
	if _, err := proVM.BuildBlock(context.Background()); err != nil {
		t.Fatal("could not build block with same core block")
	}
}

// ProposerBlock.Accept tests section
func TestBlockAccept_PostForkBlock_SetsLastAcceptedBlock(t *testing.T) {
	// setup
	coreVM, valState, proVM, coreGenBlk, _ := initTestProposerVM(t, time.Time{}, 0) // enable ProBlks
	pChainHeight := uint64(2000)
	valState.GetCurrentHeightF = func() (uint64, error) {
		return pChainHeight, nil
	}

	coreBlk := &snowman.TestBlock{
		TestDecidable: choices.TestDecidable{
			IDV:     ids.Empty.Prefix(1111),
			StatusV: choices.Processing,
		},
		BytesV:     []byte{1},
		ParentV:    coreGenBlk.ID(),
		TimestampV: coreGenBlk.Timestamp().Add(proposer.MaxDelay),
	}
<<<<<<< HEAD
	coreVM.BuildBlockF = func(context.Context) (snowman.Block, error) { return coreBlk, nil }
	coreVM.GetBlockF = func(_ context.Context, blkID ids.ID) (snowman.Block, error) {
=======
	coreVM.BuildBlockF = func() (snowman.Block, error) {
		return coreBlk, nil
	}
	coreVM.GetBlockF = func(blkID ids.ID) (snowman.Block, error) {
>>>>>>> 2a76c560
		switch blkID {
		case coreGenBlk.ID():
			return coreGenBlk, nil
		case coreBlk.ID():
			return coreBlk, nil
		default:
			return nil, database.ErrNotFound
		}
	}
	coreVM.ParseBlockF = func(_ context.Context, b []byte) (snowman.Block, error) {
		switch {
		case bytes.Equal(b, coreGenBlk.Bytes()):
			return coreGenBlk, nil
		case bytes.Equal(b, coreBlk.Bytes()):
			return coreBlk, nil
		default:
			return nil, errUnknownBlock
		}
	}

	builtBlk, err := proVM.BuildBlock(context.Background())
	if err != nil {
		t.Fatal("proposerVM could not build block")
	}

	// test
	if err := builtBlk.Accept(context.Background()); err != nil {
		t.Fatal("could not accept block")
	}

	coreVM.LastAcceptedF = func(context.Context) (ids.ID, error) {
		if coreBlk.Status() == choices.Accepted {
			return coreBlk.ID(), nil
		}
		return coreGenBlk.ID(), nil
	}
	if acceptedID, err := proVM.LastAccepted(context.Background()); err != nil {
		t.Fatal("could not retrieve last accepted block")
	} else if acceptedID != builtBlk.ID() {
		t.Fatal("unexpected last accepted ID")
	}
}

func TestBlockAccept_PostForkBlock_TwoProBlocksWithSameCoreBlock_OneIsAccepted(t *testing.T) {
	coreVM, valState, proVM, coreGenBlk, _ := initTestProposerVM(t, time.Time{}, 0) // enable ProBlks
	var minimumHeight uint64
	valState.GetMinimumHeightF = func() (uint64, error) {
		return minimumHeight, nil
	}

	// generate two blocks with the same core block and store them
	coreBlk := &snowman.TestBlock{
		TestDecidable: choices.TestDecidable{
			IDV:     ids.Empty.Prefix(111),
			StatusV: choices.Processing,
		},
		BytesV:     []byte{1},
		ParentV:    coreGenBlk.ID(),
		HeightV:    coreGenBlk.Height() + 1,
		TimestampV: coreGenBlk.Timestamp().Add(proposer.MaxDelay),
	}
<<<<<<< HEAD
	coreVM.BuildBlockF = func(context.Context) (snowman.Block, error) {
=======
	coreVM.BuildBlockF = func() (snowman.Block, error) {
>>>>>>> 2a76c560
		return coreBlk, nil
	}

	minimumHeight = coreGenBlk.Height()

	proBlk1, err := proVM.BuildBlock(context.Background())
	if err != nil {
		t.Fatal("could not build proBlk1")
	}

	minimumHeight++
	proBlk2, err := proVM.BuildBlock(context.Background())
	if err != nil {
		t.Fatal("could not build proBlk2")
	}
	if proBlk1.ID() == proBlk2.ID() {
		t.Fatal("proBlk1 and proBlk2 should be different for this test")
	}

	// set proBlk1 as preferred
	if err := proBlk1.Accept(context.Background()); err != nil {
		t.Fatal("could not accept proBlk1")
	}
	if coreBlk.Status() != choices.Accepted {
		t.Fatal("coreBlk should have been accepted")
	}

	if acceptedID, err := proVM.LastAccepted(context.Background()); err != nil {
		t.Fatal("could not retrieve last accepted block")
	} else if acceptedID != proBlk1.ID() {
		t.Fatal("unexpected last accepted ID")
	}
}

// ProposerBlock.Reject tests section
func TestBlockReject_PostForkBlock_InnerBlockIsNotRejected(t *testing.T) {
	coreVM, _, proVM, coreGenBlk, _ := initTestProposerVM(t, time.Time{}, 0) // enable ProBlks
	coreBlk := &snowman.TestBlock{
		TestDecidable: choices.TestDecidable{
			IDV:     ids.Empty.Prefix(111),
			StatusV: choices.Processing,
		},
		BytesV:     []byte{1},
		ParentV:    coreGenBlk.ID(),
		HeightV:    coreGenBlk.Height() + 1,
		TimestampV: coreGenBlk.Timestamp().Add(proposer.MaxDelay),
	}
<<<<<<< HEAD
	coreVM.BuildBlockF = func(context.Context) (snowman.Block, error) { return coreBlk, nil }
=======
	coreVM.BuildBlockF = func() (snowman.Block, error) {
		return coreBlk, nil
	}
>>>>>>> 2a76c560

	sb, err := proVM.BuildBlock(context.Background())
	if err != nil {
		t.Fatal("could not build block")
	}
	proBlk, ok := sb.(*postForkBlock)
	if !ok {
		t.Fatal("built block has not expected type")
	}

	if err := proBlk.Reject(context.Background()); err != nil {
		t.Fatal("could not reject block")
	}

	if proBlk.Status() != choices.Rejected {
		t.Fatal("block rejection did not set state properly")
	}

	if proBlk.innerBlk.Status() == choices.Rejected {
		t.Fatal("block rejection unduly changed inner block status")
	}
}

func TestBlockVerify_PostForkBlock_ShouldBePostForkOption(t *testing.T) {
	coreVM, _, proVM, coreGenBlk, _ := initTestProposerVM(t, time.Time{}, 0)
	proVM.Set(coreGenBlk.Timestamp())

	// create post fork oracle block ...
	oracleCoreBlk := &TestOptionsBlock{
		TestBlock: snowman.TestBlock{
			TestDecidable: choices.TestDecidable{
				IDV:     ids.Empty.Prefix(1111),
				StatusV: choices.Processing,
			},
			BytesV:     []byte{1},
			ParentV:    coreGenBlk.ID(),
			TimestampV: coreGenBlk.Timestamp(),
		},
	}
	coreOpt0 := &snowman.TestBlock{
		TestDecidable: choices.TestDecidable{
			IDV:     ids.Empty.Prefix(2222),
			StatusV: choices.Processing,
		},
		BytesV:     []byte{2},
		ParentV:    oracleCoreBlk.ID(),
		TimestampV: oracleCoreBlk.Timestamp(),
	}
	coreOpt1 := &snowman.TestBlock{
		TestDecidable: choices.TestDecidable{
			IDV:     ids.Empty.Prefix(3333),
			StatusV: choices.Processing,
		},
		BytesV:     []byte{3},
		ParentV:    oracleCoreBlk.ID(),
		TimestampV: oracleCoreBlk.Timestamp(),
	}
	oracleCoreBlk.opts = [2]snowman.Block{
		coreOpt0,
		coreOpt1,
	}

<<<<<<< HEAD
	coreVM.BuildBlockF = func(context.Context) (snowman.Block, error) { return oracleCoreBlk, nil }
	coreVM.GetBlockF = func(_ context.Context, blkID ids.ID) (snowman.Block, error) {
=======
	coreVM.BuildBlockF = func() (snowman.Block, error) {
		return oracleCoreBlk, nil
	}
	coreVM.GetBlockF = func(blkID ids.ID) (snowman.Block, error) {
>>>>>>> 2a76c560
		switch blkID {
		case coreGenBlk.ID():
			return coreGenBlk, nil
		case oracleCoreBlk.ID():
			return oracleCoreBlk, nil
		case oracleCoreBlk.opts[0].ID():
			return oracleCoreBlk.opts[0], nil
		case oracleCoreBlk.opts[1].ID():
			return oracleCoreBlk.opts[1], nil
		default:
			return nil, database.ErrNotFound
		}
	}
	coreVM.ParseBlockF = func(_ context.Context, b []byte) (snowman.Block, error) {
		switch {
		case bytes.Equal(b, coreGenBlk.Bytes()):
			return coreGenBlk, nil
		case bytes.Equal(b, oracleCoreBlk.Bytes()):
			return oracleCoreBlk, nil
		case bytes.Equal(b, oracleCoreBlk.opts[0].Bytes()):
			return oracleCoreBlk.opts[0], nil
		case bytes.Equal(b, oracleCoreBlk.opts[1].Bytes()):
			return oracleCoreBlk.opts[1], nil
		default:
			return nil, errUnknownBlock
		}
	}

	parentBlk, err := proVM.BuildBlock(context.Background())
	if err != nil {
		t.Fatal("could not build post fork oracle block")
	}

	if err := parentBlk.Verify(context.Background()); err != nil {
		t.Fatal(err)
	}
	if err := proVM.SetPreference(context.Background(), parentBlk.ID()); err != nil {
		t.Fatal(err)
	}

	// retrieve options ...
	postForkOracleBlk, ok := parentBlk.(*postForkBlock)
	if !ok {
		t.Fatal("expected post fork block")
	}
	opts, err := postForkOracleBlk.Options(context.Background())
	if err != nil {
		t.Fatal("could not retrieve options from post fork oracle block")
	}
	if _, ok := opts[0].(*postForkOption); !ok {
		t.Fatal("unexpected option type")
	}

	// ... and verify them the first time
	if err := opts[0].Verify(context.Background()); err != nil {
		t.Fatal("option 0 should verify")
	}
	if err := opts[1].Verify(context.Background()); err != nil {
		t.Fatal("option 1 should verify")
	}

	// Build the child
	statelessChild, err := block.Build(
		postForkOracleBlk.ID(),
		postForkOracleBlk.Timestamp().Add(proposer.WindowDuration),
		postForkOracleBlk.PChainHeight(),
		proVM.ctx.StakingCertLeaf,
		oracleCoreBlk.opts[0].Bytes(),
		proVM.ctx.ChainID,
		proVM.ctx.StakingLeafSigner,
	)
	if err != nil {
		t.Fatal("failed to build new child block")
	}

	invalidChild, err := proVM.ParseBlock(context.Background(), statelessChild.Bytes())
	if err != nil {
		// A failure to parse is okay here
		return
	}

	err = invalidChild.Verify(context.Background())
	if err == nil {
		t.Fatal("Should have failed to verify a child that was signed when it should be an oracle block")
	}
}

func TestBlockVerify_PostForkBlock_PChainTooLow(t *testing.T) {
	coreVM, _, proVM, coreGenBlk, _ := initTestProposerVM(t, time.Time{}, 5)
	proVM.Set(coreGenBlk.Timestamp())

	coreBlk := &snowman.TestBlock{
		TestDecidable: choices.TestDecidable{
			IDV:     ids.GenerateTestID(),
			StatusV: choices.Processing,
		},
		BytesV:     []byte{1},
		ParentV:    coreGenBlk.ID(),
		TimestampV: coreGenBlk.Timestamp(),
	}

	coreVM.GetBlockF = func(_ context.Context, blkID ids.ID) (snowman.Block, error) {
		switch blkID {
		case coreGenBlk.ID():
			return coreGenBlk, nil
		case coreBlk.ID():
			return coreBlk, nil
		default:
			return nil, database.ErrNotFound
		}
	}
	coreVM.ParseBlockF = func(_ context.Context, b []byte) (snowman.Block, error) {
		switch {
		case bytes.Equal(b, coreGenBlk.Bytes()):
			return coreGenBlk, nil
		case bytes.Equal(b, coreBlk.Bytes()):
			return coreBlk, nil
		default:
			return nil, errUnknownBlock
		}
	}

	statelessChild, err := block.BuildUnsigned(
		coreGenBlk.ID(),
		coreGenBlk.Timestamp(),
		4,
		coreBlk.Bytes(),
	)
	if err != nil {
		t.Fatal("failed to build new child block")
	}

	invalidChild, err := proVM.ParseBlock(context.Background(), statelessChild.Bytes())
	if err != nil {
		// A failure to parse is okay here
		return
	}

	err = invalidChild.Verify(context.Background())
	if err == nil {
		t.Fatal("Should have failed to verify a child that was signed when it should be an oracle block")
	}
}<|MERGE_RESOLUTION|>--- conflicted
+++ resolved
@@ -104,15 +104,10 @@
 		ParentV:    coreGenBlk.ID(),
 		TimestampV: coreGenBlk.Timestamp(),
 	}
-<<<<<<< HEAD
-	coreVM.BuildBlockF = func(context.Context) (snowman.Block, error) { return prntCoreBlk, nil }
+	coreVM.BuildBlockF = func(context.Context) (snowman.Block, error) {
+		return prntCoreBlk, nil
+	}
 	coreVM.GetBlockF = func(_ context.Context, blkID ids.ID) (snowman.Block, error) {
-=======
-	coreVM.BuildBlockF = func() (snowman.Block, error) {
-		return prntCoreBlk, nil
-	}
-	coreVM.GetBlockF = func(blkID ids.ID) (snowman.Block, error) {
->>>>>>> 2a76c560
 		switch blkID {
 		case coreGenBlk.ID():
 			return coreGenBlk, nil
@@ -217,15 +212,10 @@
 		ParentV:    coreGenBlk.ID(),
 		TimestampV: coreGenBlk.Timestamp().Add(proposer.MaxDelay),
 	}
-<<<<<<< HEAD
-	coreVM.BuildBlockF = func(context.Context) (snowman.Block, error) { return prntCoreBlk, nil }
+	coreVM.BuildBlockF = func(context.Context) (snowman.Block, error) {
+		return prntCoreBlk, nil
+	}
 	coreVM.GetBlockF = func(_ context.Context, blkID ids.ID) (snowman.Block, error) {
-=======
-	coreVM.BuildBlockF = func() (snowman.Block, error) {
-		return prntCoreBlk, nil
-	}
-	coreVM.GetBlockF = func(blkID ids.ID) (snowman.Block, error) {
->>>>>>> 2a76c560
 		switch blkID {
 		case coreGenBlk.ID():
 			return coreGenBlk, nil
@@ -420,15 +410,10 @@
 		ParentV:    coreGenBlk.ID(),
 		TimestampV: coreGenBlk.Timestamp().Add(proposer.MaxDelay),
 	}
-<<<<<<< HEAD
-	coreVM.BuildBlockF = func(context.Context) (snowman.Block, error) { return prntCoreBlk, nil }
+	coreVM.BuildBlockF = func(context.Context) (snowman.Block, error) {
+		return prntCoreBlk, nil
+	}
 	coreVM.GetBlockF = func(_ context.Context, blkID ids.ID) (snowman.Block, error) {
-=======
-	coreVM.BuildBlockF = func() (snowman.Block, error) {
-		return prntCoreBlk, nil
-	}
-	coreVM.GetBlockF = func(blkID ids.ID) (snowman.Block, error) {
->>>>>>> 2a76c560
 		switch blkID {
 		case coreGenBlk.ID():
 			return coreGenBlk, nil
@@ -607,15 +592,10 @@
 		},
 	}
 
-<<<<<<< HEAD
-	coreVM.BuildBlockF = func(context.Context) (snowman.Block, error) { return oracleCoreBlk, nil }
+	coreVM.BuildBlockF = func(context.Context) (snowman.Block, error) {
+		return oracleCoreBlk, nil
+	}
 	coreVM.GetBlockF = func(_ context.Context, blkID ids.ID) (snowman.Block, error) {
-=======
-	coreVM.BuildBlockF = func() (snowman.Block, error) {
-		return oracleCoreBlk, nil
-	}
-	coreVM.GetBlockF = func(blkID ids.ID) (snowman.Block, error) {
->>>>>>> 2a76c560
 		switch blkID {
 		case coreGenBlk.ID():
 			return coreGenBlk, nil
@@ -795,15 +775,10 @@
 		ParentV:    coreGenBlk.ID(),
 		TimestampV: coreGenBlk.Timestamp().Add(proposer.MaxDelay),
 	}
-<<<<<<< HEAD
-	coreVM.BuildBlockF = func(context.Context) (snowman.Block, error) { return coreBlk, nil }
+	coreVM.BuildBlockF = func(context.Context) (snowman.Block, error) {
+		return coreBlk, nil
+	}
 	coreVM.GetBlockF = func(_ context.Context, blkID ids.ID) (snowman.Block, error) {
-=======
-	coreVM.BuildBlockF = func() (snowman.Block, error) {
-		return coreBlk, nil
-	}
-	coreVM.GetBlockF = func(blkID ids.ID) (snowman.Block, error) {
->>>>>>> 2a76c560
 		switch blkID {
 		case coreGenBlk.ID():
 			return coreGenBlk, nil
@@ -864,15 +839,10 @@
 		ParentV:    coreGenBlk.ID(),
 		TimestampV: coreGenBlk.Timestamp().Add(proposer.MaxDelay),
 	}
-<<<<<<< HEAD
-	coreVM.BuildBlockF = func(context.Context) (snowman.Block, error) { return coreBlk, nil }
+	coreVM.BuildBlockF = func(context.Context) (snowman.Block, error) {
+		return coreBlk, nil
+	}
 	coreVM.GetBlockF = func(_ context.Context, blkID ids.ID) (snowman.Block, error) {
-=======
-	coreVM.BuildBlockF = func() (snowman.Block, error) {
-		return coreBlk, nil
-	}
-	coreVM.GetBlockF = func(blkID ids.ID) (snowman.Block, error) {
->>>>>>> 2a76c560
 		switch blkID {
 		case coreGenBlk.ID():
 			return coreGenBlk, nil
@@ -934,11 +904,7 @@
 		HeightV:    coreGenBlk.Height() + 1,
 		TimestampV: coreGenBlk.Timestamp().Add(proposer.MaxDelay),
 	}
-<<<<<<< HEAD
 	coreVM.BuildBlockF = func(context.Context) (snowman.Block, error) {
-=======
-	coreVM.BuildBlockF = func() (snowman.Block, error) {
->>>>>>> 2a76c560
 		return coreBlk, nil
 	}
 
@@ -986,13 +952,9 @@
 		HeightV:    coreGenBlk.Height() + 1,
 		TimestampV: coreGenBlk.Timestamp().Add(proposer.MaxDelay),
 	}
-<<<<<<< HEAD
-	coreVM.BuildBlockF = func(context.Context) (snowman.Block, error) { return coreBlk, nil }
-=======
-	coreVM.BuildBlockF = func() (snowman.Block, error) {
+	coreVM.BuildBlockF = func(context.Context) (snowman.Block, error) {
 		return coreBlk, nil
 	}
->>>>>>> 2a76c560
 
 	sb, err := proVM.BuildBlock(context.Background())
 	if err != nil {
@@ -1055,15 +1017,10 @@
 		coreOpt1,
 	}
 
-<<<<<<< HEAD
-	coreVM.BuildBlockF = func(context.Context) (snowman.Block, error) { return oracleCoreBlk, nil }
+	coreVM.BuildBlockF = func(context.Context) (snowman.Block, error) {
+		return oracleCoreBlk, nil
+	}
 	coreVM.GetBlockF = func(_ context.Context, blkID ids.ID) (snowman.Block, error) {
-=======
-	coreVM.BuildBlockF = func() (snowman.Block, error) {
-		return oracleCoreBlk, nil
-	}
-	coreVM.GetBlockF = func(blkID ids.ID) (snowman.Block, error) {
->>>>>>> 2a76c560
 		switch blkID {
 		case coreGenBlk.ID():
 			return coreGenBlk, nil
