--- conflicted
+++ resolved
@@ -641,11 +641,7 @@
 	coreVM, valState, proVM, coreGenBlk, _ := initTestProposerVM(t, time.Time{}, 0)
 
 	// Make sure that we will be sampled to perform the proposals.
-<<<<<<< HEAD
 	valState.GetValidatorSetF = func(context.Context, uint64, ids.ID) (map[ids.NodeID]uint64, error) {
-=======
-	valState.GetValidatorSetF = func(uint64, ids.ID) (map[ids.NodeID]uint64, error) {
->>>>>>> 423de446
 		res := make(map[ids.NodeID]uint64)
 		res[proVM.ctx.NodeID] = uint64(10)
 		return res, nil
