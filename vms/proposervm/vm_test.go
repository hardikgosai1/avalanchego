--- conflicted
+++ resolved
@@ -2016,105 +2016,6 @@
 	require.False(ok)
 }
 
-<<<<<<< HEAD
-func TestVMInnerBlkCacheDeduplicationRegression(t *testing.T) {
-	require := require.New(t)
-	var (
-		activationTime = time.Unix(0, 0)
-		durangoTime    = activationTime
-	)
-	coreVM, _, proVM, _ := initTestProposerVM(t, activationTime, durangoTime, 0)
-	defer func() {
-		require.NoError(proVM.Shutdown(context.Background()))
-	}()
-
-	// create pre-fork block X and post-fork block A
-	xBlock := snowmantest.BuildChild(snowmantest.Genesis)
-
-	coreVM.BuildBlockF = func(context.Context) (snowman.Block, error) {
-		return xBlock, nil
-	}
-	aBlock, err := proVM.BuildBlock(context.Background())
-	require.NoError(err)
-	coreVM.BuildBlockF = nil
-
-	bStatelessBlock, err := statelessblock.BuildUnsigned(
-		snowmantest.GenesisID,
-		snowmantest.GenesisTimestamp,
-		defaultPChainHeight,
-		xBlock.Bytes(),
-		[]byte{}, // parentBlockSig
-	)
-	require.NoError(err)
-
-	xBlockCopy := *xBlock
-	coreVM.ParseBlockF = func(context.Context, []byte) (snowman.Block, error) {
-		return &xBlockCopy, nil
-	}
-
-	bBlockBytes := bStatelessBlock.Bytes()
-	bBlock, err := proVM.ParseBlock(context.Background(), bBlockBytes)
-	require.NoError(err)
-
-	require.NoError(aBlock.Verify(context.Background()))
-	require.NoError(bBlock.Verify(context.Background()))
-	require.NoError(aBlock.Accept(context.Background()))
-	require.NoError(bBlock.Reject(context.Background()))
-
-	require.Equal(
-		choices.Accepted,
-		aBlock.(*postForkBlock).innerBlk.Status(),
-	)
-
-	require.Equal(
-		choices.Accepted,
-		bBlock.(*postForkBlock).innerBlk.Status(),
-	)
-
-	cachedXBlock, ok := proVM.innerBlkCache.Get(bBlock.ID())
-	require.True(ok)
-	require.Equal(
-		choices.Accepted,
-		cachedXBlock.Status(),
-	)
-}
-
-func TestVMInnerBlkMarkedAcceptedRegression(t *testing.T) {
-	require := require.New(t)
-	var (
-		activationTime = time.Unix(0, 0)
-		durangoTime    = activationTime
-	)
-	coreVM, _, proVM, _ := initTestProposerVM(t, activationTime, durangoTime, 0)
-	defer func() {
-		require.NoError(proVM.Shutdown(context.Background()))
-	}()
-
-	// create an inner block and wrap it in an postForkBlock.
-	innerBlock := snowmantest.BuildChild(snowmantest.Genesis)
-
-	coreVM.BuildBlockF = func(context.Context) (snowman.Block, error) {
-		return innerBlock, nil
-	}
-	outerBlock, err := proVM.BuildBlock(context.Background())
-	require.NoError(err)
-	coreVM.BuildBlockF = nil
-
-	require.NoError(outerBlock.Verify(context.Background()))
-	require.NoError(outerBlock.Accept(context.Background()))
-
-	coreVM.GetBlockF = func(_ context.Context, id ids.ID) (snowman.Block, error) {
-		require.Equal(innerBlock.ID(), id)
-		return innerBlock, nil
-	}
-
-	wrappedInnerBlock, err := proVM.GetBlock(context.Background(), innerBlock.ID())
-	require.NoError(err)
-	require.Equal(choices.Rejected, wrappedInnerBlock.Status())
-}
-
-=======
->>>>>>> 3654bf14
 type blockWithVerifyContext struct {
 	*snowmantest.MockBlock
 	*block.MockWithVerifyContext
