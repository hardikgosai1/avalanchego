--- conflicted
+++ resolved
@@ -1229,16 +1229,12 @@
 		Validators:    vdrs,
 		Params:        consensusParams,
 		Consensus:     consensus,
-<<<<<<< HEAD
-		PartialSync:   m.PartialSyncPrimaryNetwork && commonCfg.Ctx.ChainID == constants.PlatformChainID,
+		PartialSync:   m.PartialSyncPrimaryNetwork && ctx.ChainID == constants.PlatformChainID,
 
 		// block backfilling stuff
 		Peers:                          connectedBeacons,
 		AncestorsMaxContainersSent:     m.BootstrapAncestorsMaxContainersSent,
 		AncestorsMaxContainersReceived: m.BootstrapAncestorsMaxContainersReceived,
-=======
-		PartialSync:   m.PartialSyncPrimaryNetwork && ctx.ChainID == constants.PlatformChainID,
->>>>>>> 7f70fcf9
 	}
 	engine, err := smeng.New(engineConfig)
 	if err != nil {
