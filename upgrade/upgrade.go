// Copyright (C) 2019-2024, Ava Labs, Inc. All rights reserved.
// See the file LICENSE for licensing terms.

package upgrade

import (
	"errors"
	"fmt"
	"time"

	"github.com/ava-labs/avalanchego/ids"
	"github.com/ava-labs/avalanchego/utils/constants"
)

var (
	InitiallyActiveTime       = time.Date(2020, time.December, 5, 5, 0, 0, 0, time.UTC)
	UnscheduledActivationTime = time.Date(9999, time.December, 1, 0, 0, 0, 0, time.UTC)

	Mainnet = Config{
		ApricotPhase1Time:            time.Date(2021, time.March, 31, 14, 0, 0, 0, time.UTC),
		ApricotPhase2Time:            time.Date(2021, time.May, 10, 11, 0, 0, 0, time.UTC),
		ApricotPhase3Time:            time.Date(2021, time.August, 24, 14, 0, 0, 0, time.UTC),
		ApricotPhase4Time:            time.Date(2021, time.September, 22, 21, 0, 0, 0, time.UTC),
		ApricotPhase4MinPChainHeight: 793005,
		ApricotPhase5Time:            time.Date(2021, time.December, 2, 18, 0, 0, 0, time.UTC),
		ApricotPhasePre6Time:         time.Date(2022, time.September, 5, 1, 30, 0, 0, time.UTC),
		ApricotPhase6Time:            time.Date(2022, time.September, 6, 20, 0, 0, 0, time.UTC),
		ApricotPhasePost6Time:        time.Date(2022, time.September, 7, 3, 0, 0, 0, time.UTC),
		BanffTime:                    time.Date(2022, time.October, 18, 16, 0, 0, 0, time.UTC),
		CortinaTime:                  time.Date(2023, time.April, 25, 15, 0, 0, 0, time.UTC),
		// The mainnet stop vertex is well known. It can be verified on any
		// fully synced node by looking at the parentID of the genesis block.
		//
		// Ref: https://subnets.avax.network/x-chain/block/0
		CortinaXChainStopVertexID: ids.FromStringOrPanic("jrGWDh5Po9FMj54depyunNixpia5PN4aAYxfmNzU8n752Rjga"),
		DurangoTime:               time.Date(2024, time.March, 6, 16, 0, 0, 0, time.UTC),
		EtnaTime:                  time.Date(2024, time.December, 16, 17, 0, 0, 0, time.UTC),
		FortunaTime:               time.Date(2025, time.April, 8, 15, 0, 0, 0, time.UTC),
	}
	Fuji = Config{
		ApricotPhase1Time:            time.Date(2021, time.March, 26, 14, 0, 0, 0, time.UTC),
		ApricotPhase2Time:            time.Date(2021, time.May, 5, 14, 0, 0, 0, time.UTC),
		ApricotPhase3Time:            time.Date(2021, time.August, 16, 19, 0, 0, 0, time.UTC),
		ApricotPhase4Time:            time.Date(2021, time.September, 16, 21, 0, 0, 0, time.UTC),
		ApricotPhase4MinPChainHeight: 47437,
		ApricotPhase5Time:            time.Date(2021, time.November, 24, 15, 0, 0, 0, time.UTC),
		ApricotPhasePre6Time:         time.Date(2022, time.September, 6, 20, 0, 0, 0, time.UTC),
		ApricotPhase6Time:            time.Date(2022, time.September, 6, 20, 0, 0, 0, time.UTC),
		ApricotPhasePost6Time:        time.Date(2022, time.September, 7, 6, 0, 0, 0, time.UTC),
		BanffTime:                    time.Date(2022, time.October, 3, 14, 0, 0, 0, time.UTC),
		CortinaTime:                  time.Date(2023, time.April, 6, 15, 0, 0, 0, time.UTC),
		// The fuji stop vertex is well known. It can be verified on any fully
		// synced node by looking at the parentID of the genesis block.
		//
		// Ref: https://subnets-test.avax.network/x-chain/block/0
		CortinaXChainStopVertexID: ids.FromStringOrPanic("2D1cmbiG36BqQMRyHt4kFhWarmatA1ighSpND3FeFgz3vFVtCZ"),
		DurangoTime:               time.Date(2024, time.February, 13, 16, 0, 0, 0, time.UTC),
		EtnaTime:                  time.Date(2024, time.November, 25, 16, 0, 0, 0, time.UTC),
		FortunaTime:               time.Date(2025, time.March, 13, 15, 0, 0, 0, time.UTC),
	}
	Default = Config{
		ApricotPhase1Time:            InitiallyActiveTime,
		ApricotPhase2Time:            InitiallyActiveTime,
		ApricotPhase3Time:            InitiallyActiveTime,
		ApricotPhase4Time:            InitiallyActiveTime,
		ApricotPhase4MinPChainHeight: 0,
		ApricotPhase5Time:            InitiallyActiveTime,
		ApricotPhasePre6Time:         InitiallyActiveTime,
		ApricotPhase6Time:            InitiallyActiveTime,
		ApricotPhasePost6Time:        InitiallyActiveTime,
		BanffTime:                    InitiallyActiveTime,
		CortinaTime:                  InitiallyActiveTime,
		CortinaXChainStopVertexID:    ids.Empty,
		DurangoTime:                  InitiallyActiveTime,
		EtnaTime:                     InitiallyActiveTime,
<<<<<<< HEAD
		FUpgradeTime:                 InitiallyActiveTime,
		FUpgradeEpochDuration:        30,
=======
		FortunaTime:                  InitiallyActiveTime,
>>>>>>> ef906995
	}

	ErrInvalidUpgradeTimes = errors.New("invalid upgrade configuration")
)

type Config struct {
	ApricotPhase1Time            time.Time `json:"apricotPhase1Time"`
	ApricotPhase2Time            time.Time `json:"apricotPhase2Time"`
	ApricotPhase3Time            time.Time `json:"apricotPhase3Time"`
	ApricotPhase4Time            time.Time `json:"apricotPhase4Time"`
	ApricotPhase4MinPChainHeight uint64    `json:"apricotPhase4MinPChainHeight"`
	ApricotPhase5Time            time.Time `json:"apricotPhase5Time"`
	ApricotPhasePre6Time         time.Time `json:"apricotPhasePre6Time"`
	ApricotPhase6Time            time.Time `json:"apricotPhase6Time"`
	ApricotPhasePost6Time        time.Time `json:"apricotPhasePost6Time"`
	BanffTime                    time.Time `json:"banffTime"`
	CortinaTime                  time.Time `json:"cortinaTime"`
	CortinaXChainStopVertexID    ids.ID    `json:"cortinaXChainStopVertexID"`
	DurangoTime                  time.Time `json:"durangoTime"`
	EtnaTime                     time.Time `json:"etnaTime"`
<<<<<<< HEAD
	FUpgradeTime                 time.Time `json:"fUpgradeTime"`
	FUpgradeEpochDuration        uint64    `json:"fUpgradeEpochDuration"`
=======
	FortunaTime                  time.Time `json:"fortunaTime"`
>>>>>>> ef906995
}

func (c *Config) Validate() error {
	upgrades := []time.Time{
		c.ApricotPhase1Time,
		c.ApricotPhase2Time,
		c.ApricotPhase3Time,
		c.ApricotPhase4Time,
		c.ApricotPhase5Time,
		c.ApricotPhasePre6Time,
		c.ApricotPhase6Time,
		c.ApricotPhasePost6Time,
		c.BanffTime,
		c.CortinaTime,
		c.DurangoTime,
		c.EtnaTime,
		c.FortunaTime,
	}
	for i := 0; i < len(upgrades)-1; i++ {
		if upgrades[i].After(upgrades[i+1]) {
			return fmt.Errorf("%w: upgrade %d (%s) is after upgrade %d (%s)",
				ErrInvalidUpgradeTimes,
				i,
				upgrades[i],
				i+1,
				upgrades[i+1],
			)
		}
	}
	return nil
}

func (c *Config) IsApricotPhase1Activated(t time.Time) bool {
	return !t.Before(c.ApricotPhase1Time)
}

func (c *Config) IsApricotPhase2Activated(t time.Time) bool {
	return !t.Before(c.ApricotPhase2Time)
}

func (c *Config) IsApricotPhase3Activated(t time.Time) bool {
	return !t.Before(c.ApricotPhase3Time)
}

func (c *Config) IsApricotPhase4Activated(t time.Time) bool {
	return !t.Before(c.ApricotPhase4Time)
}

func (c *Config) IsApricotPhase5Activated(t time.Time) bool {
	return !t.Before(c.ApricotPhase5Time)
}

func (c *Config) IsApricotPhasePre6Activated(t time.Time) bool {
	return !t.Before(c.ApricotPhasePre6Time)
}

func (c *Config) IsApricotPhase6Activated(t time.Time) bool {
	return !t.Before(c.ApricotPhase6Time)
}

func (c *Config) IsApricotPhasePost6Activated(t time.Time) bool {
	return !t.Before(c.ApricotPhasePost6Time)
}

func (c *Config) IsBanffActivated(t time.Time) bool {
	return !t.Before(c.BanffTime)
}

func (c *Config) IsCortinaActivated(t time.Time) bool {
	return !t.Before(c.CortinaTime)
}

func (c *Config) IsDurangoActivated(t time.Time) bool {
	return !t.Before(c.DurangoTime)
}

func (c *Config) IsEtnaActivated(t time.Time) bool {
	return !t.Before(c.EtnaTime)
}

func (c *Config) IsFortunaActivated(t time.Time) bool {
	return !t.Before(c.FortunaTime)
}

func GetConfig(networkID uint32) Config {
	switch networkID {
	case constants.MainnetID:
		return Mainnet
	case constants.FujiID:
		return Fuji
	default:
		return Default
	}
}<|MERGE_RESOLUTION|>--- conflicted
+++ resolved
@@ -73,12 +73,9 @@
 		CortinaXChainStopVertexID:    ids.Empty,
 		DurangoTime:                  InitiallyActiveTime,
 		EtnaTime:                     InitiallyActiveTime,
-<<<<<<< HEAD
-		FUpgradeTime:                 InitiallyActiveTime,
-		FUpgradeEpochDuration:        30,
-=======
 		FortunaTime:                  InitiallyActiveTime,
->>>>>>> ef906995
+		GUpgradeTime:                 InitiallyActiveTime,
+		GUpgradeEpochDuration:        30,
 	}
 
 	ErrInvalidUpgradeTimes = errors.New("invalid upgrade configuration")
@@ -99,12 +96,9 @@
 	CortinaXChainStopVertexID    ids.ID    `json:"cortinaXChainStopVertexID"`
 	DurangoTime                  time.Time `json:"durangoTime"`
 	EtnaTime                     time.Time `json:"etnaTime"`
-<<<<<<< HEAD
-	FUpgradeTime                 time.Time `json:"fUpgradeTime"`
-	FUpgradeEpochDuration        uint64    `json:"fUpgradeEpochDuration"`
-=======
 	FortunaTime                  time.Time `json:"fortunaTime"`
->>>>>>> ef906995
+	GUpgradeTime                 time.Time `json:"gUpgradeTime"`
+	GUpgradeEpochDuration        uint64    `json:"gUpgradeEpochDuration"`
 }
 
 func (c *Config) Validate() error {
@@ -189,6 +183,10 @@
 	return !t.Before(c.FortunaTime)
 }
 
+func (c *Config) IsGUpgradeActivated(t time.Time) bool {
+	return !t.Before(c.GUpgradeTime)
+}
+
 func GetConfig(networkID uint32) Config {
 	switch networkID {
 	case constants.MainnetID:
