--- conflicted
+++ resolved
@@ -7,12 +7,7 @@
 
 jobs:
   build-x86_64-binaries-tarball:
-<<<<<<< HEAD
     runs-on: ubuntu-22.04
-=======
-    runs-on: ubuntu-latest
->>>>>>> 2a22cd82
-
     steps:
       - uses: actions/checkout@v3
       - uses: actions/setup-go@v3
