--- conflicted
+++ resolved
@@ -1154,11 +1154,7 @@
 				BanffTime:                     version.GetBanffTime(n.Config.NetworkID),
 				CortinaTime:                   version.GetCortinaTime(n.Config.NetworkID),
 				DurangoTime:                   version.GetDurangoTime(n.Config.NetworkID),
-<<<<<<< HEAD
-				EUpgradeTime:                  version.GetEUpgradeTime(n.Config.NetworkID),
-=======
 				EUpgradeTime:                  eUpgradeTime,
->>>>>>> 0cd1353e
 				UseCurrentHeight:              n.Config.UseCurrentHeight,
 			},
 		}),
