--- conflicted
+++ resolved
@@ -231,9 +231,6 @@
 
 	versionManager := version.GetCompatibility(n.Config.NetworkID)
 
-<<<<<<< HEAD
-	n.Net, err = network.NewDefaultNetwork(
-=======
 	msgThrottler, err := throttling.NewSybilMsgThrottler(
 		n.Log,
 		n.Config.NetworkConfig.MetricsRegisterer,
@@ -244,8 +241,7 @@
 		n.Log.Warn("initializing throttler metrics failed with: %s", err)
 	}
 
-	n.Net = network.NewDefaultNetwork(
->>>>>>> 88385ea1
+	n.Net, err = network.NewDefaultNetwork(
 		n.Config.ConsensusParams.Metrics,
 		n.Log,
 		n.ID,
@@ -273,11 +269,8 @@
 		n.Config.FetchOnly,
 		n.Config.ConsensusGossipAcceptedFrontierSize,
 		n.Config.ConsensusGossipOnAcceptSize,
-<<<<<<< HEAD
 		n.Config.CompressionEnabled,
-=======
 		msgThrottler,
->>>>>>> 88385ea1
 	)
 
 	return err
