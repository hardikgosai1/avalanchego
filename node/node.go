--- conflicted
+++ resolved
@@ -70,11 +70,6 @@
 	genesisHashKey                  = []byte("genesisID")
 	indexerDBPrefix                 = []byte{0x00}
 	errPrimarySubnetNotBootstrapped = errors.New("primary subnet has not finished bootstrapping")
-<<<<<<< HEAD
-=======
-
-	genesisHashKey = []byte("genesisID")
->>>>>>> d716346b
 
 	beaconConnectionTimeout = 1 * time.Minute
 )
