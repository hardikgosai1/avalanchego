--- conflicted
+++ resolved
@@ -57,23 +57,14 @@
 }
 
 func (o *overriddenManager) NumSubnets() int {
-<<<<<<< HEAD
-	if o.manager.Count(o.subnetID) == 0 {
-=======
 	if o.manager.NumValidators(o.subnetID) == 0 {
->>>>>>> dbeee705
 		return 0
 	}
 	return 1
 }
 
-<<<<<<< HEAD
-func (o *overriddenManager) Count(ids.ID) int {
-	return o.manager.Count(o.subnetID)
-=======
 func (o *overriddenManager) NumValidators(ids.ID) int {
 	return o.manager.NumValidators(o.subnetID)
->>>>>>> dbeee705
 }
 
 func (o *overriddenManager) TotalWeight(ids.ID) (uint64, error) {
