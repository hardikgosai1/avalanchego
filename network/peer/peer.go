// Copyright (C) 2019-2022, Ava Labs, Inc. All rights reserved.
// See the file LICENSE for licensing terms.

package peer

import (
	"bufio"
	"context"
	"crypto/x509"
	"errors"
	"io"
	"math"
	"net"
	"sync"
	"sync/atomic"
	"time"

	"go.uber.org/zap"

	"github.com/ava-labs/avalanchego/ids"
	"github.com/ava-labs/avalanchego/message"
	"github.com/ava-labs/avalanchego/proto/pb/p2p"
	"github.com/ava-labs/avalanchego/signer"
	"github.com/ava-labs/avalanchego/utils"
	"github.com/ava-labs/avalanchego/utils/constants"
	"github.com/ava-labs/avalanchego/utils/crypto"
	"github.com/ava-labs/avalanchego/utils/ips"
	"github.com/ava-labs/avalanchego/utils/json"
	"github.com/ava-labs/avalanchego/utils/set"
	"github.com/ava-labs/avalanchego/utils/wrappers"
	"github.com/ava-labs/avalanchego/version"
)

var (
	errClosed = errors.New("closed")

	_ Peer = (*peer)(nil)
)

// Peer encapsulates all of the functionality required to send and receive
// messages with a remote peer.
type Peer interface {
	// ID returns the nodeID of the remote peer.
	ID() ids.NodeID

	// Cert returns the certificate that the remote peer is using to
	// authenticate their messages.
	Cert() *x509.Certificate

	// LastSent returns the last time a message was sent to the peer.
	LastSent() time.Time

	// LastReceived returns the last time a message was received from the peer.
	LastReceived() time.Time

	// Ready returns true if the peer has finished the p2p handshake and is
	// ready to send and receive messages.
	Ready() bool

	// AwaitReady will block until the peer has finished the p2p handshake. If
	// the context is cancelled or the peer starts closing, then an error will
	// be returned.
	AwaitReady(ctx context.Context) error

	// Info returns a description of the state of this peer. It should only be
	// called after [Ready] returns true.
	Info() Info

	// IP returns the claimed IP and signature provided by this peer during the
	// handshake. It should only be called after [Ready] returns true.
	IP() *SignedIP

	// Version returns the claimed node version this peer is running. It should
	// only be called after [Ready] returns true.
	Version() *version.Application

	// TrackedSubnets returns the subnets this peer is running. It should only
	// be called after [Ready] returns true.
	TrackedSubnets() set.Set[ids.ID]

	// ObservedUptime returns the local node's subnet uptime according to the
	// peer. The value ranges from [0, 100]. It should only be called after
	// [Ready] returns true.
	ObservedUptime(subnetID ids.ID) (uint32, bool)

	// Send attempts to send [msg] to the peer. The peer takes ownership of
	// [msg] for reference counting. This returns false if the message is
	// guaranteed not to be delivered to the peer.
	Send(ctx context.Context, msg message.OutboundMessage) bool

	// StartSendPeerList attempts to send a PeerList message to this peer on
	// this peer's gossip routine. It is not guaranteed that a PeerList will be
	// sent.
	StartSendPeerList()

	// StartClose will begin shutting down the peer. It will not block.
	StartClose()

	// Closed returns true once the peer has been fully shutdown. It is
	// guaranteed that no more messages will be received by this peer once this
	// returns true.
	Closed() bool

	// AwaitClosed will block until the peer has been fully shutdown. If the
	// context is cancelled, then an error will be returned.
	AwaitClosed(ctx context.Context) error
}

type peer struct {
	*Config

	// the connection object that is used to read/write messages from
	conn net.Conn

	// [ipVerifier] verifies messages from this peer.
<<<<<<< HEAD
	ipVerifier signer.Verifier
=======
	ipVerifier crypto.MultiVerifier
>>>>>>> d9aaff45

	// [cert] is this peer's certificate, specifically the leaf of the
	// certificate chain they provided.
	cert *x509.Certificate

	// node ID of this peer.
	id ids.NodeID

	// queue of messages to send to this peer.
	messageQueue MessageQueue

	// ip is the claimed IP the peer gave us in the Version message.
	ip *SignedIP
	// version is the claimed version the peer is running that we received in
	// the Version message.
	version *version.Application
	// trackedSubnets is the subset of subnetIDs the peer sent us in the Version
	// message that we are also tracking.
	trackedSubnets set.Set[ids.ID]

	observedUptimesLock sync.RWMutex
	// [observedUptimesLock] must be held while accessing [observedUptime]
	// Subnet ID --> Our uptime for the given subnet as perceived by the peer
	observedUptimes map[ids.ID]uint32

	// True if this peer has sent us a valid Version message and
	// is running a compatible version.
	// Only modified on the connection's reader routine.
	gotVersion utils.Atomic[bool]

	// True if the peer:
	// * Has sent us a Version message
	// * Has sent us a PeerList message
	// * Is running a compatible version
	// Only modified on the connection's reader routine.
	finishedHandshake utils.Atomic[bool]

	// onFinishHandshake is closed when the peer finishes the p2p handshake.
	onFinishHandshake chan struct{}

	// numExecuting is the number of goroutines this peer is currently using
	numExecuting     int64
	startClosingOnce sync.Once
	// onClosingCtx is canceled when the peer starts closing
	onClosingCtx context.Context
	// onClosingCtxCancel cancels onClosingCtx
	onClosingCtxCancel func()

	// onClosed is closed when the peer is closed
	onClosed chan struct{}

	// Unix time of the last message sent and received respectively
	// Must only be accessed atomically
	lastSent, lastReceived int64

	// peerListChan signals that we should attempt to send a PeerList to this
	// peer
	peerListChan chan struct{}
}

// Start a new peer instance.
//
// Invariant: There must only be one peer running at a time with a reference to
// the same [config.InboundMsgThrottler].
func Start(
	config *Config,
	conn net.Conn,
	cert *x509.Certificate,
	id ids.NodeID,
	messageQueue MessageQueue,
) Peer {
	onClosingCtx, onClosingCtxCancel := context.WithCancel(context.Background())
	p := &peer{
		Config:             config,
		conn:               conn,
<<<<<<< HEAD
		ipVerifier:         NewBanffVerifier(cert),
=======
		ipVerifier:         NewPreBanffVerifier(cert),
>>>>>>> d9aaff45
		cert:               cert,
		id:                 id,
		messageQueue:       messageQueue,
		onFinishHandshake:  make(chan struct{}),
		numExecuting:       3,
		onClosingCtx:       onClosingCtx,
		onClosingCtxCancel: onClosingCtxCancel,
		onClosed:           make(chan struct{}),
		observedUptimes:    make(map[ids.ID]uint32),
		peerListChan:       make(chan struct{}, 1),
	}

	go p.readMessages()
	go p.writeMessages()
	go p.sendNetworkMessages()

	return p
}

func (p *peer) ID() ids.NodeID {
	return p.id
}

func (p *peer) Cert() *x509.Certificate {
	return p.cert
}

func (p *peer) LastSent() time.Time {
	return time.Unix(
		atomic.LoadInt64(&p.lastSent),
		0,
	)
}

func (p *peer) LastReceived() time.Time {
	return time.Unix(
		atomic.LoadInt64(&p.lastReceived),
		0,
	)
}

func (p *peer) Ready() bool {
	return p.finishedHandshake.Get()
}

func (p *peer) AwaitReady(ctx context.Context) error {
	select {
	case <-p.onFinishHandshake:
		return nil
	case <-p.onClosed:
		return errClosed
	case <-ctx.Done():
		return ctx.Err()
	}
}

func (p *peer) Info() Info {
	publicIPStr := ""
	if !p.ip.IsZero() {
		publicIPStr = p.ip.IPPort.String()
	}

	trackedSubnets := p.trackedSubnets.List()
	uptimes := make(map[ids.ID]json.Uint32, len(trackedSubnets))

	for _, subnetID := range trackedSubnets {
		uptime, exist := p.ObservedUptime(subnetID)
		if !exist {
			continue
		}
		uptimes[subnetID] = json.Uint32(uptime)
	}

	primaryUptime, exist := p.ObservedUptime(constants.PrimaryNetworkID)
	if !exist {
		primaryUptime = 0
	}

	return Info{
		IP:                    p.conn.RemoteAddr().String(),
		PublicIP:              publicIPStr,
		ID:                    p.id,
		Version:               p.version.String(),
		LastSent:              time.Unix(atomic.LoadInt64(&p.lastSent), 0),
		LastReceived:          time.Unix(atomic.LoadInt64(&p.lastReceived), 0),
		ObservedUptime:        json.Uint32(primaryUptime),
		ObservedSubnetUptimes: uptimes,
		TrackedSubnets:        trackedSubnets,
	}
}

func (p *peer) IP() *SignedIP {
	return p.ip
}

func (p *peer) Version() *version.Application {
	return p.version
}

func (p *peer) TrackedSubnets() set.Set[ids.ID] {
	return p.trackedSubnets
}

func (p *peer) ObservedUptime(subnetID ids.ID) (uint32, bool) {
	p.observedUptimesLock.RLock()
	defer p.observedUptimesLock.RUnlock()

	uptime, exist := p.observedUptimes[subnetID]
	return uptime, exist
}

func (p *peer) Send(ctx context.Context, msg message.OutboundMessage) bool {
	return p.messageQueue.Push(ctx, msg)
}

func (p *peer) StartSendPeerList() {
	select {
	case p.peerListChan <- struct{}{}:
	default:
	}
}

func (p *peer) StartClose() {
	p.startClosingOnce.Do(func() {
		if err := p.conn.Close(); err != nil {
			p.Log.Debug("failed to close connection",
				zap.Stringer("nodeID", p.id),
				zap.Error(err),
			)
		}

		p.messageQueue.Close()
		p.onClosingCtxCancel()
	})
}

func (p *peer) Closed() bool {
	select {
	case _, ok := <-p.onClosed:
		return !ok
	default:
		return false
	}
}

func (p *peer) AwaitClosed(ctx context.Context) error {
	select {
	case <-p.onClosed:
		return nil
	case <-ctx.Done():
		return ctx.Err()
	}
}

// close should be called at the end of each goroutine that has been spun up.
// When the last goroutine is exiting, the peer will be marked as closed.
func (p *peer) close() {
	if atomic.AddInt64(&p.numExecuting, -1) != 0 {
		return
	}

	p.Network.Disconnected(p.id)
	close(p.onClosed)
}

// Read and handle messages from this peer.
// When this method returns, the connection is closed.
func (p *peer) readMessages() {
	// Track this node with the inbound message throttler.
	p.InboundMsgThrottler.AddNode(p.id)
	defer func() {
		p.InboundMsgThrottler.RemoveNode(p.id)
		p.StartClose()
		p.close()
	}()

	// Continuously read and handle messages from this peer.
	reader := bufio.NewReaderSize(p.conn, p.Config.ReadBufferSize)
	msgLenBytes := make([]byte, wrappers.IntLen)
	for {
		// Time out and close connection if we can't read the message length
		if err := p.conn.SetReadDeadline(p.nextTimeout()); err != nil {
			p.Log.Verbo("error setting the connection read timeout",
				zap.Stringer("nodeID", p.id),
				zap.Error(err),
			)
			return
		}

		// Read the message length
		if _, err := io.ReadFull(reader, msgLenBytes); err != nil {
			p.Log.Verbo("error reading message",
				zap.Stringer("nodeID", p.id),
				zap.Error(err),
			)
			return
		}

		// Parse the message length
		msgLen, err := readMsgLen(msgLenBytes, constants.DefaultMaxMessageSize)
		if err != nil {
			p.Log.Verbo("error reading message length",
				zap.Stringer("nodeID", p.id),
				zap.Error(err),
			)
			return
		}

		// Wait until the throttler says we can proceed to read the message.
		//
		// Invariant: When done processing this message, onFinishedHandling() is
		// called exactly once. If this is not honored, the message throttler
		// will leak until no new messages can be read. You can look at message
		// throttler metrics to verify that there is no leak.
		//
		// Invariant: There must only be one call to Acquire at any given time
		// with the same nodeID. In this package, only this goroutine ever
		// performs Acquire. Additionally, we ensure that this goroutine has
		// exited before calling [Network.Disconnected] to guarantee that there
		// can't be multiple instances of this goroutine running over different
		// peer instances.
		onFinishedHandling := p.InboundMsgThrottler.Acquire(
			p.onClosingCtx,
			uint64(msgLen),
			p.id,
		)

		// If the peer is shutting down, there's no need to read the message.
		if err := p.onClosingCtx.Err(); err != nil {
			onFinishedHandling()
			return
		}

		// Time out and close connection if we can't read message
		if err := p.conn.SetReadDeadline(p.nextTimeout()); err != nil {
			p.Log.Verbo("error setting the connection read timeout",
				zap.Stringer("nodeID", p.id),
				zap.Error(err),
			)
			onFinishedHandling()
			return
		}

		// Read the message
		msgBytes := make([]byte, msgLen)
		if _, err := io.ReadFull(reader, msgBytes); err != nil {
			p.Log.Verbo("error reading message",
				zap.Stringer("nodeID", p.id),
				zap.Error(err),
			)
			onFinishedHandling()
			return
		}

		// Track the time it takes from now until the time the message is
		// handled (in the event this message is handled at the network level)
		// or the time the message is handed to the router (in the event this
		// message is not handled at the network level.)
		// [p.CPUTracker.StopProcessing] must be called when this loop iteration is
		// finished.
		p.ResourceTracker.StartProcessing(p.id, p.Clock.Time())

		p.Log.Verbo("parsing message",
			zap.Stringer("nodeID", p.id),
			zap.Binary("messageBytes", msgBytes),
		)

		// Parse the message
		msg, err := p.MessageCreator.Parse(msgBytes, p.id, onFinishedHandling)
		if err != nil {
			p.Log.Verbo("failed to parse message",
				zap.Stringer("nodeID", p.id),
				zap.Binary("messageBytes", msgBytes),
				zap.Error(err),
			)

			p.Metrics.FailedToParse.Inc()

			// Couldn't parse the message. Read the next one.
			onFinishedHandling()
			p.ResourceTracker.StopProcessing(p.id, p.Clock.Time())
			continue
		}

		now := p.Clock.Time().Unix()
		atomic.StoreInt64(&p.Config.LastReceived, now)
		atomic.StoreInt64(&p.lastReceived, now)
		p.Metrics.Received(msg, msgLen)

		// Handle the message. Note that when we are done handling this message,
		// we must call [msg.OnFinishedHandling()].
		p.handle(msg)
		p.ResourceTracker.StopProcessing(p.id, p.Clock.Time())
	}
}

func (p *peer) writeMessages() {
	defer func() {
		p.StartClose()
		p.close()
	}()

	writer := bufio.NewWriterSize(p.conn, p.Config.WriteBufferSize)

	// Make sure that the version is the first message sent
	mySignedIP, err := p.IPSigner.GetSignedIP()
	if err != nil {
		p.Log.Error("failed to get signed IP",
			zap.Error(err),
		)
		return
	}

	msg, err := p.MessageCreator.Version(
		p.NetworkID,
		p.Clock.Unix(),
		mySignedIP.IPPort,
		p.VersionCompatibility.Version().String(),
		mySignedIP.Timestamp,
		mySignedIP.TLSSignature,
		p.MySubnets.List(),
	)
	if err != nil {
		p.Log.Error("failed to create message",
			zap.Stringer("messageOp", message.VersionOp),
			zap.Error(err),
		)
		return
	}

	p.writeMessage(writer, msg)

	for {
		msg, ok := p.messageQueue.PopNow()
		if ok {
			p.writeMessage(writer, msg)
			continue
		}

		// Make sure the peer was fully sent all prior messages before
		// blocking.
		if err := writer.Flush(); err != nil {
			p.Log.Verbo("failed to flush writer",
				zap.Stringer("nodeID", p.id),
				zap.Error(err),
			)
			return
		}

		msg, ok = p.messageQueue.Pop()
		if !ok {
			// This peer is closing
			return
		}

		p.writeMessage(writer, msg)
	}
}

func (p *peer) writeMessage(writer io.Writer, msg message.OutboundMessage) {
	msgBytes := msg.Bytes()
	p.Log.Verbo("sending message",
		zap.Stringer("nodeID", p.id),
		zap.Binary("messageBytes", msgBytes),
	)

	if err := p.conn.SetWriteDeadline(p.nextTimeout()); err != nil {
		p.Log.Verbo("error setting write deadline",
			zap.Stringer("nodeID", p.id),
			zap.Error(err),
		)
		return
	}

	msgLen := uint32(len(msgBytes))
	msgLenBytes, err := writeMsgLen(msgLen, constants.DefaultMaxMessageSize)
	if err != nil {
		p.Log.Verbo("error writing message length",
			zap.Stringer("nodeID", p.id),
			zap.Error(err),
		)
		return
	}

	// Write the message
	var buf net.Buffers = [][]byte{msgLenBytes[:], msgBytes}
	if _, err := io.CopyN(writer, &buf, int64(wrappers.IntLen+msgLen)); err != nil {
		p.Log.Verbo("error writing message",
			zap.Stringer("nodeID", p.id),
			zap.Error(err),
		)
		return
	}

	now := p.Clock.Time().Unix()
	atomic.StoreInt64(&p.Config.LastSent, now)
	atomic.StoreInt64(&p.lastSent, now)
	p.Metrics.Sent(msg)
}

func (p *peer) sendNetworkMessages() {
	sendPingsTicker := time.NewTicker(p.PingFrequency)
	defer func() {
		sendPingsTicker.Stop()

		p.StartClose()
		p.close()
	}()

	for {
		select {
		case <-p.peerListChan:
			peerIPs, err := p.Config.Network.Peers(p.id)
			if err != nil {
				p.Log.Error("failed to get peers to gossip",
					zap.Stringer("nodeID", p.id),
					zap.Error(err),
				)
				return
			}

			if len(peerIPs) == 0 {
				p.Log.Debug(
					"skipping peer gossip as there are no unknown peers",
					zap.Stringer("nodeID", p.id),
				)
				continue
			}

			// Bypass throttling is disabled here to follow the non-handshake
			// message sending pattern.
			msg, err := p.Config.MessageCreator.PeerList(peerIPs, false /*=bypassThrottling*/)
			if err != nil {
				p.Log.Error("failed to create peer list message",
					zap.Stringer("nodeID", p.id),
					zap.Error(err),
				)
				continue
			}

			if !p.Send(p.onClosingCtx, msg) {
				p.Log.Debug("failed to send peer list",
					zap.Stringer("nodeID", p.id),
				)
			}
		case <-sendPingsTicker.C:
			if !p.Network.AllowConnection(p.id) {
				p.Log.Debug("disconnecting from peer",
					zap.String("reason", "connection is no longer desired"),
					zap.Stringer("nodeID", p.id),
				)
				return
			}

			if p.finishedHandshake.Get() {
				if err := p.VersionCompatibility.Compatible(p.version); err != nil {
					p.Log.Debug("disconnecting from peer",
						zap.String("reason", "version not compatible"),
						zap.Stringer("nodeID", p.id),
						zap.Stringer("peerVersion", p.version),
						zap.Error(err),
					)
					return
				}
			}

			pingMessage, err := p.Config.MessageCreator.Ping()
			if err != nil {
				p.Log.Error("failed to create message",
					zap.Stringer("messageOp", message.PingOp),
					zap.Error(err),
				)
				return
			}

			p.Send(p.onClosingCtx, pingMessage)
		case <-p.onClosingCtx.Done():
			return
		}
	}
}

func (p *peer) handle(msg message.InboundMessage) {
	switch m := msg.Message().(type) { // Network-related message types
	case *p2p.Ping:
		p.handlePing(m)
		msg.OnFinishedHandling()
		return
	case *p2p.Pong:
		p.handlePong(m)
		msg.OnFinishedHandling()
		return
	case *p2p.Version:
		p.handleVersion(m)
		msg.OnFinishedHandling()
		return
	case *p2p.PeerList:
		p.handlePeerList(m)
		msg.OnFinishedHandling()
		return
	case *p2p.PeerListAck:
		p.handlePeerListAck(m)
		msg.OnFinishedHandling()
		return
	}
	if !p.finishedHandshake.Get() {
		p.Log.Debug(
			"dropping message",
			zap.String("reason", "handshake isn't finished"),
			zap.Stringer("nodeID", p.id),
			zap.Stringer("messageOp", msg.Op()),
		)
		msg.OnFinishedHandling()
		return
	}

	// Consensus and app-level messages
	p.Router.HandleInbound(context.Background(), msg)
}

func (p *peer) handlePing(*p2p.Ping) {
	primaryUptime, err := p.UptimeCalculator.CalculateUptimePercent(
		p.id,
		constants.PrimaryNetworkID,
	)
	if err != nil {
		p.Log.Debug("failed to get peer primary uptime percentage",
			zap.Stringer("nodeID", p.id),
			zap.Stringer("subnetID", constants.PrimaryNetworkID),
			zap.Error(err),
		)
		primaryUptime = 0
	}

	subnetUptimes := make([]*p2p.SubnetUptime, 0, p.trackedSubnets.Len())
	for subnetID := range p.trackedSubnets {
		subnetUptime, err := p.UptimeCalculator.CalculateUptimePercent(p.id, subnetID)
		if err != nil {
			p.Log.Debug("failed to get peer uptime percentage",
				zap.Stringer("nodeID", p.id),
				zap.Stringer("subnetID", subnetID),
				zap.Error(err),
			)
			continue
		}

		subnetID := subnetID
		subnetUptimes = append(subnetUptimes, &p2p.SubnetUptime{
			SubnetId: subnetID[:],
			Uptime:   uint32(subnetUptime * 100),
		})
	}

	primaryUptimePercent := uint32(primaryUptime * 100)
	msg, err := p.MessageCreator.Pong(primaryUptimePercent, subnetUptimes)
	if err != nil {
		p.Log.Error("failed to create message",
			zap.Stringer("messageOp", message.PongOp),
			zap.Error(err),
		)
		return
	}
	p.Send(p.onClosingCtx, msg)
}

func (p *peer) handlePong(msg *p2p.Pong) {
	if msg.Uptime > 100 {
		p.Log.Debug("dropping pong message with invalid uptime",
			zap.Stringer("nodeID", p.id),
			zap.Uint32("uptime", msg.Uptime),
		)
		p.StartClose()
		return
	}
	p.observeUptime(constants.PrimaryNetworkID, msg.Uptime)

	for _, subnetUptime := range msg.SubnetUptimes {
		subnetID, err := ids.ToID(subnetUptime.SubnetId)
		if err != nil {
			p.Log.Debug("dropping pong message with invalid subnetID",
				zap.Stringer("nodeID", p.id),
				zap.Error(err),
			)
			p.StartClose()
			return
		}

		uptime := subnetUptime.Uptime
		if uptime > 100 {
			p.Log.Debug("dropping pong message with invalid uptime",
				zap.Stringer("nodeID", p.id),
				zap.Stringer("subnetID", subnetID),
				zap.Uint32("uptime", uptime),
			)
			p.StartClose()
			return
		}
		p.observeUptime(subnetID, uptime)
	}
}

// Record that the given peer perceives our uptime for the given [subnetID]
// to be [uptime].
func (p *peer) observeUptime(subnetID ids.ID, uptime uint32) {
	p.observedUptimesLock.Lock()
	p.observedUptimes[subnetID] = uptime // [0, 100] percentage
	p.observedUptimesLock.Unlock()
}

func (p *peer) handleVersion(msg *p2p.Version) {
	if p.gotVersion.Get() {
		// TODO: this should never happen, should we close the connection here?
		p.Log.Verbo("dropping duplicated version message",
			zap.Stringer("nodeID", p.id),
		)
		return
	}

	if msg.NetworkId != p.NetworkID {
		p.Log.Debug("networkID mismatch",
			zap.Stringer("nodeID", p.id),
			zap.Uint32("peerNetworkID", msg.NetworkId),
			zap.Uint32("ourNetworkID", p.NetworkID),
		)
		p.StartClose()
		return
	}

	myTime := p.Clock.Unix()
	if math.Abs(float64(msg.MyTime)-float64(myTime)) > p.MaxClockDifference.Seconds() {
		if p.Beacons.Contains(p.id) {
			p.Log.Warn("beacon reports out of sync time",
				zap.Stringer("nodeID", p.id),
				zap.Uint64("peerTime", msg.MyTime),
				zap.Uint64("myTime", myTime),
			)
		} else {
			p.Log.Debug("peer reports out of sync time",
				zap.Stringer("nodeID", p.id),
				zap.Uint64("peerTime", msg.MyTime),
				zap.Uint64("myTime", myTime),
			)
		}
		p.StartClose()
		return
	}

	peerVersion, err := version.ParseApplication(msg.MyVersion)
	if err != nil {
		p.Log.Debug("failed to parse peer version",
			zap.Stringer("nodeID", p.id),
			zap.Error(err),
		)
		p.StartClose()
		return
	}
	p.version = peerVersion

	if p.VersionCompatibility.Version().Before(peerVersion) {
		if p.Beacons.Contains(p.id) {
			p.Log.Info("beacon attempting to connect with newer version. You may want to update your client",
				zap.Stringer("nodeID", p.id),
				zap.Stringer("beaconVersion", peerVersion),
			)
		} else {
			p.Log.Debug("peer attempting to connect with newer version. You may want to update your client",
				zap.Stringer("nodeID", p.id),
				zap.Stringer("peerVersion", peerVersion),
			)
		}
	}

	if err := p.VersionCompatibility.Compatible(peerVersion); err != nil {
		p.Log.Verbo("peer version not compatible",
			zap.Stringer("nodeID", p.id),
			zap.Stringer("peerVersion", peerVersion),
			zap.Error(err),
		)
		p.StartClose()
		return
	}

	// Note that it is expected that the [versionTime] can be in the past. We
	// are just verifying that the claimed signing time isn't too far in the
	// future here.
	if float64(msg.MyVersionTime)-float64(myTime) > p.MaxClockDifference.Seconds() {
		p.Log.Debug("peer attempting to connect with version timestamp too far in the future",
			zap.Stringer("nodeID", p.id),
			zap.Uint64("versionTime", msg.MyVersionTime),
		)
		p.StartClose()
		return
	}

	// handle subnet IDs
	for _, subnetIDBytes := range msg.TrackedSubnets {
		subnetID, err := ids.ToID(subnetIDBytes)
		if err != nil {
			p.Log.Debug("failed to parse peer's tracked subnets",
				zap.Stringer("nodeID", p.id),
				zap.Error(err),
			)
			p.StartClose()
			return
		}
		// add only if we also track this subnet
		if p.MySubnets.Contains(subnetID) {
			p.trackedSubnets.Add(subnetID)
		}
	}

	// "net.IP" type in Golang is 16-byte
	if ipLen := len(msg.IpAddr); ipLen != net.IPv6len {
		p.Log.Debug("message with invalid field",
			zap.Stringer("nodeID", p.id),
			zap.Stringer("messageOp", message.VersionOp),
			zap.String("field", "IP"),
			zap.Int("ipLen", ipLen),
		)
		p.StartClose()
		return
	}

	p.ip = &SignedIP{
		UnsignedIP: UnsignedIP{
			IPPort: ips.IPPort{
				IP:   msg.IpAddr,
				Port: uint16(msg.IpPort),
			},
			Timestamp: msg.MyVersionTime,
		},
		TLSSignature: msg.Sig,
		BLSSignature: nil,
	}
	if err := p.ip.Verify(p.ipVerifier); err != nil {
		p.Log.Debug("signature verification failed",
			zap.Stringer("nodeID", p.id),
			zap.Error(err),
		)
		p.StartClose()
		return
	}

	p.gotVersion.Set(true)

	peerIPs, err := p.Network.Peers(p.id)
	if err != nil {
		p.Log.Error("failed to get peers to gossip for handshake",
			zap.Stringer("nodeID", p.id),
			zap.Error(err),
		)
		return
	}

	// We bypass throttling here to ensure that the version message is
	// acknowledged timely.
	peerListMsg, err := p.Config.MessageCreator.PeerList(peerIPs, true /*=bypassThrottling*/)
	if err != nil {
		p.Log.Error("failed to create peer list handshake message",
			zap.Stringer("nodeID", p.id),
			zap.Stringer("messageOp", message.PeerListOp),
			zap.Error(err),
		)
		return
	}

	if !p.Send(p.onClosingCtx, peerListMsg) {
		p.Log.Error("failed to send peer list for handshake",
			zap.Stringer("nodeID", p.id),
		)
	}
}

func (p *peer) handlePeerList(msg *p2p.PeerList) {
	if !p.finishedHandshake.Get() {
		if !p.gotVersion.Get() {
			return
		}

		p.Network.Connected(p.id)
		p.finishedHandshake.Set(true)
		close(p.onFinishHandshake)
	}

	// the peers this peer told us about
	discoveredIPs := make([]*ips.ClaimedIPPort, len(msg.ClaimedIpPorts))
	for i, claimedIPPort := range msg.ClaimedIpPorts {
		tlsCert, err := x509.ParseCertificate(claimedIPPort.X509Certificate)
		if err != nil {
			p.Log.Debug("message with invalid field",
				zap.Stringer("nodeID", p.id),
				zap.Stringer("messageOp", message.PeerListOp),
				zap.String("field", "Cert"),
				zap.Error(err),
			)
			p.StartClose()
			return
		}

		// "net.IP" type in Golang is 16-byte
		if ipLen := len(claimedIPPort.IpAddr); ipLen != net.IPv6len {
			p.Log.Debug("message with invalid field",
				zap.Stringer("nodeID", p.id),
				zap.Stringer("messageOp", message.VersionOp),
				zap.String("field", "IP"),
				zap.Int("ipLen", ipLen),
			)
			p.StartClose()
			return
		}

		// TODO: After the next network upgrade, require txIDs to be populated.
		var txID ids.ID
		if len(claimedIPPort.TxId) > 0 {
			txID, err = ids.ToID(claimedIPPort.TxId)
			if err != nil {
				p.Log.Debug("message with invalid field",
					zap.Stringer("nodeID", p.id),
					zap.Stringer("messageOp", message.PeerListOp),
					zap.String("field", "txID"),
					zap.Error(err),
				)
				p.StartClose()
				return
			}
		}

		discoveredIPs[i] = &ips.ClaimedIPPort{
			Cert: tlsCert,
			IPPort: ips.IPPort{
				IP:   claimedIPPort.IpAddr,
				Port: uint16(claimedIPPort.IpPort),
			},
			Timestamp: claimedIPPort.Timestamp,
			Signature: claimedIPPort.Signature,
			TxID:      txID,
		}
	}

	trackedPeers, err := p.Network.Track(p.id, discoveredIPs)
	if err != nil {
		p.Log.Debug("message with invalid field",
			zap.Stringer("nodeID", p.id),
			zap.Stringer("messageOp", message.PeerListOp),
			zap.String("field", "claimedIP"),
			zap.Error(err),
		)
		p.StartClose()
		return
	}
	if len(trackedPeers) == 0 {
		p.Log.Debug("skipping peerlist ack as there were no tracked peers",
			zap.Stringer("nodeID", p.id),
		)
		return
	}

	peerListAckMsg, err := p.Config.MessageCreator.PeerListAck(trackedPeers)
	if err != nil {
		p.Log.Error("failed to create message",
			zap.Stringer("nodeID", p.id),
			zap.Stringer("messageOp", message.PeerListAckOp),
			zap.Error(err),
		)
		return
	}

	if !p.Send(p.onClosingCtx, peerListAckMsg) {
		p.Log.Debug("failed to send peer list ack",
			zap.Stringer("nodeID", p.id),
		)
	}
}

func (p *peer) handlePeerListAck(msg *p2p.PeerListAck) {
	err := p.Network.MarkTracked(p.id, msg.PeerAcks)
	if err != nil {
		p.Log.Debug("message with invalid field",
			zap.Stringer("nodeID", p.id),
			zap.Stringer("messageOp", message.PeerListAckOp),
			zap.String("field", "txID"),
			zap.Error(err),
		)
		p.StartClose()
	}
}

func (p *peer) nextTimeout() time.Time {
	return p.Clock.Time().Add(p.PongTimeout)
}<|MERGE_RESOLUTION|>--- conflicted
+++ resolved
@@ -20,7 +20,6 @@
 	"github.com/ava-labs/avalanchego/ids"
 	"github.com/ava-labs/avalanchego/message"
 	"github.com/ava-labs/avalanchego/proto/pb/p2p"
-	"github.com/ava-labs/avalanchego/signer"
 	"github.com/ava-labs/avalanchego/utils"
 	"github.com/ava-labs/avalanchego/utils/constants"
 	"github.com/ava-labs/avalanchego/utils/crypto"
@@ -113,11 +112,7 @@
 	conn net.Conn
 
 	// [ipVerifier] verifies messages from this peer.
-<<<<<<< HEAD
-	ipVerifier signer.Verifier
-=======
 	ipVerifier crypto.MultiVerifier
->>>>>>> d9aaff45
 
 	// [cert] is this peer's certificate, specifically the leaf of the
 	// certificate chain they provided.
@@ -193,11 +188,7 @@
 	p := &peer{
 		Config:             config,
 		conn:               conn,
-<<<<<<< HEAD
-		ipVerifier:         NewBanffVerifier(cert),
-=======
 		ipVerifier:         NewPreBanffVerifier(cert),
->>>>>>> d9aaff45
 		cert:               cert,
 		id:                 id,
 		messageQueue:       messageQueue,
