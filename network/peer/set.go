--- conflicted
+++ resolved
@@ -8,11 +8,7 @@
 	"github.com/ava-labs/avalanchego/utils/sampler"
 )
 
-<<<<<<< HEAD
-var _ Set = &peerSet{}
-=======
-var _ Set = (*set)(nil)
->>>>>>> 5daf92cc
+var _ Set = (*peerSet)(nil)
 
 func NoPrecondition(Peer) bool { return true }
 
