--- conflicted
+++ resolved
@@ -242,17 +242,13 @@
 	// WhitelistedSubnets of the node
 	WhitelistedSubnets ids.Set        `json:"whitelistedSubnets"`
 	Beacons            validators.Set `json:"beacons"`
-	// Set of current validators in the Avalanche network
-<<<<<<< HEAD
+	// Current validators in the Avalanche network
 	Validators validators.Manager `json:"validators"`
-=======
-	Validators validators.Set `json:"validators"`
 
 	// Require that all connections must have at least one validator between the
 	// 2 peers. This can be useful to enable if the node wants to connect to the
 	// minimum number of nodes without impacting the network negatively.
 	RequireValidatorToConnect bool `json:"requireValidatorToConnect"`
->>>>>>> 5fb50bc8
 }
 
 // NewNetwork returns a new Network implementation with the provided parameters.
@@ -826,25 +822,26 @@
 		return
 	}
 
-	var filterFn func(p *peer) bool
+	filterValidatorsFn := func(p *peer) bool {
+		return p.finishedHandshake.GetValue() && p.trackedSubnets.Contains(subnetID) &&
+			n.config.Validators.Contains(subnetID, p.nodeID)
+	}
+
+	var filterRandomFn func(p *peer) bool
+
 	if validatorOnly {
-		filterFn = func(p *peer) bool {
-			return p.finishedHandshake.GetValue() && p.trackedSubnets.Contains(subnetID) &&
-				n.config.Validators.Contains(subnetID, p.nodeID)
-		}
+		// this is a validator only subnet, so we don't do random peer sampling
+		filterRandomFn = filterValidatorsFn
 	} else {
-		filterFn = func(p *peer) bool {
+		filterRandomFn = func(p *peer) bool {
 			return p.finishedHandshake.GetValue() && p.trackedSubnets.Contains(subnetID)
 		}
 	}
 
 	n.stateLock.RLock()
-<<<<<<< HEAD
-	peers, err := n.peers.filterSample(int(n.config.AppGossipSize), filterFn)
-=======
 	// Gossip the message to [n.config.AppGossipNonValidatorSize] random nodes
 	// in the network.
-	peersAll, err := n.peers.sample(subnetID, false, int(n.config.AppGossipNonValidatorSize))
+	peersAll, err := n.peers.filterSample(int(n.config.AppGossipNonValidatorSize), filterRandomFn)
 	if err != nil {
 		n.log.Debug("failed to sample %d peers for AppGossip: %s", n.config.AppGossipNonValidatorSize, err)
 		n.stateLock.RUnlock()
@@ -854,8 +851,7 @@
 	// Gossip the message to [n.config.AppGossipValidatorSize] random validators
 	// in the network. This does not gossip by stake - but uniformly to the
 	// validator set.
-	peersValidators, err := n.peers.sample(subnetID, true, int(n.config.AppGossipValidatorSize))
->>>>>>> 5fb50bc8
+	peersValidators, err := n.peers.filterSample(int(n.config.AppGossipValidatorSize), filterValidatorsFn)
 	n.stateLock.RUnlock()
 	if err != nil {
 		n.log.Debug("failed to sample %d validators for AppGossip: %s", n.config.AppGossipValidatorSize, err)
@@ -945,8 +941,8 @@
 // if this node is a validator, or the peer is a validator/beacon.
 func (n *network) shouldHoldConnection(peerID ids.ShortID) bool {
 	return !n.config.RequireValidatorToConnect ||
-		n.config.Validators.Contains(n.config.MyNodeID) ||
-		n.config.Validators.Contains(peerID) ||
+		n.config.Validators.Contains(constants.PrimaryNetworkID, n.config.MyNodeID) ||
+		n.config.Validators.Contains(constants.PrimaryNetworkID, peerID) ||
 		n.config.Beacons.Contains(peerID)
 }
 
@@ -1138,24 +1134,13 @@
 		return fmt.Errorf("attempted to pack too large of a Put message.\nContainer length: %d", len(container))
 	}
 
-	var filterFn func(p *peer) bool
-	if validatorOnly {
-		filterFn = func(p *peer) bool {
-			return p.finishedHandshake.GetValue() && p.trackedSubnets.Contains(subnetID) &&
-				n.config.Validators.Contains(subnetID, p.nodeID)
-		}
-	} else {
-		filterFn = func(p *peer) bool {
-			return p.finishedHandshake.GetValue() && p.trackedSubnets.Contains(subnetID)
-		}
+	filterFn := func(p *peer) bool {
+		return p.finishedHandshake.GetValue() && p.trackedSubnets.Contains(subnetID) &&
+			(!validatorOnly || n.config.Validators.Contains(subnetID, p.nodeID))
 	}
 
 	n.stateLock.RLock()
-<<<<<<< HEAD
 	peers, err := n.peers.filterSample(int(numToGossip), filterFn)
-=======
-	peers, err := n.peers.sample(subnetID, false, int(numToGossip))
->>>>>>> 5fb50bc8
 	n.stateLock.RUnlock()
 	if err != nil {
 		return err
