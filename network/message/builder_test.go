--- conflicted
+++ resolved
@@ -54,46 +54,6 @@
 	myVersion := version.NewDefaultVersion(1, 2, 3).String()
 	myVersionTime := uint64(time.Now().Unix())
 	sig := make([]byte, 65)
-<<<<<<< HEAD
-	msg, err := TestBuilder.Version(
-		networkID,
-		nodeID,
-		myTime,
-		ip,
-		myVersion,
-		myVersionTime,
-		sig,
-	)
-	assert.NoError(t, err)
-	assert.NotNil(t, msg)
-	assert.Equal(t, Version, msg.Op())
-
-	parsedMsg, err := TestCodec.Parse(msg.Bytes())
-
-	assert.NoError(t, err)
-	assert.NotNil(t, parsedMsg)
-	assert.Equal(t, Version, parsedMsg.Op())
-	assert.EqualValues(t, networkID, parsedMsg.Get(NetworkID))
-	assert.EqualValues(t, nodeID, parsedMsg.Get(NodeID))
-	assert.EqualValues(t, myTime, parsedMsg.Get(MyTime))
-	assert.EqualValues(t, ip, parsedMsg.Get(IP))
-	assert.EqualValues(t, myVersion, parsedMsg.Get(VersionStr))
-	assert.EqualValues(t, myVersionTime, parsedMsg.Get(VersionTime))
-	assert.EqualValues(t, sig, parsedMsg.Get(SigBytes))
-}
-
-func TestBuildVersionWithSubnets(t *testing.T) {
-	networkID := uint32(12345)
-	nodeID := uint32(56789)
-	myTime := uint64(time.Now().Unix())
-	ip := utils.IPDesc{
-		IP: net.IPv4(1, 2, 3, 4),
-	}
-	myVersion := version.NewDefaultVersion(1, 2, 3).String()
-	myVersionTime := uint64(time.Now().Unix())
-	sig := make([]byte, 65)
-=======
->>>>>>> 868ae01b
 	subnetID := ids.Empty.Prefix(1)
 	subnetIDs := [][]byte{subnetID[:]}
 	msg, err := TestBuilder.Version(
@@ -108,30 +68,13 @@
 	)
 	assert.NoError(t, err)
 	assert.NotNil(t, msg)
-<<<<<<< HEAD
-	assert.Equal(t, VersionWithSubnets, msg.Op())
-=======
 	assert.Equal(t, Version, msg.Op())
-	assert.EqualValues(t, networkID, msg.Get(NetworkID))
-	assert.EqualValues(t, nodeID, msg.Get(NodeID))
-	assert.EqualValues(t, myTime, msg.Get(MyTime))
-	assert.EqualValues(t, ip, msg.Get(IP))
-	assert.EqualValues(t, myVersion, msg.Get(VersionStr))
-	assert.EqualValues(t, myVersionTime, msg.Get(VersionTime))
-	assert.EqualValues(t, sig, msg.Get(SigBytes))
-	assert.EqualValues(t, subnetIDs, msg.Get(TrackedSubnets))
->>>>>>> 868ae01b
-
-	parsedMsg, err := TestCodec.Parse(msg.Bytes())
-
-	assert.NoError(t, err)
-	assert.NotNil(t, parsedMsg)
-<<<<<<< HEAD
-	assert.Equal(t, VersionWithSubnets, parsedMsg.Op())
-=======
+
+	parsedMsg, err := TestCodec.Parse(msg.Bytes())
+
+	assert.NoError(t, err)
+	assert.NotNil(t, parsedMsg)
 	assert.Equal(t, Version, parsedMsg.Op())
-	assert.EqualValues(t, msg.Bytes(), parsedMsg.Bytes())
->>>>>>> 868ae01b
 	assert.EqualValues(t, networkID, parsedMsg.Get(NetworkID))
 	assert.EqualValues(t, nodeID, parsedMsg.Get(NodeID))
 	assert.EqualValues(t, myTime, parsedMsg.Get(MyTime))
