---
tags: [Nodes]
description: This document lists all available configuration and flags for AvalancheGo.
sidebar_label: AvalancheGo Configs + Flags
pagination_label: AvalancheGo Configs and Flags
sidebar_position: 0
---

# AvalancheGo Configs and Flags

<!-- markdownlint-disable MD001 -->

You can specify the configuration of a node with the arguments below.

## APIs

#### `--api-admin-enabled` (boolean)

If set to `true`, this node will expose the Admin API. Defaults to `false`.
See [here](docs.avax.network/reference/avalanchego/admin-api) for more information.

#### `--api-health-enabled` (boolean)

If set to `false`, this node will not expose the Health API. Defaults to `true`. See
[here](docs.avax.network/reference/avalanchego/health-api) for more information.

#### `--index-enabled` (boolean)

If set to `true`, this node will enable the indexer and the Index API will be
available. Defaults to `false`. See
[here](docs.avax.network/reference/avalanchego/index-api) for more information.

#### `--api-info-enabled` (boolean)

If set to `false`, this node will not expose the Info API. Defaults to `true`. See
[here](docs.avax.network/reference/avalanchego/info-api) for more information.

#### `--api-keystore-enabled` (boolean)

If set to `true`, this node will expose the Keystore API. Defaults to `false`.
See [here](docs.avax.network/reference/avalanchego/keystore-api) for more information.

#### `--api-metrics-enabled` (boolean)

If set to `false`, this node will not expose the Metrics API. Defaults to
`true`. See [here](docs.avax.network/reference/avalanchego/metrics-api) for more information.

## Avalanche Community Proposals

#### `--acp-support` (array of integers)

The `--acp-support` flag allows an AvalancheGo node to indicate support for a
set of [Avalanche Community Proposals](https://github.com/avalanche-foundation/ACPs).

#### `--acp-object` (array of integers)

The `--acp-object` flag allows an AvalancheGo node to indicate objection for a
set of [Avalanche Community Proposals](https://github.com/avalanche-foundation/ACPs).

## Bootstrapping

#### `--bootstrap-ancestors-max-containers-sent` (uint)

Max number of containers in an `Ancestors` message sent by this node. Defaults to `2000`.

#### `--bootstrap-ancestors-max-containers-received` (unit)

This node reads at most this many containers from an incoming `Ancestors` message. Defaults to `2000`.

#### `--bootstrap-beacon-connection-timeout` (duration)

Timeout when attempting to connect to bootstrapping beacons. Defaults to `1m`.

#### `--bootstrap-ids` (string)

Bootstrap IDs is a comma-separated list of validator IDs. These IDs will be used
to authenticate bootstrapping peers. An example setting of this field would be
`--bootstrap-ids="NodeID-7Xhw2mDxuDS44j42TCB6U5579esbSt3Lg,NodeID-MFrZFVCXPv5iCn6M9K6XduxGTYp891xXZ"`.
The number of given IDs here must be same with number of given
`--bootstrap-ips`. The default value depends on the network ID.

#### `--bootstrap-ips` (string)

Bootstrap IPs is a comma-separated list of IP:port pairs. These IP Addresses
will be used to bootstrap the current Avalanche state. An example setting of
this field would be `--bootstrap-ips="127.0.0.1:12345,1.2.3.4:5678"`. The number
of given IPs here must be same with number of given `--bootstrap-ids`. The
default value depends on the network ID.

#### `--bootstrap-max-time-get-ancestors` (duration)

Max Time to spend fetching a container and its ancestors when responding to a GetAncestors message.
Defaults to `50ms`.

#### `--bootstrap-retry-enabled` (boolean)

If set to `false`, will not retry bootstrapping if it fails. Defaults to `true`.

#### `--bootstrap-retry-warn-frequency` (uint)

Specifies how many times bootstrap should be retried before warning the operator. Defaults to `50`.

## Chain Configs

Some blockchains allow the node operator to provide custom configurations for
individual blockchains. These custom configurations are broken down into two
categories: network upgrades and optional chain configurations. AvalancheGo
reads in these configurations from the chain configuration directory and passes
them into the VM on initialization.

#### `--chain-config-dir` (string)

Specifies the directory that contains chain configs, as described
[here](docs.avax.network/nodes/configure/chain-configs/chain-config-flags). Defaults to `$HOME/.avalanchego/configs/chains`.
If this flag is not provided and the default directory does not exist,
AvalancheGo will not exit since custom configs are optional. However, if the
flag is set, the specified folder must exist, or AvalancheGo will exit with an
error. This flag is ignored if `--chain-config-content` is specified.

:::note
Please replace `chain-config-dir` and `blockchainID` with their actual values.
:::

Network upgrades are passed in from the location:
`chain-config-dir`/`blockchainID`/`upgrade.*`.
Upgrade files are typically json encoded and therefore named `upgrade.json`.
However, the format of the file is VM dependent.
After a blockchain has activated a network upgrade, the same upgrade
configuration must always be passed in to ensure that the network upgrades
activate at the correct time.

The chain configs are passed in from the location
`chain-config-dir`/`blockchainID`/`config.*`.
Upgrade files are typically json encoded and therefore named `upgrade.json`.
However, the format of the file is VM dependent.
This configuration is used by the VM to handle optional configuration flags such
as enabling/disabling APIs, updating log level, etc.
The chain configuration is intended to provide optional configuration parameters
and the VM will use default values if nothing is passed in.

Full reference for all configuration options for some standard chains can be
found in a separate [chain config flags](docs.avax.network/nodes/configure/chain-configs/chain-config-flags) document.

Full reference for `subnet-evm` upgrade configuration can be found in a separate
[Customize a Subnet](docs.avax.network/build/subnet/upgrade/customize-a-subnet) document.

#### `--chain-config-content` (string)

As an alternative to `--chain-config-dir`, chains custom configurations can be
loaded altogether from command line via `--chain-config-content` flag. Content
must be base64 encoded.

Example:

```bash
cchainconfig="$(echo -n '{"log-level":"trace"}' | base64)"
chainconfig="$(echo -n "{\"C\":{\"Config\":\"${cchainconfig}\",\"Upgrade\":null}}" | base64)"
avalanchego --chain-config-content "${chainconfig}"
```

#### `--chain-aliases-file` (string)

Path to JSON file that defines aliases for Blockchain IDs. Defaults to
`~/.avalanchego/configs/chains/aliases.json`. This flag is ignored if
`--chain-aliases-file-content` is specified. Example content:

```json
{
  "q2aTwKuyzgs8pynF7UXBZCU7DejbZbZ6EUyHr3JQzYgwNPUPi": ["DFK"]
}
```

The above example aliases the Blockchain whose ID is
`"q2aTwKuyzgs8pynF7UXBZCU7DejbZbZ6EUyHr3JQzYgwNPUPi"` to `"DFK"`. Chain
aliases are added after adding primary network aliases and before any changes to
the aliases via the admin API. This means that the first alias included for a
Blockchain on a Subnet will be treated as the `"Primary Alias"` instead of the
full blockchainID. The Primary Alias is used in all metrics and logs.

#### `--chain-aliases-file-content` (string)

As an alternative to `--chain-aliases-file`, it allows specifying base64 encoded
aliases for Blockchains.

#### `--chain-data-dir` (string)

Chain specific data directory. Defaults to `$HOME/.avalanchego/chainData`.

## Config File

#### `--config-file` (string)

Path to a JSON file that specifies this node's configuration. Command line
arguments will override arguments set in the config file. This flag is ignored
if `--config-file-content` is specified.

Example JSON config file:

```json
{
  "log-level": "debug"
}
```

:::tip
[Install Script](https://docs.avax.network/tooling/avalanche-go-installer) creates the
node config file at `~/.avalanchego/configs/node.json`. No default file is
created if [AvalancheGo is built from source](https://docs.avax.network/nodes/run-a-node/manually), you
would need to create it manually if needed.
:::

#### `--config-file-content` (string)

As an alternative to `--config-file`, it allows specifying base64 encoded config
content.

#### `--config-file-content-type` (string)

Specifies the format of the base64 encoded config content. JSON, TOML, YAML are
among currently supported file format (see
[here](https://github.com/spf13/viper#reading-config-files) for full list). Defaults to `JSON`.

## Data Directory

#### `--data-dir` (string)

Sets the base data directory where default sub-directories will be placed unless otherwise specified.
Defaults to `$HOME/.avalanchego`.

## Database

##### `--db-dir` (string, file path)

Specifies the directory to which the database is persisted. Defaults to `"$HOME/.avalanchego/db"`.

##### `--db-type` (string)

Specifies the type of database to use. Must be one of `leveldb`, `memdb`, or `pebbledb`.
`memdb` is an in-memory, non-persisted database.

:::note

`memdb` stores everything in memory. So if you have a 900 GiB LevelDB instance, then using `memdb`
you’d need 900 GiB of RAM.
`memdb` is useful for fast one-off testing, not for running an actual node (on Fuji or Mainnet).
Also note that `memdb` doesn’t persist after restart. So any time you restart the node it would
start syncing from scratch.

:::

### Database Config

#### `--db-config-file` (string)

Path to the database config file. Ignored if `--config-file-content` is specified.

#### `--db-config-file-content` (string)

As an alternative to `--db-config-file`, it allows specifying base64 encoded database config content.

#### LevelDB Config

A LevelDB config file must be JSON and may have these keys.
Any keys not given will receive the default value.

```go
{
	// BlockCacheCapacity defines the capacity of the 'sorted table' block caching.
	// Use -1 for zero.
	//
	// The default value is 12MiB.
	"blockCacheCapacity": int,

	// BlockSize is the minimum uncompressed size in bytes of each 'sorted table'
	// block.
	//
	// The default value is 4KiB.
	"blockSize": int,

	// CompactionExpandLimitFactor limits compaction size after expanded.
	// This will be multiplied by table size limit at compaction target level.
	//
	// The default value is 25.
	"compactionExpandLimitFactor": int,

	// CompactionGPOverlapsFactor limits overlaps in grandparent (Level + 2)
	// that a single 'sorted table' generates.  This will be multiplied by
	// table size limit at grandparent level.
	//
	// The default value is 10.
	"compactionGPOverlapsFactor": int,

	// CompactionL0Trigger defines number of 'sorted table' at level-0 that will
	// trigger compaction.
	//
	// The default value is 4.
	"compactionL0Trigger": int,

	// CompactionSourceLimitFactor limits compaction source size. This doesn't apply to
	// level-0.
	// This will be multiplied by table size limit at compaction target level.
	//
	// The default value is 1.
	"compactionSourceLimitFactor": int,

	// CompactionTableSize limits size of 'sorted table' that compaction generates.
	// The limits for each level will be calculated as:
	//   CompactionTableSize * (CompactionTableSizeMultiplier ^ Level)
	// The multiplier for each level can also fine-tuned using CompactionTableSizeMultiplierPerLevel.
	//
	// The default value is 2MiB.
	"compactionTableSize": int,

	// CompactionTableSizeMultiplier defines multiplier for CompactionTableSize.
	//
	// The default value is 1.
	"compactionTableSizeMultiplier": float,

	// CompactionTableSizeMultiplierPerLevel defines per-level multiplier for
	// CompactionTableSize.
	// Use zero to skip a level.
	//
	// The default value is nil.
	"compactionTableSizeMultiplierPerLevel": []float,

	// CompactionTotalSize limits total size of 'sorted table' for each level.
	// The limits for each level will be calculated as:
	//   CompactionTotalSize * (CompactionTotalSizeMultiplier ^ Level)
	// The multiplier for each level can also fine-tuned using
	// CompactionTotalSizeMultiplierPerLevel.
	//
	// The default value is 10MiB.
	"compactionTotalSize": int,

	// CompactionTotalSizeMultiplier defines multiplier for CompactionTotalSize.
	//
	// The default value is 10.
	"compactionTotalSizeMultiplier": float,

	// DisableSeeksCompaction allows disabling 'seeks triggered compaction'.
	// The purpose of 'seeks triggered compaction' is to optimize database so
	// that 'level seeks' can be minimized, however this might generate many
	// small compaction which may not preferable.
	//
	// The default is true.
	"disableSeeksCompaction": bool,

	// OpenFilesCacheCapacity defines the capacity of the open files caching.
	// Use -1 for zero, this has same effect as specifying NoCacher to OpenFilesCacher.
	//
	// The default value is 1024.
	"openFilesCacheCapacity": int,

	// WriteBuffer defines maximum size of a 'memdb' before flushed to
	// 'sorted table'. 'memdb' is an in-memory DB backed by an on-disk
	// unsorted journal.
	//
	// LevelDB may held up to two 'memdb' at the same time.
	//
	// The default value is 6MiB.
	"writeBuffer": int,

	// FilterBitsPerKey is the number of bits to add to the bloom filter per
	// key.
	//
	// The default value is 10.
	"filterBitsPerKey": int,

	// MaxManifestFileSize is the maximum size limit of the MANIFEST-****** file.
	// When the MANIFEST-****** file grows beyond this size, LevelDB will create
	// a new MANIFEST file.
	//
	// The default value is infinity.
	"maxManifestFileSize": int,

	// MetricUpdateFrequency is the frequency to poll LevelDB metrics in
	// nanoseconds.
	// If <= 0, LevelDB metrics aren't polled.
	//
	// The default value is 10s.
	"metricUpdateFrequency": int,
}
```

## File Descriptor Limit

#### `--fd-limit` (int)

Attempts to raise the process file descriptor limit to at least this value and
error if the value is above the system max. Linux default `32768`.

## Genesis

#### `--genesis-file` (string)

Path to a JSON file containing the genesis data to use. Ignored when running
standard networks (Mainnet, Fuji Testnet), or when `--genesis-content` is
specified. If not given, uses default genesis data.

See the documentation for the genesis JSON format [here](https://github.com/ava-labs/avalanchego/blob/master/genesis/README.md) and an example used for the local network genesis [here](https://github.com/ava-labs/avalanchego/blob/master/genesis/).

<<<<<<< HEAD
- `networkID`: A unique identifier for the blockchain, must be a number in the range [0, 2^32).
- `allocations`: The list of initial addresses, their initial balances and the unlock schedule for each.
- `startTime`: The time of the beginning of the blockchain, it must be a Unix
  timestamp and it can't be a time in the future.
- `initialStakeDuration`: The stake duration, in seconds, of the validators that exist at network genesis.
- `initialStakeDurationOffset`: The offset, in seconds, between the start times
  of the validators that exist at genesis.
- `initialStakedFunds`: A list of addresses that own the funds staked at genesis
  (each address must be present in `allocations` as well)
- `initialStakers`: The validators that exist at genesis. Each element contains
  the `rewardAddress`, NodeID and the `delegationFee` of the validator.
- `cChainGenesis`: The genesis info to be passed to the C-Chain.
- `message`: A message to include in the genesis. Not required.

For an example of a JSON representation of genesis data, see [genesis_localsigner.json](https://github.com/ava-labs/avalanchego/blob/master/genesis/genesis_localsigner.json).
=======
>>>>>>> 80b82e89

#### `--genesis-file-content` (string)

As an alternative to `--genesis-file`, it allows specifying base64 encoded genesis data to use.

## HTTP Server

#### `--http-allowed-hosts` (string)

List of acceptable host names in API requests. Provide the wildcard (`'*'`) to accept
requests from all hosts. API requests where the `Host` field is empty or an IP address
will always be accepted. An API call whose HTTP `Host` field isn't acceptable will
receive a 403 error code. Defaults to `localhost`.

#### `--http-allowed-origins` (string)

Origins to allow on the HTTP port. Defaults to `*` which allows all origins. Example:
`"https://*.avax.network https://*.avax-test.network"`

#### `--http-host` (string)

The address that HTTP APIs listen on. Defaults to `127.0.0.1`. This means that
by default, your node can only handle API calls made from the same machine. To
allow API calls from other machines, use `--http-host=`. You can also enter
domain names as parameter.

#### `--http-idle-timeout` (string)

Maximum duration to wait for the next request when keep-alives are enabled. If
`--http-idle-timeout` is zero, the value of `--http-read-timeout` is used. If both are zero,
there is no timeout.

#### `--http-port` (int)

Each node runs an HTTP server that provides the APIs for interacting with the
node and the Avalanche network. This argument specifies the port that the HTTP
server will listen on. The default value is `9650`.

#### `--http-read-timeout` (string)

Maximum duration for reading the entire request, including the body. A zero or
negative value means there will be no timeout.

#### `--http-read-header-timeout` (string)

Maximum duration to read request headers. The connection’s read deadline is
reset after reading the headers. If `--http-read-header-timeout` is zero, the
value of `--http-read-timeout` is used. If both are zero, there is no timeout.

#### `--http-shutdown-timeout` (duration)

Maximum duration to wait for existing connections to complete during node
shutdown. Defaults to `10s`.

#### `--http-shutdown-wait` (duration)

Duration to wait after receiving SIGTERM or SIGINT before initiating shutdown.
The `/health` endpoint will return unhealthy during this duration (if the Health
API is enabled.) Defaults to `0s`.

#### `--http-tls-cert-file` (string, file path)

This argument specifies the location of the TLS certificate used by the node for
the HTTPS server. This must be specified when `--http-tls-enabled=true`. There
is no default value. This flag is ignored if `--http-tls-cert-file-content` is
specified.

#### `--http-tls-cert-file-content` (string)

As an alternative to `--http-tls-cert-file`, it allows specifying base64 encoded
content of the TLS certificate used by the node for the HTTPS server. Note that
full certificate content, with the leading and trailing header, must be base64
encoded. This must be specified when `--http-tls-enabled=true`.

#### `--http-tls-enabled` (boolean)

If set to `true`, this flag will attempt to upgrade the server to use HTTPS. Defaults to `false`.

#### `--http-tls-key-file` (string, file path)

This argument specifies the location of the TLS private key used by the node for
the HTTPS server. This must be specified when `--http-tls-enabled=true`. There
is no default value. This flag is ignored if `--http-tls-key-file-content` is
specified.

#### `--http-tls-key-file-content` (string)

As an alternative to `--http-tls-key-file`, it allows specifying base64 encoded
content of the TLS private key used by the node for the HTTPS server. Note that
full private key content, with the leading and trailing header, must be base64
encoded. This must be specified when `--http-tls-enabled=true`.

#### `--http-write-timeout` (string)

Maximum duration before timing out writes of the response. It is reset whenever
a new request’s header is read. A zero or negative value means there will be no
timeout.

## Logging

#### `--log-level` (string, `{verbo, debug, trace, info, warn, error, fatal, off}`)

The log level determines which events to log. There are 8 different levels, in
order from highest priority to lowest.

- `off`: No logs have this level of logging. Turns off logging.
- `fatal`: Fatal errors that are not recoverable.
- `error`: Errors that the node encounters, these errors were able to be recovered.
- `warn`: A Warning that might be indicative of a spurious byzantine node, or potential future error.
- `info`: Useful descriptions of node status updates.
- `trace`: Traces container (block, vertex, transaction) job results. Useful for
  tracing container IDs and their outcomes.
- `debug`: Debug logging is useful when attempting to understand possible bugs
  in the code. More information that would be typically desired for normal usage
  will be displayed.
- `verbo`: Tracks extensive amounts of information the node is processing. This
  includes message contents and binary dumps of data for extremely low level
  protocol analysis.

When specifying a log level note that all logs with the specified priority or
higher will be tracked. Defaults to `info`.

#### `--log-display-level` (string, `{verbo, debug, trace, info, warn, error, fatal, off}`)

The log level determines which events to display to stdout. If left blank,
will default to the value provided to `--log-level`.

#### `--log-format` (string, `{auto, plain, colors, json}`)

The structure of log format. Defaults to `auto` which formats terminal-like
logs, when the output is a terminal. Otherwise, should be one of `{auto, plain, colors, json}`

#### `--log-dir` (string, file path)

Specifies the directory in which system logs are kept. Defaults to `"$HOME/.avalanchego/logs"`.
If you are running the node as a system service (ex. using the installer script) logs will also be
stored in `$HOME/var/log/syslog`.

#### `--log-disable-display-plugin-logs` (boolean)

Disables displaying plugin logs in stdout. Defaults to `false`.

#### `--log-rotater-max-size` (uint)

The maximum file size in megabytes of the log file before it gets rotated. Defaults to `8`.

#### `--log-rotater-max-files` (uint)

The maximum number of old log files to retain. 0 means retain all old log files. Defaults to `7`.

#### `--log-rotater-max-age` (uint)

The maximum number of days to retain old log files based on the timestamp
encoded in their filename. 0 means retain all old log files. Defaults to `0`.

#### `--log-rotater-compress-enabled` (boolean)

Enables the compression of rotated log files through gzip. Defaults to `false`.

## Network ID

#### `--network-id` (string)

The identity of the network the node should connect to. Can be one of:

- `--network-id=mainnet` -&gt; Connect to Mainnet (default).
- `--network-id=fuji` -&gt; Connect to the Fuji test-network.
- `--network-id=testnet` -&gt; Connect to the current test-network. (Right now, this is Fuji.)
- `--network-id=local` -&gt; Connect to a local test-network.
- `--network-id=network-{id}` -&gt; Connect to the network with the given ID.
  `id` must be in the range `[0, 2^32)`.

## OpenTelemetry

AvalancheGo supports collecting and exporting [OpenTelemetry](https://opentelemetry.io/) traces.
This might be useful for debugging, performance analysis, or monitoring.

#### `--tracing-enabled` (boolean)

If true, enable OpenTelemetry tracing. Defaults to `false`.

#### `--tracing-endpoint` (string)

The endpoint to export trace data to. Defaults to `localhost:4317`.

#### `--tracing-insecure` (string)

If true, don't use TLS when exporting trace data. Defaults to `true`.

#### `--tracing-sample-rate` (float)

The fraction of traces to sample. If >= 1, always sample. If `<= 0`, never sample.
Defaults to `0.1`.

#### `--tracing-exporter-type`(string)

Type of exporter to use for tracing. Options are [`grpc`,`http`]. Defaults to `grpc`.

## Partial Sync Primary Network

#### `--partial-sync-primary-network` (string)

Partial sync enables nodes that are not primary network validators to optionally sync
only the P-chain on the primary network. Nodes that use this option can still track
Subnets. After the Etna upgrade, nodes that use this option can also validate L1s.
This config defaults to `false`.

## Public IP

Validators must know one of their public facing IP addresses so they can enable
other nodes to connect to them.

By default, the node will attempt to perform NAT traversal to get the node's IP
according to its router.

#### `--public-ip` (string)

If this argument is provided, the node assumes this is its public IP.

:::tip
When running a local network it may be easiest to set this value to `127.0.0.1`.
:::

#### `--public-ip-resolution-frequency` (duration)

Frequency at which this node resolves/updates its public IP and renew NAT
mappings, if applicable. Default to 5 minutes.

#### `--public-ip-resolution-service` (string)

When provided, the node will use that service to periodically resolve/update its
public IP. Only acceptable values are `ifconfigCo`, `opendns` or `ifconfigMe`.

## State Syncing

#### `--state-sync-ids` (string)

State sync IDs is a comma-separated list of validator IDs. The specified
validators will be contacted to get and authenticate the starting point (state
summary) for state sync. An example setting of this field would be
`--state-sync-ids="NodeID-7Xhw2mDxuDS44j42TCB6U5579esbSt3Lg,NodeID-MFrZFVCXPv5iCn6M9K6XduxGTYp891xXZ"`.
The number of given IDs here must be same with number of given
`--state-sync-ips`. The default value is empty, which results in all validators
being sampled.

#### `--state-sync-ips` (string)

State sync IPs is a comma-separated list of IP:port pairs. These IP Addresses
will be contacted to get and authenticate the starting point (state summary) for
state sync. An example setting of this field would be
`--state-sync-ips="127.0.0.1:12345,1.2.3.4:5678"`. The number of given IPs here
must be the same with the number of given `--state-sync-ids`.

## Staking

#### `--staking-port` (int)

The port through which the network peers will connect to this node externally.
Having this port accessible from the internet is required for correct node
operation. Defaults to `9651`.

#### `--sybil-protection-enabled` (boolean)

Avalanche uses Proof of Stake (PoS) as sybil resistance to make it prohibitively
expensive to attack the network. If false, sybil resistance is disabled and all
peers will be sampled during consensus. Defaults to `true`. Note that this can
not be disabled on public networks (`Fuji` and `Mainnet`).

Setting this flag to `false` **does not** mean "this node is not a validator."
It means that this node will sample all nodes, not just validators.
**You should not set this flag to false unless you understand what you are doing.**

#### `--sybil-protection-disabled-weight` (uint)

Weight to provide to each peer when staking is disabled. Defaults to `100`.

#### `--staking-tls-cert-file` (string, file path)

Avalanche uses two-way authenticated TLS connections to securely connect nodes.
This argument specifies the location of the TLS certificate used by the node. By
default, the node expects the TLS certificate to be at
`$HOME/.avalanchego/staking/staker.crt`. This flag is ignored if
`--staking-tls-cert-file-content` is specified.

#### `--staking-tls-cert-file-content` (string)

As an alternative to `--staking-tls-cert-file`, it allows specifying base64
encoded content of the TLS certificate used by the node. Note that full
certificate content, with the leading and trailing header, must be base64
encoded.

#### `--staking-tls-key-file` (string, file path)

Avalanche uses two-way authenticated TLS connections to securely connect nodes.
This argument specifies the location of the TLS private key used by the node. By
default, the node expects the TLS private key to be at
`$HOME/.avalanchego/staking/staker.key`. This flag is ignored if
`--staking-tls-key-file-content` is specified.

#### `--staking-tls-key-file-content` (string)

As an alternative to `--staking-tls-key-file`, it allows specifying base64
encoded content of the TLS private key used by the node. Note that full private
key content, with the leading and trailing header, must be base64 encoded.

## Subnets

### Subnet Tracking

#### `--track-subnets` (string)

Comma separated list of Subnet IDs that this node would track if added to.
Defaults to empty (will only validate the Primary Network).

### Subnet Configs

It is possible to provide parameters for Subnets. Parameters here apply to all
chains in the specified Subnets. Parameters must be specified with a
`{subnetID}.json` config file under `--subnet-config-dir`. AvalancheGo loads
configs for Subnets specified in
`--track-subnets` parameter.

Full reference for all configuration options for a Subnet can be found in a
separate [Subnet Configs](https://docs.avax.network/nodes/configure/avalanche-l1-configs) document.

#### `--subnet-config-dir` (`string`)

Specifies the directory that contains Subnet configs, as described above.
Defaults to `$HOME/.avalanchego/configs/subnets`. If the flag is set explicitly,
the specified folder must exist, or AvalancheGo will exit with an error. This
flag is ignored if `--subnet-config-content` is specified.

Example: Let's say we have a Subnet with ID
`p4jUwqZsA2LuSftroCd3zb4ytH8W99oXKuKVZdsty7eQ3rXD6`. We can create a config file
under the default `subnet-config-dir` at
`$HOME/.avalanchego/configs/subnets/p4jUwqZsA2LuSftroCd3zb4ytH8W99oXKuKVZdsty7eQ3rXD6.json`.
An example config file is:

```json
{
  "validatorOnly": false,
  "consensusParameters": {
    "k": 25,
    "alpha": 18
  }
}
```

:::tip
By default, none of these directories and/or files exist. You would need to create them manually if needed.
:::

#### `--subnet-config-content` (string)

As an alternative to `--subnet-config-dir`, it allows specifying base64 encoded parameters for a Subnet.

## Version

#### `--version` (boolean)

If this is `true`, print the version and quit. Defaults to `false`.

## Advanced Options

The following options may affect the correctness of a node. Only power users should change these.

### Gossiping

#### `--consensus-accepted-frontier-gossip-validator-size` (uint)

Number of validators to gossip to when gossiping accepted frontier. Defaults to `0`.

#### `--consensus-accepted-frontier-gossip-non-validator-size` (uint)

Number of non-validators to gossip to when gossiping accepted frontier. Defaults to `0`.

#### `--consensus-accepted-frontier-gossip-peer-size` (uint)

Number of peers to gossip to when gossiping accepted frontier. Defaults to `15`.

#### `--consensus-accepted-frontier-gossip-frequency` (duration)

Time between gossiping accepted frontiers. Defaults to `10s`.

#### `--consensus-on-accept-gossip-validator-size` (uint)

Number of validators to gossip to each accepted container to. Defaults to `0`.

#### `--consensus-on-accept-gossip-non-validator-size` (uint)

Number of non-validators to gossip to each accepted container to. Defaults to `0`.

#### `--consensus-on-accept-gossip-peer-size` (uint)

Number of peers to gossip to each accepted container to. Defaults to `10`.

### Benchlist

#### `--benchlist-duration` (duration)

Maximum amount of time a peer is benchlisted after surpassing
`--benchlist-fail-threshold`. Defaults to `15m`.

#### `--benchlist-fail-threshold` (int)

Number of consecutive failed queries to a node before benching it (assuming all
queries to it will fail). Defaults to `10`.

#### `--benchlist-min-failing-duration` (duration)

Minimum amount of time queries to a peer must be failing before the peer is benched. Defaults to `150s`.

### Consensus Parameters

:::note
Some of these parameters can only be set on a local or private network, not on Fuji Testnet or Mainnet
:::

#### `--consensus-shutdown-timeout` (duration)

Timeout before killing an unresponsive chain. Defaults to `5s`.

#### `--create-asset-tx-fee` (int)

Transaction fee, in nAVAX, for transactions that create new assets. Defaults to
`10000000` nAVAX (.01 AVAX) per transaction. This can only be changed on a local
network.

#### `--create-subnet-tx-fee` (int)

Transaction fee, in nAVAX, for transactions that create new Subnets. Defaults to
`1000000000` nAVAX (1 AVAX) per transaction. This can only be changed on a local
network.

#### `--create-blockchain-tx-fee` (int)

Transaction fee, in nAVAX, for transactions that create new blockchains.
Defaults to `1000000000` nAVAX (1 AVAX) per transaction. This can only be
changed on a local network.

#### `--transform-subnet-tx-fee` (int)

Transaction fee, in nAVAX, for transactions that transform Subnets. Defaults to
`1000000000` nAVAX (1 AVAX) per transaction. This can only be changed on a local network.

#### `--add-primary-network-validator-fee` (int)

Transaction fee, in nAVAX, for transactions that add new primary network validators. Defaults to 0.
This can only be changed on a local network.

#### `--add-primary-network-delegator-fee` (int)

Transaction fee, in nAVAX, for transactions that add new primary network delegators. Defaults to 0.
This can only be changed on a local network.

#### `--add-subnet-validator-fee` (int)

Transaction fee, in nAVAX, for transactions that add new Subnet validators.
Defaults to `10000000` nAVAX (.01 AVAX).

#### `--add-subnet-delegator-fee` (int)

Transaction fee, in nAVAX, for transactions that add new Subnet delegators.
Defaults to `10000000` nAVAX (.01 AVAX).

#### `--min-delegator-stake` (int)

The minimum stake, in nAVAX, that can be delegated to a validator of the Primary Network.

Defaults to `25000000000` (25 AVAX) on Mainnet. Defaults to `5000000` (.005
AVAX) on Test Net. This can only be changed on a local network.

#### `--min-delegation-fee` (int)

The minimum delegation fee that can be charged for delegation on the Primary
Network, multiplied by `10,000` . Must be in the range `[0, 1000000]`. Defaults
to `20000` (2%) on Mainnet. This can only be changed on a local network.

#### `--min-stake-duration` (duration)

Minimum staking duration. The Default on Mainnet is `336h` (two weeks). This can only be changed on
a local network. This applies to both delegation and validation periods.

#### `--min-validator-stake` (int)

The minimum stake, in nAVAX, required to validate the Primary Network. This can
only be changed on a local network.

Defaults to `2000000000000` (2,000 AVAX) on Mainnet. Defaults to `5000000` (.005 AVAX) on Test Net.

#### `--max-stake-duration` (duration)

The maximum staking duration, in hours. Defaults to `8760h` (365 days) on
Mainnet. This can only be changed on a local network.

#### `--max-validator-stake` (int)

The maximum stake, in nAVAX, that can be placed on a validator on the primary
network. Defaults to `3000000000000000` (3,000,000 AVAX) on Mainnet. This
includes stake provided by both the validator and by delegators to the
validator. This can only be changed on a local network.

#### `--stake-minting-period` (duration)

Consumption period of the staking function, in hours. The Default on Mainnet is
`8760h` (365 days). This can only be changed on a local network.

#### `--stake-max-consumption-rate` (uint)

The maximum percentage of the consumption rate for the remaining token supply in
the minting period, which is 1 year on Mainnet. Defaults to `120,000` which is
12% per years. This can only be changed on a local network.

#### `--stake-min-consumption-rate` (uint)

The minimum percentage of the consumption rate for the remaining token supply in
the minting period, which is 1 year on Mainnet. Defaults to `100,000` which is
10% per years. This can only be changed on a local network.

#### `--stake-supply-cap` (uint)

The maximum stake supply, in nAVAX, that can be placed on a validator. Defaults
to `720,000,000,000,000,000` nAVAX. This can only be changed on a local network.

#### `--tx-fee` (int)

The required amount of nAVAX to be burned for a transaction to be valid on the
X-Chain, and for import/export transactions on the P-Chain. This parameter
requires network agreement in its current form. Changing this value from the
default should only be done on private networks or local network. Defaults to
`1,000,000` nAVAX per transaction.

#### `--uptime-requirement` (float)

Fraction of time a validator must be online to receive rewards. Defaults to
`0.8`. This can only be changed on a local network.

#### `--uptime-metric-freq` (duration)

Frequency of renewing this node's average uptime metric. Defaults to `30s`.

#### Snow Parameters

##### `--snow-concurrent-repolls` (int)

Snow consensus requires repolling transactions that are issued during low time
of network usage. This parameter lets one define how aggressive the client will
be in finalizing these pending transactions. This should only be changed after
careful consideration of the tradeoffs of Snow consensus. The value must be at
least `1` and at most `--snow-commit-threshold`. Defaults to `4`.

##### `--snow-sample-size` (int)

Snow consensus defines `k` as the number of validators that are sampled during
each network poll. This parameter lets one define the `k` value used for
consensus. This should only be changed after careful consideration of the
tradeoffs of Snow consensus. The value must be at least `1`. Defaults to `20`.

##### `--snow-quorum-size` (int)

Snow consensus defines `alpha` as the number of validators that must prefer a
transaction during each network poll to increase the confidence in the
transaction. This parameter lets us define the `alpha` value used for consensus.
This should only be changed after careful consideration of the tradeoffs of Snow
consensus. The value must be at greater than `k/2`. Defaults to `15`.

##### `--snow-commit-threshold` (int)

Snow consensus defines `beta` as the number of consecutive polls that a
container must increase its confidence for it to be accepted. This
parameter lets us define the `beta` value used for consensus. This should only
be changed after careful consideration of the tradeoffs of Snow consensus. The
value must be at least `1`. Defaults to `20`.

##### `--snow-optimal-processing` (int)

Optimal number of processing items in consensus. The value must be at least `1`. Defaults to `50`.

##### `--snow-max-processing` (int)

Maximum number of processing items to be considered healthy. Reports unhealthy
if more than this number of items are outstanding. The value must be at least
`1`. Defaults to `1024`.

##### `--snow-max-time-processing` (duration)

Maximum amount of time an item should be processing and still be healthy.
Reports unhealthy if there is an item processing for longer than this duration.
The value must be greater than `0`. Defaults to `2m`.

### ProposerVM Parameters

#### `--proposervm-use-current-height` (bool)

Have the ProposerVM always report the last accepted P-chain block height. Defaults to `false`.

### Continuous Profiling

You can configure your node to continuously run memory/CPU profiles and save the
most recent ones. Continuous memory/CPU profiling is enabled if
`--profile-continuous-enabled` is set.

#### `--profile-continuous-enabled` (boolean)

Whether the app should continuously produce performance profiles. Defaults to the false (not enabled).

#### `--profile-dir` (string)

If profiling enabled, node continuously runs memory/CPU profiles and puts them
at this directory. Defaults to the `$HOME/.avalanchego/profiles/`.

#### `--profile-continuous-freq` (duration)

How often a new CPU/memory profile is created. Defaults to `15m`.

#### `--profile-continuous-max-files` (int)

Maximum number of CPU/memory profiles files to keep. Defaults to 5.

### Health

#### `--health-check-frequency` (duration)

Health check runs with this frequency. Defaults to `30s`.

#### `--health-check-averager-halflife` (duration)

Half life of averagers used in health checks (to measure the rate of message
failures, for example.) Larger value --&gt; less volatile calculation of
averages. Defaults to `10s`.

### Network

#### `--network-allow-private-ips` (bool)

Allows the node to connect peers with private IPs. Defaults to `true`.

#### `--network-compression-type` (string)

The type of compression to use when sending messages to peers. Defaults to `gzip`.
Must be one of [`gzip`, `zstd`, `none`].

Nodes can handle inbound `gzip` compressed messages but by default send `zstd` compressed messages.

#### `--network-initial-timeout` (duration)

Initial timeout value of the adaptive timeout manager. Defaults to `5s`.

#### `--network-initial-reconnect-delay` (duration)

Initial delay duration must be waited before attempting to reconnect a peer. Defaults to `1s`.

#### `--network-max-reconnect-delay` (duration)

Maximum delay duration must be waited before attempting to reconnect a peer. Defaults to `1h`.

#### `--network-minimum-timeout` (duration)

Minimum timeout value of the adaptive timeout manager. Defaults to `2s`.

#### `--network-maximum-timeout` (duration)

Maximum timeout value of the adaptive timeout manager. Defaults to `10s`.

#### `--network-maximum-inbound-timeout` (duration)

Maximum timeout value of an inbound message. Defines duration within which an
incoming message must be fulfilled. Incoming messages containing deadline higher
than this value will be overridden with this value. Defaults to `10s`.

#### `--network-timeout-halflife` (duration)

Half life used when calculating average network latency. Larger value --&gt; less
volatile network latency calculation. Defaults to `5m`.

#### `--network-timeout-coefficient` (duration)

Requests to peers will time out after \[`network-timeout-coefficient`\] \*
\[average request latency\]. Defaults to `2`.

#### `--network-read-handshake-timeout` (duration)

Timeout value for reading handshake messages. Defaults to `15s`.

#### `--network-ping-timeout` (duration)

Timeout value for Ping-Pong with a peer. Defaults to `30s`.

#### `--network-ping-frequency` (duration)

Frequency of pinging other peers. Defaults to `22.5s`.

#### `--network-health-min-conn-peers` (uint)

Node will report unhealthy if connected to less than this many peers. Defaults to `1`.

#### `--network-health-max-time-since-msg-received` (duration)

Node will report unhealthy if it hasn't received a message for this amount of time. Defaults to `1m`.

#### `--network-health-max-time-since-msg-sent` (duration)

Network layer returns unhealthy if haven't sent a message for at least this much time. Defaults to `1m`.

#### `--network-health-max-portion-send-queue-full` (float)

Node will report unhealthy if its send queue is more than this portion full.
Must be in \[0,1\]. Defaults to `0.9`.

#### `--network-health-max-send-fail-rate` (float)

Node will report unhealthy if more than this portion of message sends fail. Must
be in \[0,1\]. Defaults to `0.25`.

#### `--network-health-max-outstanding-request-duration` (duration)

Node reports unhealthy if there has been a request outstanding for this duration. Defaults to `5m`.

#### `--network-max-clock-difference` (duration)

Max allowed clock difference value between this node and peers. Defaults to `1m`.

#### `--network-require-validator-to-connect` (bool)

If true, this node will only maintain a connection with another node if this
node is a validator, the other node is a validator, or the other node is a
beacon.

#### `--network-tcp-proxy-enabled` (bool)

Require all P2P connections to be initiated with a TCP proxy header. Defaults to `false`.

#### `--network-tcp-proxy-read-timeout` (duration)

Maximum duration to wait for a TCP proxy header. Defaults to `3s`.

#### `--network-outbound-connection-timeout` (duration)

Timeout while dialing a peer. Defaults to `30s`.

### Message Rate-Limiting

These flags govern rate-limiting of inbound and outbound messages. For more
information on rate-limiting and the flags below, see package `throttling` in
AvalancheGo.

#### CPU Based

Rate-limiting based on how much CPU usage a peer causes.

##### `--throttler-inbound-cpu-validator-alloc` (float)

Number of CPU allocated for use by validators. Value should be in range (0, total core count].
Defaults to half of the number of CPUs on the machine.

##### `--throttler-inbound-cpu-max-recheck-delay` (duration)

In the CPU rate-limiter, check at least this often whether the node's CPU usage
has fallen to an acceptable level. Defaults to `5s`.

##### `--throttler-inbound-disk-max-recheck-delay` (duration)

In the disk-based network throttler, check at least this often whether the node's disk usage has
fallen to an acceptable level. Defaults to `5s`.

##### `--throttler-inbound-cpu-max-non-validator-usage` (float)

Number of CPUs that if fully utilized, will rate limit all non-validators. Value should be in range
[0, total core count].
Defaults to %80 of the number of CPUs on the machine.

##### `--throttler-inbound-cpu-max-non-validator-node-usage` (float)

Maximum number of CPUs that a non-validator can utilize. Value should be in range [0, total core count].
Defaults to the number of CPUs / 8.

##### `--throttler-inbound-disk-validator-alloc` (float)

Maximum number of disk reads/writes per second to allocate for use by validators. Must be > 0.
Defaults to `1000 GiB/s`.

##### `--throttler-inbound-disk-max-non-validator-usage` (float)

Number of disk reads/writes per second that, if fully utilized, will rate limit all non-validators.
Must be >= 0.
Defaults to `1000 GiB/s`.

##### `--throttler-inbound-disk-max-non-validator-node-usage` (float)

Maximum number of disk reads/writes per second that a non-validator can utilize. Must be >= 0.
Defaults to `1000 GiB/s`.

#### Bandwidth Based

Rate-limiting based on the bandwidth a peer uses.

##### `--throttler-inbound-bandwidth-refill-rate` (uint)

Max average inbound bandwidth usage of a peer, in bytes per second. See
interface `throttling.BandwidthThrottler`. Defaults to `512`.

##### `--throttler-inbound-bandwidth-max-burst-size` (uint)

Max inbound bandwidth a node can use at once. See interface
`throttling.BandwidthThrottler`. Defaults to `2 MiB`.

#### Message Size Based

Rate-limiting based on the total size, in bytes, of unprocessed messages.

##### `--throttler-inbound-at-large-alloc-size` (uint)

Size, in bytes, of at-large allocation in the inbound message throttler. Defaults to `6291456` (6 MiB).

##### `--throttler-inbound-validator-alloc-size` (uint)

Size, in bytes, of validator allocation in the inbound message throttler.
Defaults to `33554432` (32 MiB).

##### `--throttler-inbound-node-max-at-large-bytes` (uint)

Maximum number of bytes a node can take from the at-large allocation of the
inbound message throttler. Defaults to `2097152` (2 MiB).

#### Message Based

Rate-limiting based on the number of unprocessed messages.

##### `--throttler-inbound-node-max-processing-msgs` (uint)

Node will stop reading messages from a peer when it is processing this many messages from the peer.
Will resume reading messages from the peer when it is processing less than this many messages.
Defaults to `1024`.

#### Outbound

Rate-limiting for outbound messages.

##### `--throttler-outbound-at-large-alloc-size` (uint)

Size, in bytes, of at-large allocation in the outbound message throttler.
Defaults to `33554432` (32 MiB).

##### `--throttler-outbound-validator-alloc-size` (uint)

Size, in bytes, of validator allocation in the outbound message throttler.
Defaults to `33554432` (32 MiB).

##### `--throttler-outbound-node-max-at-large-bytes` (uint)

Maximum number of bytes a node can take from the at-large allocation of the
outbound message throttler. Defaults to `2097152` (2 MiB).

### Connection Rate-Limiting

#### `--network-inbound-connection-throttling-cooldown` (duration)

Node will upgrade an inbound connection from a given IP at most once within this
duration. Defaults to `10s`. If 0 or negative, will not consider recency of last
upgrade when deciding whether to upgrade.

#### `--network-inbound-connection-throttling-max-conns-per-sec` (uint)

Node will accept at most this many inbound connections per second. Defaults to `512`.

#### `--network-outbound-connection-throttling-rps` (uint)

Node makes at most this many outgoing peer connection attempts per second. Defaults to `50`.

### Peer List Gossiping

Nodes gossip peers to each other so that each node can have an up-to-date peer
list. A node gossips `--network-peer-list-num-validator-ips` validator IPs to
`--network-peer-list-validator-gossip-size` validators,
`--network-peer-list-non-validator-gossip-size` non-validators and
`--network-peer-list-peers-gossip-size` peers every
`--network-peer-list-gossip-frequency`.

#### `--network-peer-list-num-validator-ips` (int)

Number of validator IPs to gossip to other nodes Defaults to `15`.

#### `--network-peer-list-validator-gossip-size` (int)

Number of validators that the node will gossip peer list to. Defaults to `20`.

#### `--network-peer-list-non-validator-gossip-size` (int)

Number of non-validators that the node will gossip peer list to. Defaults to `0`.

#### `--network-peer-list-peers-gossip-size` (int)

Number of total peers (including non-validator or validator) that the node will gossip peer list to
Defaults to `0`.

#### `--network-peer-list-gossip-frequency` (duration)

Frequency to gossip peers to other nodes. Defaults to `1m`.

#### `--network-peer-read-buffer-size` (int)

Size of the buffer that peer messages are read into (there is one buffer per
peer), defaults to `8` KiB (8192 Bytes).

#### `--network-peer-write-buffer-size` (int)

Size of the buffer that peer messages are written into (there is one buffer per
peer), defaults to `8` KiB (8192 Bytes).

### Resource Usage Tracking

#### `--meter-vm-enabled` (bool)

Enable Meter VMs to track VM performance with more granularity. Defaults to `true`.

#### `--system-tracker-frequency` (duration)

Frequency to check the real system usage of tracked processes. More frequent
checks --> usage metrics are more accurate, but more expensive to track.
Defaults to `500ms`.

#### `--system-tracker-processing-halflife` (duration)

Half life to use for the processing requests tracker. Larger half life --> usage
metrics change more slowly. Defaults to `15s`.

#### `--system-tracker-cpu-halflife` (duration)

Half life to use for the CPU tracker. Larger half life --> CPU usage metrics
change more slowly. Defaults to `15s`.

#### `--system-tracker-disk-halflife` (duration)

Half life to use for the disk tracker. Larger half life --> disk usage metrics
change more slowly. Defaults to `1m`.

#### `--system-tracker-disk-required-available-space` (uint)

"Minimum number of available bytes on disk, under which the node will shutdown.
Defaults to `536870912` (512 MiB).

#### `--system-tracker-disk-warning-threshold-available-space` (uint)

Warning threshold for the number of available bytes on disk, under which the
node will be considered unhealthy. Must be >=
`--system-tracker-disk-required-available-space`. Defaults to `1073741824` (1
GiB).

### Plugins

#### `--plugin-dir` (string)

Sets the directory for [VM plugins](https://docs.avax.network/virtual-machines). The default value is `$HOME/.avalanchego/plugins`.

### Virtual Machine (VM) Configs

#### `--vm-aliases-file (string)`

Path to JSON file that defines aliases for Virtual Machine IDs. Defaults to
`~/.avalanchego/configs/vms/aliases.json`. This flag is ignored if
`--vm-aliases-file-content` is specified. Example content:

```json
{
  "tGas3T58KzdjLHhBDMnH2TvrddhqTji5iZAMZ3RXs2NLpSnhH": [
    "timestampvm",
    "timerpc"
  ]
}
```

The above example aliases the VM whose ID is
`"tGas3T58KzdjLHhBDMnH2TvrddhqTji5iZAMZ3RXs2NLpSnhH"` to `"timestampvm"` and
`"timerpc"`.

`--vm-aliases-file-content` (string)

As an alternative to `--vm-aliases-file`, it allows specifying base64 encoded
aliases for Virtual Machine IDs.

### Indexing

#### `--index-allow-incomplete` (boolean)

If true, allow running the node in such a way that could cause an index to miss transactions.
Ignored if index is disabled. Defaults to `false`.

### Router

#### `--router-health-max-drop-rate` (float)

Node reports unhealthy if the router drops more than this portion of messages. Defaults to `1`.

#### `--router-health-max-outstanding-requests` (uint)

Node reports unhealthy if there are more than this many outstanding consensus requests
(Get, PullQuery, etc.) over all chains. Defaults to `1024`.<|MERGE_RESOLUTION|>--- conflicted
+++ resolved
@@ -398,25 +398,6 @@
 specified. If not given, uses default genesis data.
 
 See the documentation for the genesis JSON format [here](https://github.com/ava-labs/avalanchego/blob/master/genesis/README.md) and an example used for the local network genesis [here](https://github.com/ava-labs/avalanchego/blob/master/genesis/).
-
-<<<<<<< HEAD
-- `networkID`: A unique identifier for the blockchain, must be a number in the range [0, 2^32).
-- `allocations`: The list of initial addresses, their initial balances and the unlock schedule for each.
-- `startTime`: The time of the beginning of the blockchain, it must be a Unix
-  timestamp and it can't be a time in the future.
-- `initialStakeDuration`: The stake duration, in seconds, of the validators that exist at network genesis.
-- `initialStakeDurationOffset`: The offset, in seconds, between the start times
-  of the validators that exist at genesis.
-- `initialStakedFunds`: A list of addresses that own the funds staked at genesis
-  (each address must be present in `allocations` as well)
-- `initialStakers`: The validators that exist at genesis. Each element contains
-  the `rewardAddress`, NodeID and the `delegationFee` of the validator.
-- `cChainGenesis`: The genesis info to be passed to the C-Chain.
-- `message`: A message to include in the genesis. Not required.
-
-For an example of a JSON representation of genesis data, see [genesis_localsigner.json](https://github.com/ava-labs/avalanchego/blob/master/genesis/genesis_localsigner.json).
-=======
->>>>>>> 80b82e89
 
 #### `--genesis-file-content` (string)
 
