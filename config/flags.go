--- conflicted
+++ resolved
@@ -263,13 +263,8 @@
 	fs.String(WhitelistedSubnetsKey, "", "Whitelist of subnets to validate")
 
 	// State syncing
-<<<<<<< HEAD
-	fs.String(StateSyncIDsKey, "", "Comma separated list of state sync peer ips to connect to. Example: 127.0.0.1:9630,127.0.0.1:9631")
-	fs.String(StateSyncIPsKey, "", "Comma separated list of state sync peer ids to connect to. Example: NodeID-JR4dVmy6ffUGAKCBDkyCbeZbyHQBeDsET,NodeID-8CrVPQZ4VSqgL8zTdvL14G8HqAfrBr4z")
-=======
 	fs.String(StateSyncIPsKey, "", "Comma separated list of state sync peer ips to connect to. Example: 127.0.0.1:9630,127.0.0.1:9631")
 	fs.String(StateSyncIDsKey, "", "Comma separated list of state sync peer ids to connect to. Example: NodeID-JR4dVmy6ffUGAKCBDkyCbeZbyHQBeDsET,NodeID-8CrVPQZ4VSqgL8zTdvL14G8HqAfrBr4z")
->>>>>>> 7bbe6aa4
 
 	// Bootstrapping
 	fs.String(BootstrapIPsKey, "", "Comma separated list of bootstrap peer ips to connect to. Example: 127.0.0.1:9630,127.0.0.1:9631")
