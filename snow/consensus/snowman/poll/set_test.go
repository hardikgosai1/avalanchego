// Copyright (C) 2019-2023, Ava Labs, Inc. All rights reserved.
// See the file LICENSE for licensing terms.

package poll

import (
	"testing"

	"github.com/stretchr/testify/require"

	"github.com/prometheus/client_golang/prometheus"

	"github.com/ava-labs/avalanchego/ids"
	"github.com/ava-labs/avalanchego/utils/bag"
	"github.com/ava-labs/avalanchego/utils/logging"
)

var (
	blkID1 = ids.ID{1}
	blkID2 = ids.ID{2}
	blkID3 = ids.ID{3}
	blkID4 = ids.ID{4}

	vdr1 = ids.NodeID{1}
	vdr2 = ids.NodeID{2}
	vdr3 = ids.NodeID{3}
	vdr4 = ids.NodeID{4}
	vdr5 = ids.NodeID{5}
)

func TestNewSetErrorOnMetrics(t *testing.T) {
	require := require.New(t)

	factory := NewNoEarlyTermFactory()
	log := logging.NoLog{}
	namespace := ""
	registerer := prometheus.NewRegistry()

	require.NoError(registerer.Register(prometheus.NewCounter(prometheus.CounterOpts{
		Name: "polls",
	})))
	require.NoError(registerer.Register(prometheus.NewCounter(prometheus.CounterOpts{
		Name: "poll_duration",
	})))

	require.NotNil(NewSet(factory, log, namespace, registerer))
}

func TestCreateAndFinishPollOutOfOrder_NewerFinishesFirst(t *testing.T) {
	require := require.New(t)

	factory := NewNoEarlyTermFactory()
	log := logging.NoLog{}
	namespace := ""
	registerer := prometheus.NewRegistry()
	s := NewSet(factory, log, namespace, registerer)

<<<<<<< HEAD
	// create validators
	vdr1 := ids.NodeIDFromBytes([]byte{0x01}).ToSize(ids.ShortNodeIDLen)
	vdr2 := ids.NodeIDFromBytes([]byte{0x02}).ToSize(ids.ShortNodeIDLen)
	vdr3 := ids.NodeIDFromBytes([]byte{0x03}).ToSize(ids.ShortNodeIDLen)
=======
	vdrs := []ids.NodeID{vdr1, vdr2, vdr3} // k = 3
>>>>>>> 07b6edc7

	// create two polls for the two blocks
	vdrBag := bag.Of(vdrs...)
	require.True(s.Add(1, vdrBag))

	vdrBag = bag.Of(vdrs...)
	require.True(s.Add(2, vdrBag))
	require.Equal(s.Len(), 2)

	// vote out of order
	require.Empty(s.Vote(1, vdr1, blkID1))
	require.Empty(s.Vote(2, vdr2, blkID2))
	require.Empty(s.Vote(2, vdr3, blkID2))

	// poll 2 finished
	require.Empty(s.Vote(2, vdr1, blkID2)) // expect 2 to not have finished because 1 is still pending

	require.Empty(s.Vote(1, vdr2, blkID1))

	results := s.Vote(1, vdr3, blkID1) // poll 1 finished, poll 2 should be finished as well
	require.Len(results, 2)
	require.Equal(blkID1, results[0].List()[0])
	require.Equal(blkID2, results[1].List()[0])
}

func TestCreateAndFinishPollOutOfOrder_OlderFinishesFirst(t *testing.T) {
	require := require.New(t)

	factory := NewNoEarlyTermFactory()
	log := logging.NoLog{}
	namespace := ""
	registerer := prometheus.NewRegistry()
	s := NewSet(factory, log, namespace, registerer)

<<<<<<< HEAD
	// create validators
	vdr1 := ids.NodeIDFromBytes([]byte{0x01}).ToSize(ids.ShortNodeIDLen)
	vdr2 := ids.NodeIDFromBytes([]byte{0x02}).ToSize(ids.ShortNodeIDLen)
	vdr3 := ids.NodeIDFromBytes([]byte{0x03}).ToSize(ids.ShortNodeIDLen)

	vdrs := []ids.NodeID{vdr1, vdr2, vdr3}
=======
	vdrs := []ids.NodeID{vdr1, vdr2, vdr3} // k = 3
>>>>>>> 07b6edc7

	// create two polls for the two blocks
	vdrBag := bag.Of(vdrs...)
	require.True(s.Add(1, vdrBag))

	vdrBag = bag.Of(vdrs...)
	require.True(s.Add(2, vdrBag))
	require.Equal(s.Len(), 2)

	// vote out of order
	require.Empty(s.Vote(1, vdr1, blkID1))
	require.Empty(s.Vote(2, vdr2, blkID2))
	require.Empty(s.Vote(2, vdr3, blkID2))

	require.Empty(s.Vote(1, vdr2, blkID1))

	results := s.Vote(1, vdr3, blkID1) // poll 1 finished, poll 2 still remaining
	require.Len(results, 1)            // because 1 is the oldest
	require.Equal(blkID1, results[0].List()[0])

	results = s.Vote(2, vdr1, blkID2) // poll 2 finished
	require.Len(results, 1)           // because 2 is the oldest now
	require.Equal(blkID2, results[0].List()[0])
}

func TestCreateAndFinishPollOutOfOrder_UnfinishedPollsGaps(t *testing.T) {
	require := require.New(t)

	factory := NewNoEarlyTermFactory()
	log := logging.NoLog{}
	namespace := ""
	registerer := prometheus.NewRegistry()
	s := NewSet(factory, log, namespace, registerer)

<<<<<<< HEAD
	// create validators
	vdr1 := ids.NodeIDFromBytes([]byte{0x01}).ToSize(ids.ShortNodeIDLen)
	vdr2 := ids.NodeIDFromBytes([]byte{0x02}).ToSize(ids.ShortNodeIDLen)
	vdr3 := ids.NodeIDFromBytes([]byte{0x03}).ToSize(ids.ShortNodeIDLen)
=======
	vdrs := []ids.NodeID{vdr1, vdr2, vdr3} // k = 3
>>>>>>> 07b6edc7

	// create three polls for the two blocks
	vdrBag := bag.Of(vdrs...)
	require.True(s.Add(1, vdrBag))

	vdrBag = bag.Of(vdrs...)
	require.True(s.Add(2, vdrBag))

	vdrBag = bag.Of(vdrs...)
	require.True(s.Add(3, vdrBag))
	require.Equal(s.Len(), 3)

	// vote out of order
	// 2 finishes first to create a gap of finished poll between two unfinished polls 1 and 3
	require.Empty(s.Vote(2, vdr3, blkID2))
	require.Empty(s.Vote(2, vdr2, blkID2))
	require.Empty(s.Vote(2, vdr1, blkID2))

	// 3 finishes now, 2 has already finished but 1 is not finished so we expect to receive no results still
	require.Empty(s.Vote(3, vdr2, blkID3))
	require.Empty(s.Vote(3, vdr3, blkID3))
	require.Empty(s.Vote(3, vdr1, blkID3))

	// 1 finishes now, 2 and 3 have already finished so we expect 3 items in results
	require.Empty(s.Vote(1, vdr1, blkID1))
	require.Empty(s.Vote(1, vdr2, blkID1))
	results := s.Vote(1, vdr3, blkID1)
	require.Len(results, 3)
	require.Equal(blkID1, results[0].List()[0])
	require.Equal(blkID2, results[1].List()[0])
	require.Equal(blkID3, results[2].List()[0])
}

func TestCreateAndFinishSuccessfulPoll(t *testing.T) {
	require := require.New(t)

	factory := NewNoEarlyTermFactory()
	log := logging.NoLog{}
	namespace := ""
	registerer := prometheus.NewRegistry()
	s := NewSet(factory, log, namespace, registerer)

<<<<<<< HEAD
	vtxID := ids.ID{1}

	vdr1 := ids.NodeIDFromBytes([]byte{0x01}).ToSize(ids.ShortNodeIDLen)
	vdr2 := ids.NodeIDFromBytes([]byte{0x02}).ToSize(ids.ShortNodeIDLen) // k = 2

	vdrs := bag.Bag[ids.NodeID]{}
	vdrs.Add(
		vdr1,
		vdr2,
	)
=======
	vdrs := bag.Of(vdr1, vdr2) // k = 2
>>>>>>> 07b6edc7

	require.Zero(s.Len())

	require.True(s.Add(0, vdrs))
	require.Equal(1, s.Len())

	require.False(s.Add(0, vdrs))
	require.Equal(1, s.Len())

	require.Empty(s.Vote(1, vdr1, blkID1))
	require.Empty(s.Vote(0, vdr1, blkID1))
	require.Empty(s.Vote(0, vdr1, blkID1))

	results := s.Vote(0, vdr2, blkID1)
	require.Len(results, 1)
	list := results[0].List()
	require.Len(list, 1)
	require.Equal(blkID1, list[0])
	require.Equal(2, results[0].Count(blkID1))
}

func TestCreateAndFinishFailedPoll(t *testing.T) {
	require := require.New(t)

	factory := NewNoEarlyTermFactory()
	log := logging.NoLog{}
	namespace := ""
	registerer := prometheus.NewRegistry()
	s := NewSet(factory, log, namespace, registerer)

<<<<<<< HEAD
	vdr1 := ids.NodeIDFromBytes([]byte{0x01}).ToSize(ids.ShortNodeIDLen)
	vdr2 := ids.NodeIDFromBytes([]byte{0x02}).ToSize(ids.ShortNodeIDLen) // k = 2

	vdrs := bag.Bag[ids.NodeID]{}
	vdrs.Add(
		vdr1,
		vdr2,
	)
=======
	vdrs := bag.Of(vdr1, vdr2) // k = 2
>>>>>>> 07b6edc7

	require.Zero(s.Len())

	require.True(s.Add(0, vdrs))
	require.Equal(1, s.Len())

	require.False(s.Add(0, vdrs))
	require.Equal(1, s.Len())

	require.Empty(s.Drop(1, vdr1))
	require.Empty(s.Drop(0, vdr1))
	require.Empty(s.Drop(0, vdr1))

	results := s.Drop(0, vdr2)
	require.Len(results, 1)
	require.Empty(results[0].List())
}

func TestSetString(t *testing.T) {
	require := require.New(t)

	factory := NewNoEarlyTermFactory()
	log := logging.NoLog{}
	namespace := ""
	registerer := prometheus.NewRegistry()
	s := NewSet(factory, log, namespace, registerer)

<<<<<<< HEAD
	vdr1 := ids.NodeIDFromBytes([]byte{0x01}).ToSize(ids.ShortNodeIDLen) // k = 1

	vdrs := bag.Bag[ids.NodeID]{}
	vdrs.Add(vdr1)
=======
	vdrs := bag.Of(vdr1) // k = 1
>>>>>>> 07b6edc7

	expected := `current polls: (Size = 1)
    RequestID 0:
        waiting on Bag[ids.NodeID]: (Size = 1)
            NodeID-6HgC8KRBEhXYbF4riJyJFLSHt37UNuRt: 1
        received Bag[ids.ID]: (Size = 0)`
	require.True(s.Add(0, vdrs))
	require.Equal(expected, s.String())
}<|MERGE_RESOLUTION|>--- conflicted
+++ resolved
@@ -21,11 +21,11 @@
 	blkID3 = ids.ID{3}
 	blkID4 = ids.ID{4}
 
-	vdr1 = ids.NodeID{1}
-	vdr2 = ids.NodeID{2}
-	vdr3 = ids.NodeID{3}
-	vdr4 = ids.NodeID{4}
-	vdr5 = ids.NodeID{5}
+	vdr1 = ids.NodeIDFromBytes([]byte{0x01}).ToSize(ids.ShortNodeIDLen)
+	vdr2 = ids.NodeIDFromBytes([]byte{0x02}).ToSize(ids.ShortNodeIDLen)
+	vdr3 = ids.NodeIDFromBytes([]byte{0x03}).ToSize(ids.ShortNodeIDLen)
+	vdr4 = ids.NodeIDFromBytes([]byte{0x04}).ToSize(ids.ShortNodeIDLen)
+	vdr5 = ids.NodeIDFromBytes([]byte{0x05}).ToSize(ids.ShortNodeIDLen) // k = 5
 )
 
 func TestNewSetErrorOnMetrics(t *testing.T) {
@@ -55,14 +55,7 @@
 	registerer := prometheus.NewRegistry()
 	s := NewSet(factory, log, namespace, registerer)
 
-<<<<<<< HEAD
-	// create validators
-	vdr1 := ids.NodeIDFromBytes([]byte{0x01}).ToSize(ids.ShortNodeIDLen)
-	vdr2 := ids.NodeIDFromBytes([]byte{0x02}).ToSize(ids.ShortNodeIDLen)
-	vdr3 := ids.NodeIDFromBytes([]byte{0x03}).ToSize(ids.ShortNodeIDLen)
-=======
 	vdrs := []ids.NodeID{vdr1, vdr2, vdr3} // k = 3
->>>>>>> 07b6edc7
 
 	// create two polls for the two blocks
 	vdrBag := bag.Of(vdrs...)
@@ -97,16 +90,7 @@
 	registerer := prometheus.NewRegistry()
 	s := NewSet(factory, log, namespace, registerer)
 
-<<<<<<< HEAD
-	// create validators
-	vdr1 := ids.NodeIDFromBytes([]byte{0x01}).ToSize(ids.ShortNodeIDLen)
-	vdr2 := ids.NodeIDFromBytes([]byte{0x02}).ToSize(ids.ShortNodeIDLen)
-	vdr3 := ids.NodeIDFromBytes([]byte{0x03}).ToSize(ids.ShortNodeIDLen)
-
-	vdrs := []ids.NodeID{vdr1, vdr2, vdr3}
-=======
 	vdrs := []ids.NodeID{vdr1, vdr2, vdr3} // k = 3
->>>>>>> 07b6edc7
 
 	// create two polls for the two blocks
 	vdrBag := bag.Of(vdrs...)
@@ -141,14 +125,7 @@
 	registerer := prometheus.NewRegistry()
 	s := NewSet(factory, log, namespace, registerer)
 
-<<<<<<< HEAD
-	// create validators
-	vdr1 := ids.NodeIDFromBytes([]byte{0x01}).ToSize(ids.ShortNodeIDLen)
-	vdr2 := ids.NodeIDFromBytes([]byte{0x02}).ToSize(ids.ShortNodeIDLen)
-	vdr3 := ids.NodeIDFromBytes([]byte{0x03}).ToSize(ids.ShortNodeIDLen)
-=======
 	vdrs := []ids.NodeID{vdr1, vdr2, vdr3} // k = 3
->>>>>>> 07b6edc7
 
 	// create three polls for the two blocks
 	vdrBag := bag.Of(vdrs...)
@@ -191,20 +168,7 @@
 	registerer := prometheus.NewRegistry()
 	s := NewSet(factory, log, namespace, registerer)
 
-<<<<<<< HEAD
-	vtxID := ids.ID{1}
-
-	vdr1 := ids.NodeIDFromBytes([]byte{0x01}).ToSize(ids.ShortNodeIDLen)
-	vdr2 := ids.NodeIDFromBytes([]byte{0x02}).ToSize(ids.ShortNodeIDLen) // k = 2
-
-	vdrs := bag.Bag[ids.NodeID]{}
-	vdrs.Add(
-		vdr1,
-		vdr2,
-	)
-=======
 	vdrs := bag.Of(vdr1, vdr2) // k = 2
->>>>>>> 07b6edc7
 
 	require.Zero(s.Len())
 
@@ -235,18 +199,7 @@
 	registerer := prometheus.NewRegistry()
 	s := NewSet(factory, log, namespace, registerer)
 
-<<<<<<< HEAD
-	vdr1 := ids.NodeIDFromBytes([]byte{0x01}).ToSize(ids.ShortNodeIDLen)
-	vdr2 := ids.NodeIDFromBytes([]byte{0x02}).ToSize(ids.ShortNodeIDLen) // k = 2
-
-	vdrs := bag.Bag[ids.NodeID]{}
-	vdrs.Add(
-		vdr1,
-		vdr2,
-	)
-=======
 	vdrs := bag.Of(vdr1, vdr2) // k = 2
->>>>>>> 07b6edc7
 
 	require.Zero(s.Len())
 
@@ -274,14 +227,7 @@
 	registerer := prometheus.NewRegistry()
 	s := NewSet(factory, log, namespace, registerer)
 
-<<<<<<< HEAD
-	vdr1 := ids.NodeIDFromBytes([]byte{0x01}).ToSize(ids.ShortNodeIDLen) // k = 1
-
-	vdrs := bag.Bag[ids.NodeID]{}
-	vdrs.Add(vdr1)
-=======
 	vdrs := bag.Of(vdr1) // k = 1
->>>>>>> 07b6edc7
 
 	expected := `current polls: (Size = 1)
     RequestID 0:
