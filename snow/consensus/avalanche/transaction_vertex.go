--- conflicted
+++ resolved
@@ -95,10 +95,6 @@
 	return tv.vtx.HasWhitelist()
 }
 
-<<<<<<< HEAD
-func (tv *transactionVertex) Whitelist() (set.Set[ids.ID], error) { return tv.vtx.Whitelist() }
-=======
-func (tv *transactionVertex) Whitelist(ctx context.Context) (ids.Set, error) {
+func (tv *transactionVertex) Whitelist(ctx context.Context) (set.Set[ids.ID], error) {
 	return tv.vtx.Whitelist(ctx)
-}
->>>>>>> 3cdcd771
+}