--- conflicted
+++ resolved
@@ -19,19 +19,13 @@
 )
 
 func TestHandlerDropsTimedOutMessages(t *testing.T) {
-<<<<<<< HEAD
-=======
-	engine := common.EngineTest{T: t}
-	engine.Default(true)
-	engine.ContextF = snow.DefaultConsensusContextTest
->>>>>>> 42d0b8c0
 	called := make(chan struct{})
 
 	metrics := prometheus.NewRegistry()
 	mc, err := message.NewCreator(metrics, true /*compressionEnabled*/, "dummyNamespace")
 	assert.NoError(t, err)
 
-	ctx := snow.DefaultContextTest()
+	ctx := snow.DefaultConsensusContextTest()
 
 	vdrs := validators.NewSet()
 	vdr0 := ids.GenerateTestShortID()
@@ -48,7 +42,7 @@
 
 	bootstrapper := &common.EngineTest{T: t}
 	bootstrapper.Default(false)
-	bootstrapper.ContextF = func() *snow.Context { return ctx }
+	bootstrapper.ContextF = func() *snow.ConsensusContext { return ctx }
 	bootstrapper.GetAcceptedFrontierF = func(nodeID ids.ShortID, requestID uint32) error {
 		t.Fatalf("GetAcceptedFrontier message should have timed out")
 		return nil
@@ -62,7 +56,7 @@
 	engine := &common.EngineTest{T: t}
 	engine.Default(true)
 	handler.RegisterEngine(engine)
-	engine.ContextF = func() *snow.Context { return ctx }
+	engine.ContextF = func() *snow.ConsensusContext { return ctx }
 
 	pastTime := time.Now()
 	mc.SetTime(pastTime)
@@ -96,15 +90,7 @@
 
 func TestHandlerClosesOnError(t *testing.T) {
 	closed := make(chan struct{}, 1)
-<<<<<<< HEAD
-	ctx := snow.DefaultContextTest()
-=======
-
-	engine.ContextF = snow.DefaultConsensusContextTest
-	engine.GetAcceptedFrontierF = func(nodeID ids.ShortID, requestID uint32) error {
-		return errors.New("Engine error should cause handler to close")
-	}
->>>>>>> 42d0b8c0
+	ctx := snow.DefaultConsensusContextTest()
 
 	vdrs := validators.NewSet()
 	err := vdrs.AddWeight(ids.GenerateTestShortID(), 1)
@@ -128,7 +114,7 @@
 
 	bootstrapper := &common.EngineTest{T: t}
 	bootstrapper.Default(false)
-	bootstrapper.ContextF = func() *snow.Context { return ctx }
+	bootstrapper.ContextF = func() *snow.ConsensusContext { return ctx }
 	bootstrapper.GetAcceptedFrontierF = func(nodeID ids.ShortID, requestID uint32) error {
 		return errors.New("Engine error should cause handler to close")
 	}
@@ -136,7 +122,7 @@
 
 	engine := &common.EngineTest{T: t}
 	engine.Default(false)
-	engine.ContextF = func() *snow.Context { return ctx }
+	engine.ContextF = func() *snow.ConsensusContext { return ctx }
 	handler.RegisterEngine(engine)
 
 	go handler.Dispatch()
@@ -157,17 +143,7 @@
 
 func TestHandlerDropsGossipDuringBootstrapping(t *testing.T) {
 	closed := make(chan struct{}, 1)
-<<<<<<< HEAD
-	ctx := snow.DefaultContextTest()
-=======
-
-	engine.ContextF = snow.DefaultConsensusContextTest
-	engine.GetFailedF = func(nodeID ids.ShortID, requestID uint32) error {
-		closed <- struct{}{}
-		return nil
-	}
-
->>>>>>> 42d0b8c0
+	ctx := snow.DefaultConsensusContextTest()
 	vdrs := validators.NewSet()
 	err := vdrs.AddWeight(ids.GenerateTestShortID(), 1)
 	assert.NoError(t, err)
@@ -187,7 +163,7 @@
 
 	bootstrapper := &common.EngineTest{T: t}
 	bootstrapper.Default(false)
-	bootstrapper.ContextF = func() *snow.Context { return ctx }
+	bootstrapper.ContextF = func() *snow.ConsensusContext { return ctx }
 	bootstrapper.GetFailedF = func(nodeID ids.ShortID, requestID uint32) error {
 		closed <- struct{}{}
 		return nil
@@ -196,7 +172,7 @@
 
 	engine := &common.EngineTest{T: t}
 	engine.Default(false)
-	engine.ContextF = func() *snow.Context { return ctx }
+	engine.ContextF = func() *snow.ConsensusContext { return ctx }
 	engine.CantGossip = true
 	handler.RegisterEngine(engine)
 
@@ -220,14 +196,8 @@
 
 // Test that messages from the VM are handled
 func TestHandlerDispatchInternal(t *testing.T) {
-<<<<<<< HEAD
-=======
-	engine := common.EngineTest{T: t}
-	engine.Default(false)
-	engine.ContextF = snow.DefaultConsensusContextTest
->>>>>>> 42d0b8c0
 	calledNotify := make(chan struct{}, 1)
-	ctx := snow.DefaultContextTest()
+	ctx := snow.DefaultConsensusContextTest()
 	msgFromVMChan := make(chan common.Message)
 	vdrs := validators.NewSet()
 	err := vdrs.AddWeight(ids.GenerateTestShortID(), 1)
@@ -246,7 +216,7 @@
 
 	bootstrapper := &common.EngineTest{T: t}
 	bootstrapper.Default(false)
-	bootstrapper.ContextF = func() *snow.Context { return ctx }
+	bootstrapper.ContextF = func() *snow.ConsensusContext { return ctx }
 	bootstrapper.NotifyF = func(common.Message) error {
 		calledNotify <- struct{}{}
 		return nil
@@ -255,7 +225,7 @@
 
 	engine := &common.EngineTest{T: t}
 	engine.Default(false)
-	engine.ContextF = func() *snow.Context { return ctx }
+	engine.ContextF = func() *snow.ConsensusContext { return ctx }
 	handler.RegisterEngine(engine)
 
 	go handler.Dispatch()
