--- conflicted
+++ resolved
@@ -259,12 +259,6 @@
 // Context implements the common.Engine interface.
 func (b *bootstrapper) Context() *snow.ConsensusContext { return b.Config.Ctx }
 
-<<<<<<< HEAD
-// IsBootstrapped implements the common.Engine interface.
-func (b *bootstrapper) IsBootstrapped() bool { return b.Ctx.GetState() == snow.NormalOp }
-
-=======
->>>>>>> 5f190262
 // Start implements the common.Engine interface.
 func (b *bootstrapper) Start(startReqID uint32) error {
 	b.Ctx.Log.Info("Starting bootstrap...")
