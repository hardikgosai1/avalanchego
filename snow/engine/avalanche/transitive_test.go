--- conflicted
+++ resolved
@@ -6,7 +6,6 @@
 import (
 	"bytes"
 	"errors"
-	"fmt"
 	"testing"
 
 	"github.com/prometheus/client_golang/prometheus"
@@ -94,8 +93,6 @@
 	bootstrapper, err := bootstrap.New(
 		bootCfg,
 		dh.onDoneBootstrapping,
-		fmt.Sprintf("%s_bs", engCfg.Params.Namespace),
-		engCfg.Params.Metrics,
 	)
 	if err != nil {
 		t.Fatal(err)
@@ -253,8 +250,6 @@
 	bootstrapper, err := bootstrap.New(
 		bootCfg,
 		dh.onDoneBootstrapping,
-		fmt.Sprintf("%s_bs", engCfg.Params.Namespace),
-		engCfg.Params.Metrics,
 	)
 	if err != nil {
 		t.Fatal(err)
@@ -553,8 +548,6 @@
 	bootstrapper, err := bootstrap.New(
 		bootCfg,
 		dh.onDoneBootstrapping,
-		fmt.Sprintf("%s_bs", engCfg.Params.Namespace),
-		engCfg.Params.Metrics,
 	)
 	if err != nil {
 		t.Fatal(err)
@@ -726,8 +719,6 @@
 	bootstrapper, err := bootstrap.New(
 		bootCfg,
 		dh.onDoneBootstrapping,
-		fmt.Sprintf("%s_bs", engCfg.Params.Namespace),
-		engCfg.Params.Metrics,
 	)
 	if err != nil {
 		t.Fatal(err)
@@ -814,8 +805,6 @@
 	bootstrapper, err := bootstrap.New(
 		bootCfg,
 		dh.onDoneBootstrapping,
-		fmt.Sprintf("%s_bs", engCfg.Params.Namespace),
-		engCfg.Params.Metrics,
 	)
 	if err != nil {
 		t.Fatal(err)
@@ -908,8 +897,6 @@
 	bootstrapper, err := bootstrap.New(
 		bootCfg,
 		dh.onDoneBootstrapping,
-		fmt.Sprintf("%s_bs", engCfg.Params.Namespace),
-		engCfg.Params.Metrics,
 	)
 	if err != nil {
 		t.Fatal(err)
@@ -1049,8 +1036,6 @@
 	bootstrapper, err := bootstrap.New(
 		bootCfg,
 		dh.onDoneBootstrapping,
-		fmt.Sprintf("%s_bs", engCfg.Params.Namespace),
-		engCfg.Params.Metrics,
 	)
 	if err != nil {
 		t.Fatal(err)
@@ -1161,8 +1146,6 @@
 	bootstrapper, err := bootstrap.New(
 		bootCfg,
 		dh.onDoneBootstrapping,
-		fmt.Sprintf("%s_bs", engCfg.Params.Namespace),
-		engCfg.Params.Metrics,
 	)
 	if err != nil {
 		t.Fatal(err)
@@ -1257,8 +1240,6 @@
 	bootstrapper, err := bootstrap.New(
 		bootCfg,
 		dh.onDoneBootstrapping,
-		fmt.Sprintf("%s_bs", engCfg.Params.Namespace),
-		engCfg.Params.Metrics,
 	)
 	if err != nil {
 		t.Fatal(err)
@@ -1408,8 +1389,6 @@
 	bootstrapper, err := bootstrap.New(
 		bootCfg,
 		dh.onDoneBootstrapping,
-		fmt.Sprintf("%s_bs", engCfg.Params.Namespace),
-		engCfg.Params.Metrics,
 	)
 	if err != nil {
 		t.Fatal(err)
@@ -1580,8 +1559,6 @@
 	bootstrapper, err := bootstrap.New(
 		bootCfg,
 		dh.onDoneBootstrapping,
-		fmt.Sprintf("%s_bs", engCfg.Params.Namespace),
-		engCfg.Params.Metrics,
 	)
 	if err != nil {
 		t.Fatal(err)
@@ -1669,8 +1646,6 @@
 	bootstrapper, err := bootstrap.New(
 		bootCfg,
 		dh.onDoneBootstrapping,
-		fmt.Sprintf("%s_bs", engCfg.Params.Namespace),
-		engCfg.Params.Metrics,
 	)
 	if err != nil {
 		t.Fatal(err)
@@ -1756,8 +1731,6 @@
 	bootstrapper, err := bootstrap.New(
 		bootCfg,
 		dh.onDoneBootstrapping,
-		fmt.Sprintf("%s_bs", engCfg.Params.Namespace),
-		engCfg.Params.Metrics,
 	)
 	if err != nil {
 		t.Fatal(err)
@@ -1850,8 +1823,6 @@
 	bootstrapper, err := bootstrap.New(
 		bootCfg,
 		dh.onDoneBootstrapping,
-		fmt.Sprintf("%s_bs", engCfg.Params.Namespace),
-		engCfg.Params.Metrics,
 	)
 	if err != nil {
 		t.Fatal(err)
@@ -1954,8 +1925,6 @@
 	bootstrapper, err := bootstrap.New(
 		bootCfg,
 		dh.onDoneBootstrapping,
-		fmt.Sprintf("%s_bs", engCfg.Params.Namespace),
-		engCfg.Params.Metrics,
 	)
 	if err != nil {
 		t.Fatal(err)
@@ -2060,8 +2029,6 @@
 	bootstrapper, err := bootstrap.New(
 		bootCfg,
 		dh.onDoneBootstrapping,
-		fmt.Sprintf("%s_bs", engCfg.Params.Namespace),
-		engCfg.Params.Metrics,
 	)
 	if err != nil {
 		t.Fatal(err)
@@ -2181,8 +2148,6 @@
 	bootstrapper, err := bootstrap.New(
 		bootCfg,
 		dh.onDoneBootstrapping,
-		fmt.Sprintf("%s_bs", engCfg.Params.Namespace),
-		engCfg.Params.Metrics,
 	)
 	if err != nil {
 		t.Fatal(err)
@@ -2319,8 +2284,6 @@
 	bootstrapper, err := bootstrap.New(
 		bootCfg,
 		dh.onDoneBootstrapping,
-		fmt.Sprintf("%s_bs", engCfg.Params.Namespace),
-		engCfg.Params.Metrics,
 	)
 	if err != nil {
 		t.Fatal(err)
@@ -2468,8 +2431,6 @@
 	bootstrapper, err := bootstrap.New(
 		bootCfg,
 		dh.onDoneBootstrapping,
-		fmt.Sprintf("%s_bs", engCfg.Params.Namespace),
-		engCfg.Params.Metrics,
 	)
 	if err != nil {
 		t.Fatal(err)
@@ -2590,8 +2551,6 @@
 	bootstrapper, err := bootstrap.New(
 		bootCfg,
 		dh.onDoneBootstrapping,
-		fmt.Sprintf("%s_bs", engCfg.Params.Namespace),
-		engCfg.Params.Metrics,
 	)
 	if err != nil {
 		t.Fatal(err)
@@ -2688,8 +2647,6 @@
 	bootstrapper, err := bootstrap.New(
 		bootCfg,
 		dh.onDoneBootstrapping,
-		fmt.Sprintf("%s_bs", engCfg.Params.Namespace),
-		engCfg.Params.Metrics,
 	)
 	if err != nil {
 		t.Fatal(err)
@@ -2866,8 +2823,6 @@
 	bootstrapper, err := bootstrap.New(
 		bootCfg,
 		dh.onDoneBootstrapping,
-		fmt.Sprintf("%s_bs", engCfg.Params.Namespace),
-		engCfg.Params.Metrics,
 	)
 	if err != nil {
 		t.Fatal(err)
@@ -3129,8 +3084,6 @@
 	bootstrapper, err := bootstrap.New(
 		bootCfg,
 		dh.onDoneBootstrapping,
-		fmt.Sprintf("%s_bs", engCfg.Params.Namespace),
-		engCfg.Params.Metrics,
 	)
 	if err != nil {
 		t.Fatal(err)
@@ -3176,28 +3129,18 @@
 		t.Fatal(err)
 	}
 
-	config.Ctx.Registerer = prometheus.NewRegistry()
+	bootCfg.Ctx.Registerer = prometheus.NewRegistry()
 
 	// re-register the Transitive
-<<<<<<< HEAD
-	engCfg.Params.Namespace = "AcceptedFrontier"
-	engCfg.Params.Metrics = prometheus.NewRegistry()
-
 	bootstrapper2, err := bootstrap.New(
 		bootCfg,
 		dh.onDoneBootstrapping,
-		fmt.Sprintf("%s_bs", engCfg.Params.Namespace),
-		engCfg.Params.Metrics,
 	)
 	if err != nil {
 		t.Fatal(err)
 	}
 
 	if err := bootstrapper2.Start(startReqID); err != nil {
-=======
-	te2 := &Transitive{}
-	if err := te2.Initialize(config); err != nil {
->>>>>>> 42d0b8c0
 		t.Fatal(err)
 	}
 
@@ -3321,8 +3264,6 @@
 	bootstrapper, err := bootstrap.New(
 		bootCfg,
 		dh.onDoneBootstrapping,
-		fmt.Sprintf("%s_bs", engCfg.Params.Namespace),
-		engCfg.Params.Metrics,
 	)
 	if err != nil {
 		t.Fatal(err)
@@ -3562,8 +3503,6 @@
 	bootstrapper, err := bootstrap.New(
 		bootCfg,
 		dh.onDoneBootstrapping,
-		fmt.Sprintf("%s_bs", engCfg.Params.Namespace),
-		engCfg.Params.Metrics,
 	)
 	if err != nil {
 		t.Fatal(err)
@@ -3673,8 +3612,6 @@
 	bootstrapper, err := bootstrap.New(
 		bootCfg,
 		dh.onDoneBootstrapping,
-		fmt.Sprintf("%s_bs", engCfg.Params.Namespace),
-		engCfg.Params.Metrics,
 	)
 	if err != nil {
 		t.Fatal(err)
@@ -3741,8 +3678,6 @@
 	bootstrapper, err := bootstrap.New(
 		bootCfg,
 		dh.onDoneBootstrapping,
-		fmt.Sprintf("%s_bs", engCfg.Params.Namespace),
-		engCfg.Params.Metrics,
 	)
 	if err != nil {
 		t.Fatal(err)
@@ -3861,8 +3796,6 @@
 	bootstrapper, err := bootstrap.New(
 		bootCfg,
 		dh.onDoneBootstrapping,
-		fmt.Sprintf("%s_bs", engCfg.Params.Namespace),
-		engCfg.Params.Metrics,
 	)
 	if err != nil {
 		t.Fatal(err)
@@ -4023,8 +3956,6 @@
 	bootstrapper, err := bootstrap.New(
 		bootCfg,
 		dh.onDoneBootstrapping,
-		fmt.Sprintf("%s_bs", engCfg.Params.Namespace),
-		engCfg.Params.Metrics,
 	)
 	if err != nil {
 		t.Fatal(err)
@@ -4185,8 +4116,6 @@
 	bootstrapper, err := bootstrap.New(
 		bootCfg,
 		dh.onDoneBootstrapping,
-		fmt.Sprintf("%s_bs", engCfg.Params.Namespace),
-		engCfg.Params.Metrics,
 	)
 	if err != nil {
 		t.Fatal(err)
@@ -4321,8 +4250,6 @@
 	bootstrapper, err := bootstrap.New(
 		bootCfg,
 		dh.onDoneBootstrapping,
-		fmt.Sprintf("%s_bs", engCfg.Params.Namespace),
-		engCfg.Params.Metrics,
 	)
 	if err != nil {
 		t.Fatal(err)
@@ -4454,8 +4381,6 @@
 	bootstrapper, err := bootstrap.New(
 		bootCfg,
 		dh.onDoneBootstrapping,
-		fmt.Sprintf("%s_bs", engCfg.Params.Namespace),
-		engCfg.Params.Metrics,
 	)
 	if err != nil {
 		t.Fatal(err)
@@ -4632,8 +4557,6 @@
 	bootstrapper, err := bootstrap.New(
 		bootCfg,
 		dh.onDoneBootstrapping,
-		fmt.Sprintf("%s_bs", engCfg.Params.Namespace),
-		engCfg.Params.Metrics,
 	)
 	if err != nil {
 		t.Fatal(err)
@@ -4772,8 +4695,6 @@
 	bootstrapper, err := bootstrap.New(
 		bootCfg,
 		dh.onDoneBootstrapping,
-		fmt.Sprintf("%s_bs", engCfg.Params.Namespace),
-		engCfg.Params.Metrics,
 	)
 	if err != nil {
 		t.Fatal(err)
@@ -4893,8 +4814,6 @@
 	bootstrapper, err := bootstrap.New(
 		bootCfg,
 		dh.onDoneBootstrapping,
-		fmt.Sprintf("%s_bs", engCfg.Params.Namespace),
-		engCfg.Params.Metrics,
 	)
 	if err != nil {
 		t.Fatal(err)
