// (c) 2019-2020, Ava Labs, Inc. All rights reserved.
// See the file LICENSE for licensing terms.

package vertex

<<<<<<< HEAD
import (
	"errors"
	"testing"

	"github.com/ava-labs/avalanchego/ids"
	"github.com/ava-labs/avalanchego/snow/consensus/avalanche"
	"github.com/ava-labs/avalanchego/snow/consensus/snowstorm/conflicts"
)
=======
import "testing"
>>>>>>> fcd5b3e1

var (
	_ Manager = &TestManager{}
)

type TestManager struct {
<<<<<<< HEAD
	T *testing.T

	CantParseVertex, CantBuildVertex, CantGetVertex, CantEdge bool

	ParseVertexF func([]byte) (avalanche.Vertex, error)
	BuildVertexF func([]ids.ID, []conflicts.Tx) (avalanche.Vertex, error)
	GetVertexF   func(ids.ID) (avalanche.Vertex, error)
	EdgeF        func() []ids.ID
}

// Default ...
func (m *TestManager) Default(cant bool) {
	m.CantParseVertex = cant
	m.CantBuildVertex = cant
	m.CantGetVertex = cant
	m.CantEdge = cant
=======
	TestBuilder
	TestParser
	TestStorage
>>>>>>> fcd5b3e1
}

func NewTestManager(t *testing.T) *TestManager {
	return &TestManager{
		TestBuilder: TestBuilder{T: t},
		TestParser:  TestParser{T: t},
		TestStorage: TestStorage{T: t},
	}
}

<<<<<<< HEAD
// BuildVertex ...
func (m *TestManager) BuildVertex(set []ids.ID, txs []conflicts.Tx) (avalanche.Vertex, error) {
	if m.BuildVertexF != nil {
		return m.BuildVertexF(set, txs)
	}
	if m.CantBuildVertex && m.T != nil {
		m.T.Fatal(errBuildVertex)
	}
	return nil, errBuildVertex
}

// GetVertex ...
func (m *TestManager) GetVertex(id ids.ID) (avalanche.Vertex, error) {
	if m.GetVertexF != nil {
		return m.GetVertexF(id)
	}
	if m.CantGetVertex && m.T != nil {
		m.T.Fatal(errGetVertex)
	}
	return nil, errGetVertex
}

// Edge ...
func (m *TestManager) Edge() []ids.ID {
	if m.EdgeF != nil {
		return m.EdgeF()
	}
	if m.CantEdge && m.T != nil {
		m.T.Fatal(errEdge)
	}
	return nil
=======
func (m *TestManager) Default(cant bool) {
	m.TestBuilder.Default(cant)
	m.TestParser.Default(cant)
	m.TestStorage.Default(cant)
>>>>>>> fcd5b3e1
}<|MERGE_RESOLUTION|>--- conflicted
+++ resolved
@@ -3,46 +3,18 @@
 
 package vertex
 
-<<<<<<< HEAD
 import (
-	"errors"
 	"testing"
-
-	"github.com/ava-labs/avalanchego/ids"
-	"github.com/ava-labs/avalanchego/snow/consensus/avalanche"
-	"github.com/ava-labs/avalanchego/snow/consensus/snowstorm/conflicts"
 )
-=======
-import "testing"
->>>>>>> fcd5b3e1
 
 var (
 	_ Manager = &TestManager{}
 )
 
 type TestManager struct {
-<<<<<<< HEAD
-	T *testing.T
-
-	CantParseVertex, CantBuildVertex, CantGetVertex, CantEdge bool
-
-	ParseVertexF func([]byte) (avalanche.Vertex, error)
-	BuildVertexF func([]ids.ID, []conflicts.Tx) (avalanche.Vertex, error)
-	GetVertexF   func(ids.ID) (avalanche.Vertex, error)
-	EdgeF        func() []ids.ID
-}
-
-// Default ...
-func (m *TestManager) Default(cant bool) {
-	m.CantParseVertex = cant
-	m.CantBuildVertex = cant
-	m.CantGetVertex = cant
-	m.CantEdge = cant
-=======
 	TestBuilder
 	TestParser
 	TestStorage
->>>>>>> fcd5b3e1
 }
 
 func NewTestManager(t *testing.T) *TestManager {
@@ -53,42 +25,8 @@
 	}
 }
 
-<<<<<<< HEAD
-// BuildVertex ...
-func (m *TestManager) BuildVertex(set []ids.ID, txs []conflicts.Tx) (avalanche.Vertex, error) {
-	if m.BuildVertexF != nil {
-		return m.BuildVertexF(set, txs)
-	}
-	if m.CantBuildVertex && m.T != nil {
-		m.T.Fatal(errBuildVertex)
-	}
-	return nil, errBuildVertex
-}
-
-// GetVertex ...
-func (m *TestManager) GetVertex(id ids.ID) (avalanche.Vertex, error) {
-	if m.GetVertexF != nil {
-		return m.GetVertexF(id)
-	}
-	if m.CantGetVertex && m.T != nil {
-		m.T.Fatal(errGetVertex)
-	}
-	return nil, errGetVertex
-}
-
-// Edge ...
-func (m *TestManager) Edge() []ids.ID {
-	if m.EdgeF != nil {
-		return m.EdgeF()
-	}
-	if m.CantEdge && m.T != nil {
-		m.T.Fatal(errEdge)
-	}
-	return nil
-=======
 func (m *TestManager) Default(cant bool) {
 	m.TestBuilder.Default(cant)
 	m.TestParser.Default(cant)
 	m.TestStorage.Default(cant)
->>>>>>> fcd5b3e1
 }