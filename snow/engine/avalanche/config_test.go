// Copyright (C) 2019-2021, Ava Labs, Inc. All rights reserved.
// See the file LICENSE for licensing terms.

package avalanche

import (
	"github.com/prometheus/client_golang/prometheus"

	"github.com/ava-labs/avalanchego/database/memdb"
	"github.com/ava-labs/avalanchego/snow/consensus/avalanche"
	"github.com/ava-labs/avalanchego/snow/consensus/snowball"
	"github.com/ava-labs/avalanchego/snow/engine/avalanche/bootstrap"
	"github.com/ava-labs/avalanchego/snow/engine/avalanche/vertex"
	"github.com/ava-labs/avalanchego/snow/engine/common"
	"github.com/ava-labs/avalanchego/snow/engine/common/queue"
)

<<<<<<< HEAD
func DefaultConfig() (bootstrap.Config, Config) {
	vtxBlocked, _ := queue.NewWithMissing(memdb.New(), "", prometheus.NewRegistry())
	txBlocked, _ := queue.New(memdb.New(), "", prometheus.NewRegistry())

	bootstrapConfig := bootstrap.Config{
		Config:     common.DefaultConfigTest(),
=======
func DefaultConfig() (common.Config, bootstrap.Config, Config) {
	vtxBlocked, _ := queue.NewWithMissing(memdb.New(), "", prometheus.NewRegistry())
	txBlocked, _ := queue.New(memdb.New(), "", prometheus.NewRegistry())

	commonCfg := common.DefaultConfigTest()

	bootstrapConfig := bootstrap.Config{
		Config:     commonCfg,
>>>>>>> 62bd7cd5
		VtxBlocked: vtxBlocked,
		TxBlocked:  txBlocked,
		Manager:    &vertex.TestManager{},
		VM:         &vertex.TestVM{},
	}

	engineConfig := Config{
		Ctx:        bootstrapConfig.Ctx,
		VM:         bootstrapConfig.VM,
		Manager:    bootstrapConfig.Manager,
		Sender:     bootstrapConfig.Sender,
		Validators: bootstrapConfig.Validators,
		Params: avalanche.Parameters{
			Parameters: snowball.Parameters{
				K:                     1,
				Alpha:                 1,
				BetaVirtuous:          1,
				BetaRogue:             2,
				ConcurrentRepolls:     1,
				OptimalProcessing:     100,
				MaxOutstandingItems:   1,
				MaxItemProcessingTime: 1,
			},
			Parents:   2,
			BatchSize: 1,
		},
		Consensus: &avalanche.Topological{},
	}

<<<<<<< HEAD
	return bootstrapConfig, engineConfig
=======
	return commonCfg, bootstrapConfig, engineConfig
>>>>>>> 62bd7cd5
}<|MERGE_RESOLUTION|>--- conflicted
+++ resolved
@@ -15,14 +15,6 @@
 	"github.com/ava-labs/avalanchego/snow/engine/common/queue"
 )
 
-<<<<<<< HEAD
-func DefaultConfig() (bootstrap.Config, Config) {
-	vtxBlocked, _ := queue.NewWithMissing(memdb.New(), "", prometheus.NewRegistry())
-	txBlocked, _ := queue.New(memdb.New(), "", prometheus.NewRegistry())
-
-	bootstrapConfig := bootstrap.Config{
-		Config:     common.DefaultConfigTest(),
-=======
 func DefaultConfig() (common.Config, bootstrap.Config, Config) {
 	vtxBlocked, _ := queue.NewWithMissing(memdb.New(), "", prometheus.NewRegistry())
 	txBlocked, _ := queue.New(memdb.New(), "", prometheus.NewRegistry())
@@ -31,7 +23,6 @@
 
 	bootstrapConfig := bootstrap.Config{
 		Config:     commonCfg,
->>>>>>> 62bd7cd5
 		VtxBlocked: vtxBlocked,
 		TxBlocked:  txBlocked,
 		Manager:    &vertex.TestManager{},
@@ -61,9 +52,5 @@
 		Consensus: &avalanche.Topological{},
 	}
 
-<<<<<<< HEAD
-	return bootstrapConfig, engineConfig
-=======
 	return commonCfg, bootstrapConfig, engineConfig
->>>>>>> 62bd7cd5
 }