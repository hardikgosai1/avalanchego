--- conflicted
+++ resolved
@@ -35,11 +35,8 @@
 	numProcessingAncestorFetchesUnneeded  prometheus.Counter
 	getAncestorsBlks                      metric.Averager
 	selectedVoteIndex                     metric.Averager
-<<<<<<< HEAD
 	providerSource                        *prometheus.CounterVec
-=======
 	providerStake                         metric.Averager
->>>>>>> f752ea87
 }
 
 func (m *metrics) Initialize(namespace string, reg prometheus.Registerer) error {
@@ -128,13 +125,11 @@
 		reg,
 		&errs,
 	)
-<<<<<<< HEAD
 	m.providerSource = prometheus.NewCounterVec(prometheus.CounterOpts{
 		Namespace: namespace,
 		Name:      "blks_issued",
 		Help:      "number of blocks that have been issued into consensus broken down by how they were discovered",
 	}, []string{"source"})
-=======
 	m.providerStake = metric.NewAveragerWithErrs(
 		namespace,
 		"provider_stake",
@@ -142,7 +137,6 @@
 		reg,
 		&errs,
 	)
->>>>>>> f752ea87
 
 	errs.Add(
 		reg.Register(m.bootstrapFinished),
