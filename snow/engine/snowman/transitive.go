// Copyright (C) 2019-2021, Ava Labs, Inc. All rights reserved.
// See the file LICENSE for licensing terms.

package snowman

import (
	"fmt"
	"time"

	"github.com/ava-labs/avalanchego/ids"
	"github.com/ava-labs/avalanchego/snow"
	"github.com/ava-labs/avalanchego/snow/choices"
	"github.com/ava-labs/avalanchego/snow/consensus/snowman"
	"github.com/ava-labs/avalanchego/snow/consensus/snowman/poll"
	"github.com/ava-labs/avalanchego/snow/engine/common"
	"github.com/ava-labs/avalanchego/snow/events"
	"github.com/ava-labs/avalanchego/utils/formatting"
	"github.com/ava-labs/avalanchego/utils/wrappers"
	"github.com/ava-labs/avalanchego/version"
)

var _ Engine = &Transitive{}

func New(config Config) (Engine, error) {
	return newTransitive(config)
}

// Transitive implements the Engine interface by attempting to fetch all
// Transitive dependencies.
type Transitive struct {
	Config

	// list of NoOpsHandler for messages dropped by engine
	common.NoOpAcceptedFrontierHandler
	common.NoOpAcceptedHandler
	common.NoOpAncestorsHandler

	RequestID uint32

	metrics

	// track outstanding preference requests
	polls poll.Set

	// blocks that have we have sent get requests for but haven't yet received
	blkReqs common.Requests

	// blocks that are queued to be issued to consensus once missing dependencies are fetched
	// Block ID --> Block
	pending map[ids.ID]snowman.Block

	// Block ID --> Parent ID
	nonVerifieds AncestorTree

	// operations that are blocked on a block being issued. This could be
	// issuing another block, responding to a query, or applying votes to consensus
	blocked events.Blocker

	// number of times build block needs to be called once the number of
	// processing blocks has gone below the optimal number.
	pendingBuildBlocks int

	// errs tracks if an error has occurred in a callback
	errs wrappers.Errs
}

func newTransitive(config Config) (*Transitive, error) {
	config.Ctx.Log.Info("initializing consensus engine")

	factory := poll.NewEarlyTermNoTraversalFactory(config.Params.Alpha)
<<<<<<< HEAD
	t := &Transitive{
		Config: config,
		NoOpAcceptedFrontierHandler: common.NoOpAcceptedFrontierHandler{
			Log: config.Ctx.Log,
		},
		NoOpAcceptedHandler: common.NoOpAcceptedHandler{
			Log: config.Ctx.Log,
		},
		NoOpAncestorsHandler: common.NoOpAncestorsHandler{
			Log: config.Ctx.Log,
		},
		pending:      make(map[ids.ID]snowman.Block),
		nonVerifieds: NewAncestorTree(),
		polls: poll.NewSet(factory,
			config.Ctx.Log,
			"",
			config.Ctx.Registerer,
		),
	}

	return t, t.metrics.Initialize("", config.Ctx.Registerer)
}

// Put implements the PutHandler interface
func (t *Transitive) Put(vdr ids.ShortID, requestID uint32, blkID ids.ID, blkBytes []byte) error {
	t.Ctx.Log.AssertTrue(t.IsBootstrapped(), "Put received by Engine during Bootstrap")
=======
	t.polls = poll.NewSet(factory,
		config.Ctx.Log,
		"",
		config.Ctx.Registerer,
	)

	if err := t.metrics.Initialize("", config.Ctx.Registerer); err != nil {
		return err
	}

	return t.Bootstrapper.Initialize(
		config.Config,
		t.finishBootstrapping,
		"bs",
		config.Ctx.Registerer,
	)
}

// When bootstrapping is finished, this will be called.
// This initializes the consensus engine with the last accepted block.
func (t *Transitive) finishBootstrapping() error {
	lastAcceptedID, err := t.VM.LastAccepted()
	if err != nil {
		return err
	}
	lastAccepted, err := t.GetBlock(lastAcceptedID)
	if err != nil {
		t.Ctx.Log.Error("failed to get last accepted block due to: %s", err)
		return err
	}

	// initialize consensus to the last accepted blockID
	if err := t.Consensus.Initialize(t.Ctx, t.Params, lastAcceptedID, lastAccepted.Height()); err != nil {
		return err
	}

	// to maintain the invariant that oracle blocks are issued in the correct
	// preferences, we need to handle the case that we are bootstrapping into an oracle block
	if oracleBlk, ok := lastAccepted.(snowman.OracleBlock); ok {
		options, err := oracleBlk.Options()
		switch {
		case err == snowman.ErrNotOracle:
			// if there aren't blocks we need to deliver on startup, we need to set
			// the preference to the last accepted block
			if err := t.VM.SetPreference(lastAcceptedID); err != nil {
				return err
			}
		case err != nil:
			return err
		default:
			for _, blk := range options {
				// note that deliver will set the VM's preference
				if err := t.deliver(blk); err != nil {
					return err
				}
			}
		}
	} else if err := t.VM.SetPreference(lastAcceptedID); err != nil {
		return err
	}

	t.Ctx.Log.Info("bootstrapping finished with %s as the last accepted block", lastAcceptedID)
	t.metrics.bootstrapFinished.Set(1)
	return nil
}

// Gossip implements the Engine interface
func (t *Transitive) Gossip() error {
	blkID, err := t.VM.LastAccepted()
	if err != nil {
		return err
	}
	blk, err := t.GetBlock(blkID)
	if err != nil {
		t.Ctx.Log.Warn("dropping gossip request as %s couldn't be loaded due to %s", blkID, err)
		return nil
	}
	t.Ctx.Log.Verbo("gossiping %s as accepted to the network", blkID)
	t.Sender.SendGossip(blkID, blk.Bytes())
	return nil
}

// Shutdown implements the Engine interface
func (t *Transitive) Shutdown() error {
	t.Ctx.Log.Info("shutting down consensus engine")
	return t.VM.Shutdown()
}

// Get implements the Engine interface
func (t *Transitive) Get(vdr ids.ShortID, requestID uint32, blkID ids.ID) error {
	blk, err := t.GetBlock(blkID)
	if err != nil {
		// If we failed to get the block, that means either an unexpected error
		// has occurred, [vdr] is not following the protocol, or the
		// block has been pruned.
		t.Ctx.Log.Debug("Get(%s, %d, %s) failed with: %s", vdr, requestID, blkID, err)
		return nil
	}

	// Respond to the validator with the fetched block and the same requestID.
	t.Sender.SendPut(vdr, requestID, blkID, blk.Bytes())
	return nil
}

// GetAncestors implements the Engine interface
func (t *Transitive) GetAncestors(vdr ids.ShortID, requestID uint32, blkID ids.ID) error {
	ancestorsBytes, err := block.GetAncestors(
		t.VM,
		blkID,
		t.Config.AncestorsMaxContainersSent,
		constants.MaxContainersLen,
		t.Config.MaxTimeGetAncestors,
	)
	if err != nil {
		t.Ctx.Log.Verbo("couldn't get ancestors with %s. Dropping GetAncestors(%s, %d, %s)",
			err, vdr, requestID, blkID)
		return nil
	}

	t.metrics.getAncestorsBlks.Observe(float64(len(ancestorsBytes)))
	t.Sender.SendAncestors(vdr, requestID, ancestorsBytes)
	return nil
}

// Put implements the Engine interface
func (t *Transitive) Put(vdr ids.ShortID, requestID uint32, blkBytes []byte) error {
	// bootstrapping isn't done --> we didn't send any gets --> this put is invalid
	if !t.IsBootstrapped() {
		if requestID == constants.GossipMsgRequestID {
			t.Ctx.Log.Verbo("dropping gossip Put(%s, %d) due to bootstrapping",
				vdr, requestID)
		} else {
			t.Ctx.Log.Debug("dropping Put(%s, %d) due to bootstrapping", vdr, requestID)
		}
		return nil
	}
>>>>>>> 0a356fc6

	blk, err := t.VM.ParseBlock(blkBytes)
	if err != nil {
		t.Ctx.Log.Debug("failed to parse block: %s", err)
		t.Ctx.Log.Verbo("block:\n%s", formatting.DumpBytes(blkBytes))
		// because GetFailed doesn't utilize the assumption that we actually
		// sent a Get message, we can safely call GetFailed here to potentially
		// abandon the request.
		return t.GetFailed(vdr, requestID)
	}

	// issue the block into consensus. If the block has already been issued,
	// this will be a noop. If this block has missing dependencies, vdr will
	// receive requests to fill the ancestry. dependencies that have already
	// been fetched, but with missing dependencies themselves won't be requested
	// from the vdr.
	if _, err := t.issueFrom(vdr, blk); err != nil {
		return err
	}
	return t.buildBlocks()
}

// GetFailed implements the PutHandler interface
func (t *Transitive) GetFailed(vdr ids.ShortID, requestID uint32) error {
	t.Ctx.Log.AssertTrue(t.IsBootstrapped(), "GetFailed received by Engine during Bootstrap")

	// We don't assume that this function is called after a failed Get message.
	// Check to see if we have an outstanding request and also get what the request was for if it exists.
	blkID, ok := t.blkReqs.Remove(vdr, requestID)
	if !ok {
		t.Ctx.Log.Debug("getFailed(%s, %d) called without having sent corresponding Get", vdr, requestID)
		return nil
	}

	// Because the get request was dropped, we no longer expect blkID to be issued.
	t.blocked.Abandon(blkID)
	t.metrics.numBlockers.Set(float64(t.blocked.Len()))
	return t.buildBlocks()
}

// PullQuery implements the QueryHandler interface
func (t *Transitive) PullQuery(vdr ids.ShortID, requestID uint32, blkID ids.ID) error {
	// If the engine hasn't been bootstrapped, we aren't ready to respond to queries
	t.Ctx.Log.AssertTrue(t.IsBootstrapped(), "PullQuery received by Engine during Bootstrap")

	// Will send chits once we've issued block [blkID] into consensus
	c := &convincer{
		consensus: t.Consensus,
		sender:    t.Sender,
		vdr:       vdr,
		requestID: requestID,
		errs:      &t.errs,
	}

	// Try to issue [blkID] to consensus.
	// If we're missing an ancestor, request it from [vdr]
	added, err := t.issueFromByID(vdr, blkID)
	if err != nil {
		return err
	}

	// Wait until we've issued block [blkID] before sending chits.
	if !added {
		c.deps.Add(blkID)
	}

	t.blocked.Register(c)
	t.metrics.numBlockers.Set(float64(t.blocked.Len()))
	return t.buildBlocks()
}

<<<<<<< HEAD
// PushQuery implements the QueryHandler interface
func (t *Transitive) PushQuery(vdr ids.ShortID, requestID uint32, blkID ids.ID, blkBytes []byte) error {
	// if the engine hasn't been bootstrapped, we aren't ready to respond to queries
	t.Ctx.Log.AssertTrue(t.IsBootstrapped(), "PushQuery received by Engine during Bootstrap")
=======
// PushQuery implements the Engine interface
func (t *Transitive) PushQuery(vdr ids.ShortID, requestID uint32, blkBytes []byte) error {
	// if the engine hasn't been bootstrapped, we aren't ready to respond to queries
	if !t.Ctx.IsBootstrapped() {
		t.Ctx.Log.Debug("dropping PushQuery(%s, %d) due to bootstrapping", vdr, requestID)
		return nil
	}
>>>>>>> 0a356fc6

	blk, err := t.VM.ParseBlock(blkBytes)
	// If parsing fails, we just drop the request, as we didn't ask for it
	if err != nil {
		t.Ctx.Log.Debug("failed to parse block: %s", err)
		t.Ctx.Log.Verbo("block:\n%s", formatting.DumpBytes(blkBytes))
		return nil
	}

	// issue the block into consensus. If the block has already been issued,
	// this will be a noop. If this block has missing dependencies, vdr will
	// receive requests to fill the ancestry. dependencies that have already
	// been fetched, but with missing dependencies themselves won't be requested
	// from the vdr.
	if _, err := t.issueFrom(vdr, blk); err != nil {
		return err
	}

	// register the chit request
	return t.PullQuery(vdr, requestID, blk.ID())
}

// Chits implements the ChitsHandler interface
func (t *Transitive) Chits(vdr ids.ShortID, requestID uint32, votes []ids.ID) error {
	// if the engine hasn't been bootstrapped, we shouldn't be receiving chits
	t.Ctx.Log.AssertTrue(t.IsBootstrapped(), "Chits received by Engine during Bootstrap")

	// Since this is a linear chain, there should only be one ID in the vote set
	if len(votes) != 1 {
		t.Ctx.Log.Debug("Chits(%s, %d) was called with %d votes (expected 1)", vdr, requestID, len(votes))
		// because QueryFailed doesn't utilize the assumption that we actually
		// sent a Query message, we can safely call QueryFailed here to
		// potentially abandon the request.
		return t.QueryFailed(vdr, requestID)
	}
	blkID := votes[0]

	t.Ctx.Log.Verbo("Chits(%s, %d) contains vote for %s", vdr, requestID, blkID)

	// Will record chits once [blkID] has been issued into consensus
	v := &voter{
		t:         t,
		vdr:       vdr,
		requestID: requestID,
		response:  blkID,
	}

	added, err := t.issueFromByID(vdr, blkID)
	if err != nil {
		return err
	}
	// Wait until [blkID] has been issued to consensus before applying this chit.
	if !added {
		v.deps.Add(blkID)
	}

	t.blocked.Register(v)
	t.metrics.numBlockers.Set(float64(t.blocked.Len()))
	return t.buildBlocks()
}

// QueryFailed implements the ChitsHandler interface
func (t *Transitive) QueryFailed(vdr ids.ShortID, requestID uint32) error {
	// If the engine hasn't been bootstrapped, we didn't issue a query
	t.Ctx.Log.AssertTrue(t.IsBootstrapped(), "QueryFailed received by Engine during Bootstrap")

	t.blocked.Register(&voter{
		t:         t,
		vdr:       vdr,
		requestID: requestID,
	})
	t.metrics.numBlockers.Set(float64(t.blocked.Len()))
	return t.buildBlocks()
}

// AppRequest implements the AppHandler interface
func (t *Transitive) AppRequest(nodeID ids.ShortID, requestID uint32, deadline time.Time, request []byte) error {
	t.Ctx.Log.AssertTrue(t.IsBootstrapped(), "AppRequest received by Engine during Bootstrap")

	// Notify the VM of this request
	return t.VM.AppRequest(nodeID, requestID, deadline, request)
}

// AppRequestFailed implements the AppHandler interface
func (t *Transitive) AppRequestFailed(nodeID ids.ShortID, requestID uint32) error {
	t.Ctx.Log.AssertTrue(t.IsBootstrapped(), "AppRequestFailed received by Engine during Bootstrap")

	// Notify the VM that a request it made failed
	return t.VM.AppRequestFailed(nodeID, requestID)
}

// AppResponse implements the AppHandler interface
func (t *Transitive) AppResponse(nodeID ids.ShortID, requestID uint32, response []byte) error {
	t.Ctx.Log.AssertTrue(t.IsBootstrapped(), "AppResponse received by Engine during Bootstrap")

	// Notify the VM of a response to its request
	return t.VM.AppResponse(nodeID, requestID, response)
}

// AppGossip implements the AppHandler interface
func (t *Transitive) AppGossip(nodeID ids.ShortID, msg []byte) error {
	t.Ctx.Log.AssertTrue(t.IsBootstrapped(), "AppGossip received by Engine during Bootstrap")

	// Notify the VM of this message which has been gossiped to it
	return t.VM.AppGossip(nodeID, msg)
}

// Connected implements the InternalHandler interface.
func (t *Transitive) Connected(nodeID ids.ShortID, nodeVersion version.Application) error {
	return t.VM.Connected(nodeID, nodeVersion)
}

// Disconnected implements the InternalHandler interface.
func (t *Transitive) Disconnected(nodeID ids.ShortID) error {
	return t.VM.Disconnected(nodeID)
}

// Timeout implements the InternalHandler interface
func (t *Transitive) Timeout() error { return nil }

// Gossip implements the InternalHandler interface
func (t *Transitive) Gossip() error {
	blkID, err := t.VM.LastAccepted()
	if err != nil {
		return err
	}
	blk, err := t.GetBlock(blkID)
	if err != nil {
		t.Ctx.Log.Warn("dropping gossip request as %s couldn't be loaded due to %s", blkID, err)
		return nil
	}
	t.Ctx.Log.Verbo("gossiping %s as accepted to the network", blkID)
	t.Sender.SendGossip(blkID, blk.Bytes())
	return nil
}

// Halt implements the InternalHandler interface
func (t *Transitive) Halt() {}

// Shutdown implements the InternalHandler interface
func (t *Transitive) Shutdown() error {
	t.Ctx.Log.Info("shutting down consensus engine")
	return t.VM.Shutdown()
}

// Notify implements the InternalHandler interface
func (t *Transitive) Notify(msg common.Message) error {
	// if the engine hasn't been bootstrapped, we shouldn't build/issue blocks from the VM
	t.Ctx.Log.AssertTrue(t.IsBootstrapped(), "Notify received by Engine during Bootstrap")
	t.Ctx.Log.Verbo("snowman engine notified of %s from the vm", msg)
	switch msg {
	case common.PendingTxs:
		// the pending txs message means we should attempt to build a block.
		t.pendingBuildBlocks++
		return t.buildBlocks()
	default:
		t.Ctx.Log.Warn("unexpected message from the VM: %s", msg)
	}
	return nil
}

// Context implements the common.Engine interface.
func (t *Transitive) Context() *snow.ConsensusContext {
	return t.Ctx
}

// IsBootstrapped implements the common.Engine interface.
func (t *Transitive) IsBootstrapped() bool {
	// IsBootstrapped returns true iff this chain is done bootstrapping
	return t.Ctx.IsBootstrapped()
}

// Start implements the common.Engine interface.
func (t *Transitive) Start(startReqID uint32) error {
	t.RequestID = startReqID
	lastAcceptedID, err := t.VM.LastAccepted()
	if err != nil {
		return err
	}
	lastAccepted, err := t.GetBlock(lastAcceptedID)
	if err != nil {
		t.Ctx.Log.Error("failed to get last accepted block due to: %s", err)
		return err
	}

	// initialize consensus to the last accepted blockID
	if err := t.Consensus.Initialize(t.Ctx, t.Params, lastAcceptedID, lastAccepted.Height()); err != nil {
		return err
	}

	// to maintain the invariant that oracle blocks are issued in the correct
	// preferences, we need to handle the case that we are bootstrapping into an oracle block
	if oracleBlk, ok := lastAccepted.(snowman.OracleBlock); ok {
		options, err := oracleBlk.Options()
		switch {
		case err == snowman.ErrNotOracle:
			// if there aren't blocks we need to deliver on startup, we need to set
			// the preference to the last accepted block
			if err := t.VM.SetPreference(lastAcceptedID); err != nil {
				return err
			}
		case err != nil:
			return err
		default:
			for _, blk := range options {
				// note that deliver will set the VM's preference
				if err := t.deliver(blk); err != nil {
					return err
				}
			}
		}
	} else if err := t.VM.SetPreference(lastAcceptedID); err != nil {
		return err
	}

	t.Ctx.Log.Info("bootstrapping finished with %s as the last accepted block", lastAcceptedID)
	t.metrics.bootstrapFinished.Set(1)
	t.Ctx.SetState(snow.NormalOp)
	return nil
}

// HealthCheck implements the common.Engine interface.
func (t *Transitive) HealthCheck() (interface{}, error) {
	t.Ctx.Log.AssertTrue(t.IsBootstrapped(), "HealthCheck received by Engine during Bootstrap")

	consensusIntf, consensusErr := t.Consensus.HealthCheck()
	vmIntf, vmErr := t.VM.HealthCheck()
	intf := map[string]interface{}{
		"consensus": consensusIntf,
		"vm":        vmIntf,
	}
	if consensusErr == nil {
		return intf, vmErr
	}
	if vmErr == nil {
		return intf, consensusErr
	}
	return intf, fmt.Errorf("vm: %s ; consensus: %s", vmErr, consensusErr)
}

// GetVM implements the common.Engine interface.
func (t *Transitive) GetVM() common.VM {
	return t.VM
}

// GetBlock implements the snowman.Getter interface.
func (t *Transitive) GetBlock(blkID ids.ID) (snowman.Block, error) {
	if blk, ok := t.pending[blkID]; ok {
		return blk, nil
	}
	return t.VM.GetBlock(blkID)
}

// Build blocks if they have been requested and the number of processing blocks
// is less than optimal.
func (t *Transitive) buildBlocks() error {
	if err := t.errs.Err; err != nil {
		return err
	}
	for t.pendingBuildBlocks > 0 && t.Consensus.NumProcessing() < t.Params.OptimalProcessing {
		t.pendingBuildBlocks--

		blk, err := t.VM.BuildBlock()
		if err != nil {
			t.Ctx.Log.Debug("VM.BuildBlock errored with: %s", err)
			t.numBuildsFailed.Inc()
			return nil
		}
		t.numBuilt.Inc()

		// a newly created block is expected to be processing. If this check
		// fails, there is potentially an error in the VM this engine is running
		if status := blk.Status(); status != choices.Processing {
			t.Ctx.Log.Warn("attempting to issue a block with status: %s, expected Processing", status)
		}

		// The newly created block should be built on top of the preferred block.
		// Otherwise, the new block doesn't have the best chance of being confirmed.
		parentID := blk.Parent()
		if pref := t.Consensus.Preference(); parentID != pref {
			t.Ctx.Log.Warn("built block with parent: %s, expected %s", parentID, pref)
		}

		added, err := t.issueWithAncestors(blk)
		if err != nil {
			return err
		}

		// issuing the block shouldn't have any missing dependencies
		if added {
			t.Ctx.Log.Verbo("successfully issued new block from the VM")
		} else {
			t.Ctx.Log.Warn("VM.BuildBlock returned a block with unissued ancestors")
		}
	}
	return nil
}

// Issue another poll to the network, asking what it prefers given the block we prefer.
// Helps move consensus along.
func (t *Transitive) repoll() {
	// if we are issuing a repoll, we should gossip our current preferences to
	// propagate the most likely branch as quickly as possible
	prefID := t.Consensus.Preference()

	for i := t.polls.Len(); i < t.Params.ConcurrentRepolls; i++ {
		t.pullQuery(prefID)
	}
}

// issueFromByID attempts to issue the branch ending with a block [blkID] into consensus.
// If we do not have [blkID], request it.
// Returns true if the block is processing in consensus or is decided.
func (t *Transitive) issueFromByID(vdr ids.ShortID, blkID ids.ID) (bool, error) {
	blk, err := t.GetBlock(blkID)
	if err != nil {
		t.sendRequest(vdr, blkID)
		return false, nil
	}
	return t.issueFrom(vdr, blk)
}

// issueFrom attempts to issue the branch ending with block [blkID] to consensus.
// Returns true if the block is processing in consensus or is decided.
// If a dependency is missing, request it from [vdr].
func (t *Transitive) issueFrom(vdr ids.ShortID, blk snowman.Block) (bool, error) {
	blkID := blk.ID()
	// issue [blk] and its ancestors to consensus.
	// If the block has been decided, we don't need to issue it.
	// If the block is processing, we don't need to issue it.
	// If the block is queued to be issued, we don't need to issue it.
	for !t.Consensus.DecidedOrProcessing(blk) && !t.pendingContains(blkID) {
		if err := t.issue(blk); err != nil {
			return false, err
		}

		blkID = blk.Parent()
		var err error
		blk, err = t.GetBlock(blkID)

		// If we don't have this ancestor, request it from [vdr]
		if err != nil || !blk.Status().Fetched() {
			t.sendRequest(vdr, blkID)
			return false, nil
		}
	}

	// Remove any outstanding requests for this block
	t.blkReqs.RemoveAny(blkID)

	issued := t.Consensus.DecidedOrProcessing(blk)
	if issued {
		// A dependency should never be waiting on a decided or processing
		// block. However, if the block was marked as rejected by the VM, the
		// dependencies may still be waiting. Therefore, they should abandoned.
		t.blocked.Abandon(blkID)
	}

	// Tracks performance statistics
	t.metrics.numRequests.Set(float64(t.blkReqs.Len()))
	t.metrics.numBlockers.Set(float64(t.blocked.Len()))
	return issued, t.errs.Err
}

// issueWithAncestors attempts to issue the branch ending with [blk] to consensus.
// Returns true if the block is processing in consensus or is decided.
// If a dependency is missing and the dependency hasn't been requested, the issuance will be abandoned.
func (t *Transitive) issueWithAncestors(blk snowman.Block) (bool, error) {
	blkID := blk.ID()
	// issue [blk] and its ancestors into consensus
	status := blk.Status()
	for status.Fetched() && !t.Consensus.DecidedOrProcessing(blk) && !t.pendingContains(blkID) {
		if err := t.issue(blk); err != nil {
			return false, err
		}
		blkID = blk.Parent()
		var err error
		if blk, err = t.GetBlock(blkID); err != nil {
			status = choices.Unknown
			break
		}
		status = blk.Status()
	}

	// The block was issued into consensus. This is the happy path.
	if status != choices.Unknown && t.Consensus.DecidedOrProcessing(blk) {
		return true, nil
	}

	// There's an outstanding request for this block.
	// We can just wait for that request to succeed or fail.
	if t.blkReqs.Contains(blkID) {
		return false, nil
	}

	// We don't have this block and have no reason to expect that we will get it.
	// Abandon the block to avoid a memory leak.
	t.blocked.Abandon(blkID)
	t.metrics.numBlockers.Set(float64(t.blocked.Len()))
	return false, t.errs.Err
}

// Issue [blk] to consensus once its ancestors have been issued.
func (t *Transitive) issue(blk snowman.Block) error {
	blkID := blk.ID()

	// mark that the block is queued to be added to consensus once its ancestors have been
	t.pending[blkID] = blk

	// Remove any outstanding requests for this block
	t.blkReqs.RemoveAny(blkID)

	// Will add [blk] to consensus once its ancestors have been
	i := &issuer{
		t:   t,
		blk: blk,
	}

	// block on the parent if needed
	parentID := blk.Parent()
	if parent, err := t.GetBlock(parentID); err != nil || !t.Consensus.DecidedOrProcessing(parent) {
		t.Ctx.Log.Verbo("block %s waiting for parent %s to be issued", blkID, parentID)
		i.deps.Add(parentID)
	}

	t.blocked.Register(i)

	// Tracks performance statistics
	t.metrics.numRequests.Set(float64(t.blkReqs.Len()))
	t.metrics.numBlocked.Set(float64(len(t.pending)))
	t.metrics.numBlockers.Set(float64(t.blocked.Len()))
	return t.errs.Err
}

// Request that [vdr] send us block [blkID]
func (t *Transitive) sendRequest(vdr ids.ShortID, blkID ids.ID) {
	// There is already an outstanding request for this block
	if t.blkReqs.Contains(blkID) {
		return
	}

	t.RequestID++
	t.blkReqs.Add(vdr, t.RequestID, blkID)
	t.Ctx.Log.Verbo("sending Get(%s, %d, %s)", vdr, t.RequestID, blkID)
	t.Sender.SendGet(vdr, t.RequestID, blkID)

	// Tracks performance statistics
	t.metrics.numRequests.Set(float64(t.blkReqs.Len()))
}

// send a pull query for this block ID
func (t *Transitive) pullQuery(blkID ids.ID) {
	t.Ctx.Log.Verbo("about to sample from: %s", t.Validators)
	// The validators we will query
	vdrs, err := t.Validators.Sample(t.Params.K)
	vdrBag := ids.ShortBag{}
	for _, vdr := range vdrs {
		vdrBag.Add(vdr.ID())
	}

	t.RequestID++
	if err == nil && t.polls.Add(t.RequestID, vdrBag) {
		vdrList := vdrBag.List()
		vdrSet := ids.NewShortSet(len(vdrList))
		vdrSet.Add(vdrList...)
		t.Sender.SendPullQuery(vdrSet, t.RequestID, blkID)
	} else if err != nil {
		t.Ctx.Log.Error("query for %s was dropped due to an insufficient number of validators", blkID)
	}
}

// send a push query for this block
func (t *Transitive) pushQuery(blk snowman.Block) {
	t.Ctx.Log.Verbo("about to sample from: %s", t.Validators)
	vdrs, err := t.Validators.Sample(t.Params.K)
	vdrBag := ids.ShortBag{}
	for _, vdr := range vdrs {
		vdrBag.Add(vdr.ID())
	}

	t.RequestID++
	if err == nil && t.polls.Add(t.RequestID, vdrBag) {
		vdrList := vdrBag.List()
		vdrSet := ids.NewShortSet(len(vdrList))
		vdrSet.Add(vdrList...)

		t.Sender.SendPushQuery(vdrSet, t.RequestID, blk.ID(), blk.Bytes())
	} else if err != nil {
		t.Ctx.Log.Error("query for %s was dropped due to an insufficient number of validators", blk.ID())
	}
}

// issue [blk] to consensus
func (t *Transitive) deliver(blk snowman.Block) error {
	if t.Consensus.DecidedOrProcessing(blk) {
		return nil
	}

	// we are no longer waiting on adding the block to consensus, so it is no
	// longer pending
	blkID := blk.ID()
	t.removeFromPending(blk)
	parentID := blk.Parent()
	parent, err := t.GetBlock(parentID)
	// Because the dependency must have been fulfilled by the time this function
	// is called - we don't expect [err] to be non-nil. But it is handled for
	// completness and future proofing.
	if err != nil || !t.Consensus.AcceptedOrProcessing(parent) {
		// if the parent isn't processing or the last accepted block, then this
		// block is effectively rejected
		t.blocked.Abandon(blkID)
		t.metrics.numBlocked.Set(float64(len(t.pending))) // Tracks performance statistics
		t.metrics.numBlockers.Set(float64(t.blocked.Len()))
		return t.errs.Err
	}

	// By ensuring that the parent is either processing or accepted, it is
	// guaranteed that the parent was successfully verified. This means that
	// calling Verify on this block is allowed.

	// make sure this block is valid
	if err := blk.Verify(); err != nil {
		t.Ctx.Log.Debug("block failed verification due to %s, dropping block", err)

		// if verify fails, then all descendants are also invalid
		t.addToNonVerifieds(blk)
		t.blocked.Abandon(blkID)
		t.metrics.numBlocked.Set(float64(len(t.pending))) // Tracks performance statistics
		t.metrics.numBlockers.Set(float64(t.blocked.Len()))
		return t.errs.Err
	}
	t.nonVerifieds.Remove(blkID)
	t.metrics.numNonVerifieds.Set(float64(t.nonVerifieds.Len()))
	t.Ctx.Log.Verbo("adding block to consensus: %s", blkID)
	wrappedBlk := &memoryBlock{
		Block:   blk,
		metrics: &t.metrics,
		tree:    t.nonVerifieds,
	}
	if err := t.Consensus.Add(wrappedBlk); err != nil {
		return err
	}

	// Add all the oracle blocks if they exist. We call verify on all the blocks
	// and add them to consensus before marking anything as fulfilled to avoid
	// any potential reentrant bugs.
	added := []snowman.Block{}
	dropped := []snowman.Block{}
	if blk, ok := blk.(snowman.OracleBlock); ok {
		options, err := blk.Options()
		if err != snowman.ErrNotOracle {
			if err != nil {
				return err
			}

			for _, blk := range options {
				if err := blk.Verify(); err != nil {
					t.Ctx.Log.Debug("block failed verification due to %s, dropping block", err)
					dropped = append(dropped, blk)
					// block fails verification, hold this in memory for bubbling
					t.addToNonVerifieds(blk)
				} else {
					// correctly verified will be passed to consensus as processing block
					// no need to keep it anymore
					t.nonVerifieds.Remove(blk.ID())
					t.metrics.numNonVerifieds.Set(float64(t.nonVerifieds.Len()))
					wrappedBlk := &memoryBlock{
						Block:   blk,
						metrics: &t.metrics,
						tree:    t.nonVerifieds,
					}
					if err := t.Consensus.Add(wrappedBlk); err != nil {
						return err
					}
					added = append(added, blk)
				}
			}
		}
	}

	if err := t.VM.SetPreference(t.Consensus.Preference()); err != nil {
		return err
	}

	// If the block is now preferred, query the network for its preferences
	// with this new block.
	if t.Consensus.IsPreferred(blk) {
		t.pushQuery(blk)
	}

	t.blocked.Fulfill(blkID)
	for _, blk := range added {
		if t.Consensus.IsPreferred(blk) {
			t.pushQuery(blk)
		}

		blkID := blk.ID()
		t.removeFromPending(blk)
		t.blocked.Fulfill(blkID)
		t.blkReqs.RemoveAny(blkID)
	}
	for _, blk := range dropped {
		blkID := blk.ID()
		t.removeFromPending(blk)
		t.blocked.Abandon(blkID)
		t.blkReqs.RemoveAny(blkID)
	}

	// If we should issue multiple queries at the same time, we need to repoll
	t.repoll()

	// Tracks performance statistics
	t.metrics.numRequests.Set(float64(t.blkReqs.Len()))
	t.metrics.numBlocked.Set(float64(len(t.pending)))
	t.metrics.numBlockers.Set(float64(t.blocked.Len()))
	return t.errs.Err
}

// Returns true if the block whose ID is [blkID] is waiting to be issued to consensus
func (t *Transitive) pendingContains(blkID ids.ID) bool {
	_, ok := t.pending[blkID]
	return ok
}

func (t *Transitive) removeFromPending(blk snowman.Block) {
	delete(t.pending, blk.ID())
}

func (t *Transitive) addToNonVerifieds(blk snowman.Block) {
	// don't add this blk if it's decided or processing.
	if t.Consensus.DecidedOrProcessing(blk) {
		return
	}
	parentID := blk.Parent()
	// we might still need this block so we can bubble votes to the parent
	// only add blocks with parent already in the tree or processing.
	// decided parents should not be in this map.
	if t.nonVerifieds.Has(parentID) || t.parentProcessing(blk) {
		t.nonVerifieds.Add(blk.ID(), parentID)
		t.metrics.numNonVerifieds.Set(float64(t.nonVerifieds.Len()))
	}
}

func (t *Transitive) parentProcessing(blk snowman.Block) bool {
	parentID := blk.Parent()
	parentBlk, err := t.GetBlock(parentID)
	return err == nil && !parentBlk.Status().Decided() && t.Consensus.DecidedOrProcessing(parentBlk)
}<|MERGE_RESOLUTION|>--- conflicted
+++ resolved
@@ -68,7 +68,6 @@
 	config.Ctx.Log.Info("initializing consensus engine")
 
 	factory := poll.NewEarlyTermNoTraversalFactory(config.Params.Alpha)
-<<<<<<< HEAD
 	t := &Transitive{
 		Config: config,
 		NoOpAcceptedFrontierHandler: common.NoOpAcceptedFrontierHandler{
@@ -93,146 +92,8 @@
 }
 
 // Put implements the PutHandler interface
-func (t *Transitive) Put(vdr ids.ShortID, requestID uint32, blkID ids.ID, blkBytes []byte) error {
+func (t *Transitive) Put(vdr ids.ShortID, requestID uint32, blkBytes []byte) error {
 	t.Ctx.Log.AssertTrue(t.IsBootstrapped(), "Put received by Engine during Bootstrap")
-=======
-	t.polls = poll.NewSet(factory,
-		config.Ctx.Log,
-		"",
-		config.Ctx.Registerer,
-	)
-
-	if err := t.metrics.Initialize("", config.Ctx.Registerer); err != nil {
-		return err
-	}
-
-	return t.Bootstrapper.Initialize(
-		config.Config,
-		t.finishBootstrapping,
-		"bs",
-		config.Ctx.Registerer,
-	)
-}
-
-// When bootstrapping is finished, this will be called.
-// This initializes the consensus engine with the last accepted block.
-func (t *Transitive) finishBootstrapping() error {
-	lastAcceptedID, err := t.VM.LastAccepted()
-	if err != nil {
-		return err
-	}
-	lastAccepted, err := t.GetBlock(lastAcceptedID)
-	if err != nil {
-		t.Ctx.Log.Error("failed to get last accepted block due to: %s", err)
-		return err
-	}
-
-	// initialize consensus to the last accepted blockID
-	if err := t.Consensus.Initialize(t.Ctx, t.Params, lastAcceptedID, lastAccepted.Height()); err != nil {
-		return err
-	}
-
-	// to maintain the invariant that oracle blocks are issued in the correct
-	// preferences, we need to handle the case that we are bootstrapping into an oracle block
-	if oracleBlk, ok := lastAccepted.(snowman.OracleBlock); ok {
-		options, err := oracleBlk.Options()
-		switch {
-		case err == snowman.ErrNotOracle:
-			// if there aren't blocks we need to deliver on startup, we need to set
-			// the preference to the last accepted block
-			if err := t.VM.SetPreference(lastAcceptedID); err != nil {
-				return err
-			}
-		case err != nil:
-			return err
-		default:
-			for _, blk := range options {
-				// note that deliver will set the VM's preference
-				if err := t.deliver(blk); err != nil {
-					return err
-				}
-			}
-		}
-	} else if err := t.VM.SetPreference(lastAcceptedID); err != nil {
-		return err
-	}
-
-	t.Ctx.Log.Info("bootstrapping finished with %s as the last accepted block", lastAcceptedID)
-	t.metrics.bootstrapFinished.Set(1)
-	return nil
-}
-
-// Gossip implements the Engine interface
-func (t *Transitive) Gossip() error {
-	blkID, err := t.VM.LastAccepted()
-	if err != nil {
-		return err
-	}
-	blk, err := t.GetBlock(blkID)
-	if err != nil {
-		t.Ctx.Log.Warn("dropping gossip request as %s couldn't be loaded due to %s", blkID, err)
-		return nil
-	}
-	t.Ctx.Log.Verbo("gossiping %s as accepted to the network", blkID)
-	t.Sender.SendGossip(blkID, blk.Bytes())
-	return nil
-}
-
-// Shutdown implements the Engine interface
-func (t *Transitive) Shutdown() error {
-	t.Ctx.Log.Info("shutting down consensus engine")
-	return t.VM.Shutdown()
-}
-
-// Get implements the Engine interface
-func (t *Transitive) Get(vdr ids.ShortID, requestID uint32, blkID ids.ID) error {
-	blk, err := t.GetBlock(blkID)
-	if err != nil {
-		// If we failed to get the block, that means either an unexpected error
-		// has occurred, [vdr] is not following the protocol, or the
-		// block has been pruned.
-		t.Ctx.Log.Debug("Get(%s, %d, %s) failed with: %s", vdr, requestID, blkID, err)
-		return nil
-	}
-
-	// Respond to the validator with the fetched block and the same requestID.
-	t.Sender.SendPut(vdr, requestID, blkID, blk.Bytes())
-	return nil
-}
-
-// GetAncestors implements the Engine interface
-func (t *Transitive) GetAncestors(vdr ids.ShortID, requestID uint32, blkID ids.ID) error {
-	ancestorsBytes, err := block.GetAncestors(
-		t.VM,
-		blkID,
-		t.Config.AncestorsMaxContainersSent,
-		constants.MaxContainersLen,
-		t.Config.MaxTimeGetAncestors,
-	)
-	if err != nil {
-		t.Ctx.Log.Verbo("couldn't get ancestors with %s. Dropping GetAncestors(%s, %d, %s)",
-			err, vdr, requestID, blkID)
-		return nil
-	}
-
-	t.metrics.getAncestorsBlks.Observe(float64(len(ancestorsBytes)))
-	t.Sender.SendAncestors(vdr, requestID, ancestorsBytes)
-	return nil
-}
-
-// Put implements the Engine interface
-func (t *Transitive) Put(vdr ids.ShortID, requestID uint32, blkBytes []byte) error {
-	// bootstrapping isn't done --> we didn't send any gets --> this put is invalid
-	if !t.IsBootstrapped() {
-		if requestID == constants.GossipMsgRequestID {
-			t.Ctx.Log.Verbo("dropping gossip Put(%s, %d) due to bootstrapping",
-				vdr, requestID)
-		} else {
-			t.Ctx.Log.Debug("dropping Put(%s, %d) due to bootstrapping", vdr, requestID)
-		}
-		return nil
-	}
->>>>>>> 0a356fc6
 
 	blk, err := t.VM.ParseBlock(blkBytes)
 	if err != nil {
@@ -304,20 +165,10 @@
 	return t.buildBlocks()
 }
 
-<<<<<<< HEAD
 // PushQuery implements the QueryHandler interface
-func (t *Transitive) PushQuery(vdr ids.ShortID, requestID uint32, blkID ids.ID, blkBytes []byte) error {
+func (t *Transitive) PushQuery(vdr ids.ShortID, requestID uint32, blkBytes []byte) error {
 	// if the engine hasn't been bootstrapped, we aren't ready to respond to queries
 	t.Ctx.Log.AssertTrue(t.IsBootstrapped(), "PushQuery received by Engine during Bootstrap")
-=======
-// PushQuery implements the Engine interface
-func (t *Transitive) PushQuery(vdr ids.ShortID, requestID uint32, blkBytes []byte) error {
-	// if the engine hasn't been bootstrapped, we aren't ready to respond to queries
-	if !t.Ctx.IsBootstrapped() {
-		t.Ctx.Log.Debug("dropping PushQuery(%s, %d) due to bootstrapping", vdr, requestID)
-		return nil
-	}
->>>>>>> 0a356fc6
 
 	blk, err := t.VM.ParseBlock(blkBytes)
 	// If parsing fails, we just drop the request, as we didn't ask for it
