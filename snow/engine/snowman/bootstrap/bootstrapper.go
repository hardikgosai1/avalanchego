--- conflicted
+++ resolved
@@ -15,7 +15,6 @@
 	"github.com/ava-labs/avalanchego/snow/consensus/snowman"
 	"github.com/ava-labs/avalanchego/snow/engine/common"
 	"github.com/ava-labs/avalanchego/snow/engine/snowman/block"
-	"github.com/ava-labs/avalanchego/utils/constants"
 	"github.com/ava-labs/avalanchego/version"
 )
 
@@ -24,7 +23,6 @@
 
 var (
 	_ SnowmanBootstrapper = &bootstrapper{}
-<<<<<<< HEAD
 
 	errUnexpectedTimeout = errors.New("unexpected timeout fired")
 )
@@ -33,18 +31,6 @@
 	common.Engine
 	common.Bootstrapable
 	ClearJobs() error
-}
-
-func New(config Config, onFinished func(lastReqID uint32) error) (SnowmanBootstrapper, error) {
-	return newBootstrapper(config, onFinished)
-=======
-
-	errUnexpectedTimeout = errors.New("unexpected timeout fired")
-)
-
-type SnowmanBootstrapper interface {
-	common.Engine
-	common.Bootstrapable
 }
 
 func New(config Config, onFinished func(lastReqID uint32) error) (SnowmanBootstrapper, error) {
@@ -100,13 +86,10 @@
 	config.Bootstrapable = b
 	b.Bootstrapper = common.NewCommonBootstrapper(config.Config)
 	return b, nil
->>>>>>> 3aed231b
 }
 
 type bootstrapper struct {
 	Config
-<<<<<<< HEAD
-=======
 
 	// list of NoOpsHandler for messages dropped by bootstrapper
 	common.NoOpFastSyncHandler
@@ -115,7 +98,6 @@
 	common.NoOpChitsHandler
 	common.NoOpAppHandler
 
->>>>>>> 3aed231b
 	common.Bootstrapper
 	common.Fetcher
 	metrics
@@ -137,28 +119,6 @@
 	awaitingTimeout bool
 }
 
-<<<<<<< HEAD
-func newBootstrapper(
-	config Config,
-	onFinished func(lastReqID uint32) error,
-) (*bootstrapper, error) {
-	b := &bootstrapper{
-		Config: config,
-		Fetcher: common.Fetcher{
-			OnFinished: onFinished,
-		},
-		executedStateTransitions: math.MaxInt32,
-		startingAcceptedFrontier: ids.Set{},
-	}
-
-	lastAcceptedID, err := b.VM.LastAccepted()
-	if err != nil {
-		return nil, fmt.Errorf("couldn't get last accepted ID: %s", err)
-	}
-	lastAccepted, err := b.VM.GetBlock(lastAcceptedID)
-	if err != nil {
-		return nil, fmt.Errorf("couldn't get last accepted block: %s", err)
-=======
 // Ancestors handles the receipt of multiple containers. Should be received in response to a GetAncestors message to [vdr]
 // with request ID [requestID]
 func (b *bootstrapper) Ancestors(vdr ids.ShortID, requestID uint32, blks [][]byte) error {
@@ -184,13 +144,8 @@
 	if err != nil { // the provided blocks couldn't be parsed
 		b.Ctx.Log.Debug("failed to parse blocks in Ancestors from %s with ID %d", vdr, requestID)
 		return b.fetch(wantedBlkID)
->>>>>>> 3aed231b
-	}
-
-<<<<<<< HEAD
-	if err := b.metrics.Initialize("bs", config.Ctx.Registerer); err != nil {
-		return nil, err
-=======
+	}
+
 	if len(blocks) == 0 {
 		b.Ctx.Log.Debug("parsing blocks returned an empty set of blocks from %s with ID %d", vdr, requestID)
 		return b.fetch(wantedBlkID)
@@ -226,38 +181,11 @@
 func (b *bootstrapper) Connected(nodeID ids.ShortID, nodeVersion version.Application) error {
 	if err := b.VM.Connected(nodeID, nodeVersion); err != nil {
 		return err
->>>>>>> 3aed231b
 	}
 
 	if err := b.WeightTracker.AddWeightForNode(nodeID); err != nil {
 		return err
 	}
-<<<<<<< HEAD
-	if err := b.Blocked.SetParser(b.parser); err != nil {
-		return nil, err
-	}
-
-	config.Bootstrapable = b
-	b.Bootstrapper = common.NewCommonBootstrapper(config.Config)
-	return b, nil
-}
-
-// CurrentAcceptedFrontier implements common.Bootstrapable interface
-// CurrentAcceptedFrontier returns the last accepted block
-func (b *bootstrapper) CurrentAcceptedFrontier() ([]ids.ID, error) {
-	lastAccepted, err := b.VM.LastAccepted()
-	return []ids.ID{lastAccepted}, err
-}
-
-// FilterAccepted implements common.Bootstrapable interface
-// FilterAccepted returns the blocks in [containerIDs] that we have accepted
-func (b *bootstrapper) FilterAccepted(containerIDs []ids.ID) []ids.ID {
-	acceptedIDs := make([]ids.ID, 0, len(containerIDs))
-	for _, blkID := range containerIDs {
-		if blk, err := b.VM.GetBlock(blkID); err == nil && blk.Status() == choices.Accepted {
-			acceptedIDs = append(acceptedIDs, blkID)
-		}
-=======
 
 	if b.WeightTracker.EnoughConnectedWeight() && !b.started {
 		b.started = true
@@ -310,17 +238,13 @@
 	intf := map[string]interface{}{
 		"consensus": struct{}{},
 		"vm":        vmIntf,
->>>>>>> 3aed231b
 	}
 	return intf, vmErr
 }
 
-<<<<<<< HEAD
-=======
 // GetVM implements the common.Engine interface.
 func (b *bootstrapper) GetVM() common.VM { return b.VM }
 
->>>>>>> 3aed231b
 // ForceAccepted implements common.Bootstrapable interface
 func (b *bootstrapper) ForceAccepted(acceptedContainerIDs []ids.ID) error {
 	if err := b.VM.Bootstrapping(); err != nil {
@@ -334,7 +258,7 @@
 	// we iterate over every container that must be traversed.
 	pendingContainerIDs = append(pendingContainerIDs, acceptedContainerIDs...)
 	toProcess := make([]snowman.Block, 0, len(acceptedContainerIDs))
-	b.Config.Ctx.Log.Debug("Starting bootstrapping with %d pending blocks and %d from the accepted frontier",
+	b.Ctx.Log.Debug("Starting bootstrapping with %d pending blocks and %d from the accepted frontier",
 		len(pendingContainerIDs), len(acceptedContainerIDs))
 	for _, blkID := range pendingContainerIDs {
 		b.startingAcceptedFrontier.Add(blkID)
@@ -386,7 +310,6 @@
 
 	b.OutstandingRequests.Add(validatorID, b.Config.SharedCfg.RequestID, blkID)
 	b.Config.Sender.SendGetAncestors(validatorID, b.Config.SharedCfg.RequestID, blkID) // request block and ancestors
-<<<<<<< HEAD
 	return nil
 }
 
@@ -395,101 +318,6 @@
 	return err
 }
 
-// GetAncestors implements the Engine interface
-func (b *bootstrapper) GetAncestors(vdr ids.ShortID, requestID uint32, blkID ids.ID) error {
-	ancestorsBytes, err := block.GetAncestors(
-		b.VM,
-		blkID,
-		b.Config.MultiputMaxContainersSent,
-		constants.MaxContainersLen,
-		b.Config.MaxTimeGetAncestors,
-	)
-	if err != nil {
-		b.Config.Ctx.Log.Verbo("couldn't get ancestors with %s. Dropping GetAncestors(%s, %d, %s)",
-			err, vdr, requestID, blkID)
-		return nil
-	}
-
-	b.getAncestorsBlks.Observe(float64(len(ancestorsBytes)))
-	b.Config.Sender.SendMultiPut(vdr, requestID, ancestorsBytes)
-	return nil
-}
-
-// MultiPut handles the receipt of multiple containers. Should be received in response to a GetAncestors message to [vdr]
-// with request ID [requestID]
-func (b *bootstrapper) MultiPut(vdr ids.ShortID, requestID uint32, blks [][]byte) error {
-	lenBlks := len(blks)
-	if lenBlks == 0 {
-		b.Config.Ctx.Log.Debug("MultiPut(%s, %d) contains no blocks", vdr, requestID)
-		return b.GetAncestorsFailed(vdr, requestID)
-	}
-	if lenBlks > b.Config.MultiputMaxContainersReceived {
-		blks = blks[:b.Config.MultiputMaxContainersReceived]
-		b.Config.Ctx.Log.Debug("ignoring %d containers in multiput(%s, %d)",
-			lenBlks-b.Config.MultiputMaxContainersReceived, vdr, requestID)
-	}
-
-	// Make sure this is in response to a request we made
-	wantedBlkID, ok := b.OutstandingRequests.Remove(vdr, requestID)
-	if !ok { // this message isn't in response to a request we made
-		b.Config.Ctx.Log.Debug("received unexpected MultiPut from %s with ID %d", vdr, requestID)
-		return nil
-	}
-
-	blocks, err := block.BatchedParseBlock(b.VM, blks)
-	if err != nil { // the provided blocks couldn't be parsed
-		b.Config.Ctx.Log.Debug("failed to parse blocks in MultiPut from %s with ID %d, err: %s", vdr, requestID, err.Error())
-		return b.fetch(wantedBlkID)
-	}
-
-	if len(blocks) == 0 {
-		b.Config.Ctx.Log.Debug("parsing blocks returned an empty set of blocks from %s with ID %d", vdr, requestID)
-		return b.fetch(wantedBlkID)
-	}
-
-	requestedBlock := blocks[0]
-	if actualID := requestedBlock.ID(); actualID != wantedBlkID {
-		b.Config.Ctx.Log.Debug("expected the first block to be the requested block, %s, but is %s",
-			wantedBlkID, actualID)
-		return b.fetch(wantedBlkID)
-	}
-
-	blockSet := make(map[ids.ID]snowman.Block, len(blocks))
-	for _, block := range blocks[1:] {
-		blockSet[block.ID()] = block
-	}
-	return b.process(requestedBlock, blockSet)
-}
-
-// GetAncestorsFailed is called when a GetAncestors message we sent fails
-func (b *bootstrapper) GetAncestorsFailed(vdr ids.ShortID, requestID uint32) error {
-	blkID, ok := b.OutstandingRequests.Remove(vdr, requestID)
-	if !ok {
-		b.Config.Ctx.Log.Debug("GetAncestorsFailed(%s, %d) called but there was no outstanding request to this validator with this ID",
-			vdr, requestID)
-		return nil
-	}
-	// Send another request for this
-	return b.fetch(blkID)
-}
-
-func (b *bootstrapper) Timeout() error {
-	if !b.awaitingTimeout {
-		return errUnexpectedTimeout
-	}
-	b.awaitingTimeout = false
-
-	if !b.Config.Subnet.IsBootstrapped() {
-		return b.RestartBootstrap(true)
-	}
-	return b.finish()
-}
-
-=======
-	return nil
-}
-
->>>>>>> 3aed231b
 // process a block
 func (b *bootstrapper) process(blk snowman.Block, processingBlocks map[ids.ID]snowman.Block) error {
 	status := blk.Status()
@@ -593,13 +421,8 @@
 		b.Config.Ctx,
 		b,
 		b.Config.SharedCfg.Restarted,
-<<<<<<< HEAD
-		b.Config.Ctx.ConsensusDispatcher,
-		b.Config.Ctx.DecisionDispatcher,
-=======
 		b.Ctx.ConsensusDispatcher,
 		b.Ctx.DecisionDispatcher,
->>>>>>> 3aed231b
 	)
 	if err != nil || b.Halted() {
 		return err
@@ -622,23 +445,15 @@
 	}
 
 	// Notify the subnet that this chain is synced
-<<<<<<< HEAD
-	b.Config.Subnet.Bootstrapped(b.Config.Ctx.ChainID)
-=======
 	b.Config.Subnet.Bootstrapped(b.Ctx.ChainID)
->>>>>>> 3aed231b
 
 	// If the subnet hasn't finished bootstrapping, this chain should remain
 	// syncing.
 	if !b.Config.Subnet.IsBootstrapped() {
 		if !b.Config.SharedCfg.Restarted {
-<<<<<<< HEAD
-			b.Config.Ctx.Log.Info("waiting for the remaining chains in this subnet to finish syncing")
-=======
 			b.Ctx.Log.Info("waiting for the remaining chains in this subnet to finish syncing")
->>>>>>> 3aed231b
 		} else {
-			b.Config.Ctx.Log.Debug("waiting for the remaining chains in this subnet to finish syncing")
+			b.Ctx.Log.Debug("waiting for the remaining chains in this subnet to finish syncing")
 		}
 		// Restart bootstrapping after [bootstrappingDelay] to keep up to date
 		// on the latest tip.
@@ -661,50 +476,4 @@
 		return err
 	}
 	return nil
-<<<<<<< HEAD
-}
-
-// Connected implements the Engine interface.
-func (b *bootstrapper) Connected(nodeID ids.ShortID, nodeVersion version.Application) error {
-	// TODO: remove this check and replace with a different flow for WeightTracker
-	if nodeID != ids.ShortEmpty {
-		if err := b.VM.Connected(nodeID, nodeVersion); err != nil {
-			return err
-		}
-
-		if err := b.WeightTracker.AddWeightForNode(nodeID); err != nil {
-			return err
-		}
-	}
-
-	if b.WeightTracker.EnoughConnectedWeight() && !b.started {
-		b.started = true
-		return b.Startup()
-	}
-
-	b.Ctx.Log.Info("weight tracker not ready %v %v", b.WeightTracker.EnoughConnectedWeight(), b.started)
-	return nil
-}
-
-// Disconnected implements the Engine interface.
-func (b *bootstrapper) Disconnected(nodeID ids.ShortID) error {
-	if err := b.VM.Disconnected(nodeID); err != nil {
-		return err
-	}
-
-	return b.WeightTracker.RemoveWeightForNode(nodeID)
-}
-
-func (b *bootstrapper) GetVM() common.VM                { return b.VM }
-func (b *bootstrapper) Context() *snow.ConsensusContext { return b.Config.Ctx }
-func (b *bootstrapper) IsBootstrapped() bool            { return b.Config.Ctx.IsBootstrapped() }
-func (b *bootstrapper) HealthCheck() (interface{}, error) {
-	vmIntf, vmErr := b.VM.HealthCheck()
-	intf := map[string]interface{}{
-		"consensus": struct{}{},
-		"vm":        vmIntf,
-	}
-	return intf, vmErr
-=======
->>>>>>> 3aed231b
 }