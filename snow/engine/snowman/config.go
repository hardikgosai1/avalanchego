--- conflicted
+++ resolved
@@ -17,20 +17,6 @@
 type Config struct {
 	common.AllGetsServer
 
-<<<<<<< HEAD
-	Ctx         *snow.ConsensusContext
-	VM          block.ChainVM
-	Sender      common.Sender
-	Validators  validators.Manager
-	Params      snowball.Parameters
-	Consensus   snowman.Consensus
-	PartialSync bool
-
-	// used for block-backfilling
-	Peers                          tracker.Peers
-	AncestorsMaxContainersSent     int
-	AncestorsMaxContainersReceived int
-=======
 	Ctx                 *snow.ConsensusContext
 	VM                  block.ChainVM
 	Sender              common.Sender
@@ -39,5 +25,8 @@
 	Params              snowball.Parameters
 	Consensus           snowman.Consensus
 	PartialSync         bool
->>>>>>> 76ce1e19
+
+	// used for block-backfilling
+	AncestorsMaxContainersSent     int
+	AncestorsMaxContainersReceived int
 }